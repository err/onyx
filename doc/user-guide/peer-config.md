## Peer Configuration

The chapter describes the all options available to configure the virtual peers and development environment.

<!-- START doctoc generated TOC please keep comment here to allow auto update -->
<!-- DON'T EDIT THIS SECTION, INSTEAD RE-RUN doctoc TO UPDATE -->
**Table of Contents**  *generated with [DocToc](http://doctoc.herokuapp.com/)*

<!-- END doctoc generated TOC please keep comment here to allow auto update -->

### Base Configuration

| key name                      | type       |
|-------------------------------|------------|
|`:onyx/id`                     |  `any`     |
|`:zookeeper/address`           |  `string`  |


### Environment Only

| key name               | type       | optional?  |
|------------------------|------------|------------|
|`:zookeeper/server?`    |  `boolean` | Yes        |
|`:zookeeper.server/port`|  `int`     | Yes        |


### Peer Only

#### Base Configuration

| key name                               | type       | default                            |
|----------------------------------------|------------|------------------------------------|
|`:onyx.peer/inbox-capacity`             | `int`      | `1000`                             |
|`:onyx.peer/outbox-capacity`            | `int`      | `1000`                             |
|`:onyx.peer/retry-start-interval`       | `int`      | `2000`                             |
|`:onyx.peer/join-failure-back-off`      | `int`      | `250`                              |
|`:onyx.peer/drained-back-off`           | `int`      | `400`                              |
|`:onyx.peer/peer-not-ready-back-off`    | `int`      | `2000`                             |
|`:onyx.peer/job-not-ready-back-off`     | `int`      | `500`                              |
|`:onyx.peer/fn-params`                  | `map`      | `{}`                               |
|`:onyx.peer/zookeeper-timeout`          | `int`      | `6000`                             |
|`:onyx.messaging/inbound-buffer-size`   | `int`      | `20000`                            |
|`:onyx.messaging/completion-buffer-size`| `int`      | `1000`                             |
|`:onyx.messaging/release-ch-buffer-size`| `int`      | `10000`                            |
|`:onyx.messaging/retry-ch-buffer-size`  | `int`      | `10000`                            |
<<<<<<< HEAD
|`:onyx.messaging/max-downstream-links`  | `int`      | `10`                               |
|`:onyx.messaging/max-acker-links`       | `int`      | `5`                                |
|`:onyx.messaging/peer-link-gc-interval` | `int`      | `90000`                            |
|`:onyx.messaging/peer-link-idle-timeout`| `int`      | `60000`                            |
=======
|`:onyx.messaging/ack-daemon-timeout`    | `int`      | `60000`                            |
|`:onyx.messaging/ack-daemon-clear-interval`| `int`      | `15000`                         |
>>>>>>> 1a21bf33
|`:onyx.messaging/decompress-fn`         | `function` | `onyx.compression.nippy/decompress`|
|`:onyx.messaging/compress-fn`           | `function` | `onyx.compression.nippy/compress`  |
|`:onyx.messaging/impl`                  | `keyword`  | `:netty`, `:core.async`            |
|`:onyx.messaging/bind-addr`             | `string`   | `nil`                              |
|`:onyx.messaging/peer-port-range`       | `vector`   | `[]`                               |
|`:onyx.messaging/peer-ports`            | `vector`   | `[]`                               |

##### `:onyx.peer/inbox-capacity`

Maximum number of messages to try to prefetch and store in the inbox, since reading from the log happens asynchronously.

##### `:onyx.peer/outbox-capacity`

Maximum number of messages to buffer in the outbox for writing, since writing to the log happens asynchronously.

##### `:onyx.peer/retry-start-interval`

Number of ms to wait before trying to reboot a virtual peer after failure.

##### `:onyx.peer/drained-back-off`

Number of ms to wait before trying to complete the job if all input tasks have been exhausted. Completing the job may not succeed if the cluster configuration is being shifted around.

##### `:onyx:onyx.peer/peer-not-ready-back-off`

Number of ms to back off and wait before retrying the call to `start-task?` lifecycle hook if it returns false.

##### `:onyx:onyx.peer/job-not-ready-back-off`

Number of ms to back off and wait before trying to discover configuration needed to start the subscription after discovery failure.

##### `onyx.peer/join-failure-back-off`

Number of ms to wait before trying to rejoin the cluster after a previous join attempt has aborted.

##### `onyx.peer/fn-params`

A map of keywords to vectors. Keywords represent task names, vectors represent the first parameters to apply
to the function represented by the task. For example, `{:add [42]}` for task `:add` will call the function
underlying `:add` with `(f 42 <segment>)`.

##### `:onyx.peer/zookeeper-timeout`

Number of ms to timeout from the ZooKeeper client connection on disconnection.

##### `onyx.messaging/inbound-buffer-size`

Number of messages to buffer in the core.async channel for received segments.

##### `onyx.messaging/completion-buffer-size`

Number of messages to buffer in the core.async channel for completing messages on an input task.

##### `:onyx.messaging/release-ch-buffer-size`

Number of messages to buffer in the core.async channel for released completed messages.

##### `:onyx.messaging/retry-ch-buffer-size`

Number of messages to buffer in the core.async channel for retrying timed-out messages.

<<<<<<< HEAD
##### `:onyx.messaging/max-downstream-links`

The maximum number of network connections that should be opened to downstream peers from a task. Useful for very large clusters.

##### `:onyx.messaging/max-acker-links`

The maximum number of network connections that should be opened to acking daemons from a peer. Useful for very large clusters.

##### `:onyx.messaging/peer-link-gc-interval`

The interval in milliseconds to wait between closing idle peer links.

##### `:onyx.messaging/peer-link-idle-timeout`

The maximum amount of time that a peer link can be idle (not looked up in the state atom for usage) before it is elligible to be closed. The connection will be reopened from scratch the next time it is needed.
=======
#### `:onyx.messaging/ack-daemon-timeout`

Number of milliseconds that an ack value can go without being updates on a daemon before it is elligible to time out.

#### `:onyx.messaging/ack-daemon-clear-interval`

Number of milliseconds to wait for process to periodically clear out ack-vals that have timed out in the daemon.
>>>>>>> 1a21bf33

##### `onyx.messaging/decompress-fn`

The Clojure function to use for messaging decompression. Receives one argument - a byte array. Must return
the decompressed value of the byte array.

##### `onyx.messaging/compress-fn`

The Clojure function to use for messaging compression. Receives one argument - a sequence of segments. Must return a byte
array representing the segment seq.

##### `:onyx.messaging/impl`

The messaging protocol to use for peer-to-peer communication.

##### `:onyx.messaging/bind-addr`

An IP address to bind the peer to for messaging. Defaults to `nil`, binds to it's external IP to the result of calling `http://checkip.amazonaws.com`.

##### `:onyx.messaging/peer-port-range`

A vector of two integers that denotes the low and high values, inclusive, of ports that peers should use to communicate. Ports are allocated predictable in-order.

##### `onyx.messaging/peer-ports`

A vector of integers denoting ports that may be used for peer communication. This differences from `peer-port-range` in that this names specific ports, not a sequence of ports. Ports are allocated predictable in-order.

### Peer Full Example

```clojure
(def peer-opts
  {:onyx/id "df146eb8-fd6e-4903-847e-9e748ca08021"
   :zookeeper/address "127.0.0.1:2181"
   :onyx.peer/inbox-capacity 2000
   :onyx.peer/outbox-capacity 2000
   :onyx.peer/retry-start-interval 4000
   :onyx.peer/join-failure-back-off 500
   :onyx.peer/drained-back-off 400
   :onyx.peer/peer-not-ready-back-off 5000
   :onyx.peer/job-not-ready-back-off 1000
   :onyx.peer/fn-params {:add [42]}
   :onyx.peer/zookeeper-timeout 10000
   :onyx.messaging/completion-buffer-size 2000
   :onyx.messaging/release-ch-buffer-size 50000
   :onyx.messaging/retry-ch-buffer-size 100000
   :onyx.messaging/ack-daemon-timeout 90000
   :onyx.messaging/ack-daemon-clear-interval 15000
   :onyx.messaging/decompress-fn onyx.compression.nippy/decompress
   :onyx.messaging/compress-fn onyx.compression.nippy/compress
   :onyx.messaging/impl :netty
   :onyx.messaging/bind-addr "localhost"
   :onyx.messaging/peer-port-range [50000 60000]
   :onyx.messaging/peer-ports [45000 45002 42008]})
```<|MERGE_RESOLUTION|>--- conflicted
+++ resolved
@@ -43,15 +43,12 @@
 |`:onyx.messaging/completion-buffer-size`| `int`      | `1000`                             |
 |`:onyx.messaging/release-ch-buffer-size`| `int`      | `10000`                            |
 |`:onyx.messaging/retry-ch-buffer-size`  | `int`      | `10000`                            |
-<<<<<<< HEAD
 |`:onyx.messaging/max-downstream-links`  | `int`      | `10`                               |
 |`:onyx.messaging/max-acker-links`       | `int`      | `5`                                |
 |`:onyx.messaging/peer-link-gc-interval` | `int`      | `90000`                            |
 |`:onyx.messaging/peer-link-idle-timeout`| `int`      | `60000`                            |
-=======
 |`:onyx.messaging/ack-daemon-timeout`    | `int`      | `60000`                            |
 |`:onyx.messaging/ack-daemon-clear-interval`| `int`      | `15000`                         |
->>>>>>> 1a21bf33
 |`:onyx.messaging/decompress-fn`         | `function` | `onyx.compression.nippy/decompress`|
 |`:onyx.messaging/compress-fn`           | `function` | `onyx.compression.nippy/compress`  |
 |`:onyx.messaging/impl`                  | `keyword`  | `:netty`, `:core.async`            |
@@ -113,7 +110,6 @@
 
 Number of messages to buffer in the core.async channel for retrying timed-out messages.
 
-<<<<<<< HEAD
 ##### `:onyx.messaging/max-downstream-links`
 
 The maximum number of network connections that should be opened to downstream peers from a task. Useful for very large clusters.
@@ -129,7 +125,7 @@
 ##### `:onyx.messaging/peer-link-idle-timeout`
 
 The maximum amount of time that a peer link can be idle (not looked up in the state atom for usage) before it is elligible to be closed. The connection will be reopened from scratch the next time it is needed.
-=======
+
 #### `:onyx.messaging/ack-daemon-timeout`
 
 Number of milliseconds that an ack value can go without being updates on a daemon before it is elligible to time out.
@@ -137,7 +133,6 @@
 #### `:onyx.messaging/ack-daemon-clear-interval`
 
 Number of milliseconds to wait for process to periodically clear out ack-vals that have timed out in the daemon.
->>>>>>> 1a21bf33
 
 ##### `onyx.messaging/decompress-fn`
 
