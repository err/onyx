(ns onyx.flow-conditions.fc-routing
  (:require [onyx.static.util :refer [kw->fn exception?] :as u]
            [onyx.types :refer [->Route]]))

(defn join-output-paths [all to-add downstream]
  (cond (= to-add :all) (set downstream)
        (= to-add :none) #{}
        :else (into (set all) to-add)))

(defn maybe-attach-segment [e task-id segment]
  #?(:cljs e
     :clj (u/deserializable-exception e {:offending-task task-id
                                         :offending-segment segment})))

(defn choose-output-paths
  [event compiled-flow-conditions root leaves segment downstream]
  (reduce
   (fn [{:keys [flow exclusions] :as all} entry]
     (let [pred-result
           (try
             {:success? true
              :result ((:flow/predicate entry) [event root segment leaves])}
             (catch #?(:clj Throwable :cljs js/Error) t
               {:success? false
                :result {:old root
                         :new segment
                         :exception t}}))]
       (cond (not (:success? pred-result))
             (reduced (->Route (join-output-paths flow (:flow/predicate-errors-to entry) downstream)
                               (into (set exclusions) (:flow/exclude-keys entry))
                               (:flow/post-transform entry)
                               (:flow/action entry)
                               (:result pred-result)))

             (and (:success? pred-result) (:result pred-result))
             (if (:flow/short-circuit? entry)
               (reduced (->Route (join-output-paths flow (:flow/to entry) downstream)
                                 (into (set exclusions) (:flow/exclude-keys entry))
                                 (:flow/post-transform entry)
                                 (:flow/action entry)
                                 nil))
               (->Route (join-output-paths flow (:flow/to entry) downstream)
                        (into (set exclusions) (:flow/exclude-keys entry))
                        nil
                        nil
                        nil))

             (= (:flow/action entry) :retry)
             (->Route (join-output-paths flow (:flow/to entry) downstream)
                      (into (set exclusions) (:flow/exclude-keys entry))
                      nil
                      nil
                      nil)

             :else all)))
   (->Route #{} #{} nil nil nil)
   compiled-flow-conditions))

(defn route-data [{:keys [egress-tasks onyx.core/flow-conditions] :as event} root leaves segment]
  (if (nil? (:onyx.core/flow-conditions event))
    (if (exception? segment)
      (let [{:keys [exception segment]} (ex-data segment)]
        (throw (maybe-attach-segment exception (:onyx.core/task-id event) segment)))
      (->Route egress-tasks nil nil nil nil))
    (if (exception? segment)
      (if-let [compiled-ex-fcs (seq (:compiled-ex-fcs event))]
        (choose-output-paths event compiled-ex-fcs root leaves (:exception (ex-data segment)) egress-tasks)
        (let [{:keys [exception segment]} (ex-data segment)]
          (throw (maybe-attach-segment exception (:onyx.core/task-id event) segment))))
      (if-let [compiled-norm-fcs (seq (:compiled-norm-fcs event))]
<<<<<<< HEAD
        (choose-output-paths event compiled-norm-fcs root leaves segment egress-tasks)
        (->Route egress-tasks nil nil nil nil)))))
=======
        (choose-output-paths event compiled-norm-fcs result message egress-tasks)
        (->Route (:compiled-non-ex-routes event) nil nil nil nil)))))
>>>>>>> a4057669

(defn apply-post-transformation [segment routes event]
  (let [post-transformation (:post-transformation routes)
        pred-failure (:pred-failure routes)
        msg (cond pred-failure
                  (if post-transformation
                    (let [f (kw->fn post-transformation)
                          message-ks (select-keys pred-failure [:old :new])]
                      (f event message-ks (:exception pred-failure)))
                    (throw (:exception pred-failure)))

                  (and (exception? segment) post-transformation)
                  (let [data (ex-data segment)
                        f (kw->fn post-transformation)]
                    (f event (:segment data) (:exception data)))

                  :else
                  segment)]
    (reduce dissoc msg (:exclusions routes))))

(defn flow-conditions-transform
  [segment routes event]
  (if (:onyx.core/flow-conditions event)
    (apply-post-transformation segment routes event)
    segment))<|MERGE_RESOLUTION|>--- conflicted
+++ resolved
@@ -68,13 +68,8 @@
         (let [{:keys [exception segment]} (ex-data segment)]
           (throw (maybe-attach-segment exception (:onyx.core/task-id event) segment))))
       (if-let [compiled-norm-fcs (seq (:compiled-norm-fcs event))]
-<<<<<<< HEAD
         (choose-output-paths event compiled-norm-fcs root leaves segment egress-tasks)
-        (->Route egress-tasks nil nil nil nil)))))
-=======
-        (choose-output-paths event compiled-norm-fcs result message egress-tasks)
         (->Route (:compiled-non-ex-routes event) nil nil nil nil)))))
->>>>>>> a4057669
 
 (defn apply-post-transformation [segment routes event]
   (let [post-transformation (:post-transformation routes)
