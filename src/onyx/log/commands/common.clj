--- conflicted
+++ resolved
@@ -7,11 +7,7 @@
             [com.stuartsierra.component :as component]
             [com.stuartsierra.dependency :as dep]
             [onyx.extensions :as extensions]
-<<<<<<< HEAD
-            [onyx.messaging.messenger :as m]
-=======
             [onyx.static.default-vals :refer [arg-or-default]]
->>>>>>> e1f3af94
             [clj-tuple :as t]
             [taoensso.timbre :refer [info]]))
 
@@ -129,16 +125,16 @@
        (filter (partial = :active))
        (seq)))
 
-(defn find-physically-colocated-peers
-  "Takes replica and a peer. Returns a set of peers, exluding this peer,
-   that reside on the same physical machine."
-  [replica peer]
-  (let [peers (remove (fn [p] (= p peer)) (:peers replica))
-        peer-site (m/get-peer-site replica peer)]
-    (filter
-     (fn [p]
-       (= (m/get-peer-site replica p) peer-site))
-     peers)))
+; (defn find-physically-colocated-peers
+;   "Takes replica and a peer. Returns a set of peers, exluding this peer,
+;    that reside on the same physical machine."
+;   [replica peer]
+;   (let [peers (remove (fn [p] (= p peer)) (:peers replica))
+;         peer-site (m/get-peer-site replica peer)]
+;     (filter
+;      (fn [p]
+;        (= (m/get-peer-site replica p) peer-site))
+;      peers)))
 
 (defn job-covered? [replica job]
   (let [tasks (get-in replica [:tasks job])
@@ -165,16 +161,6 @@
        (when (:lifecycle-stop-fn state)
             ((:lifecycle-stop-fn state) scheduler-event))
           (if (not (nil? new-allocation))
-<<<<<<< HEAD
-            (let [task-kill-ch (chan)
-                  peer-site (get-in new [:peer-sites (:id state)])
-                  task-state {:job-id (:job new-allocation) 
-                              :task-id (:task new-allocation) 
-                              :peer-site peer-site 
-                              :task-kill-ch task-kill-ch}
-                  lifecycle (assoc-in ((:task-component-fn state) state task-state) 
-                                      [:task-lifecycle :scheduler-event] 
-=======
             (let [seal-ch (chan)
                   internal-kill-ch (promise-chan)
                   external-kill-ch (promise-chan)
@@ -187,7 +173,6 @@
                               :task-kill-ch internal-kill-ch}
                   lifecycle (assoc-in ((:task-component-fn state) state task-state)
                                       [:task-lifecycle :scheduler-event]
->>>>>>> e1f3af94
                                       scheduler-event)
                   ending-ch (thread (component/start lifecycle))
                   lifecycle-stop-fn (fn [scheduler-event]
