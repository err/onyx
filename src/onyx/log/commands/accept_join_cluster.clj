(ns onyx.log.commands.accept-join-cluster
  (:require [clojure.core.async :refer [chan go >! <! >!! close!]]
            [clojure.data :refer [diff]]
            [clojure.set :refer [union difference map-invert]]
            [taoensso.timbre :refer [info] :as timbre]
            [onyx.extensions :as extensions]
            [onyx.peer.virtual-peer]
            [onyx.log.commands.common :as common]
            [schema.core :as s]
            [onyx.schema :refer [Replica LogEntry Reactions ReplicaDiff State]]
            [onyx.scheduling.common-job-scheduler :refer [reconfigure-cluster-workload]]))

(s/defmethod extensions/apply-log-entry :accept-join-cluster :- Replica
  [{:keys [args]} :- LogEntry replica :- Replica]
  (let [{:keys [accepted-joiner accepted-observer]} args
        target (or (get-in replica [:pairs accepted-observer])
                   accepted-observer)
        accepted? (= accepted-joiner (get-in replica [:accepted accepted-observer]))
        already-joined? (some #{accepted-joiner} (:groups replica))
        no-observer? (not (some #{target} (:groups replica)))]
    (if (or already-joined? no-observer? (not accepted?))
      replica
      (-> replica
          (update-in [:pairs] merge {accepted-observer accepted-joiner})
          (update-in [:pairs] merge {accepted-joiner target})
          (update-in [:accepted] dissoc accepted-observer)
          (update-in [:groups] vec)
          (update-in [:groups] conj accepted-joiner)
          (common/promote-orphans accepted-joiner)
          (reconfigure-cluster-workload)))))

(s/defmethod extensions/replica-diff :accept-join-cluster :- ReplicaDiff
  [entry :- LogEntry old :- Replica new :- Replica]
  (if-not (= old new)
    (let [rets (first (diff (:accepted old) (:accepted new)))]
      (assert (<= (count rets) 1))
      (when (seq rets)
        {:observer (first (keys rets))
         :subject (first (vals rets))}))))

(s/defmethod extensions/reactions [:accept-join-cluster :group] :- Reactions
  [{:keys [args] :as entry} :- LogEntry 
   old new diff :- ReplicaDiff state :- State]
  (let [accepted-joiner (:accepted-joiner args)]
    (if (and (nil? diff)
             (= (:id state) accepted-joiner))
      [{:fn :abort-join-cluster
        :args {:id accepted-joiner}}]
      [])))

<<<<<<< HEAD
(s/defmethod extensions/fire-side-effects! :accept-join-cluster :- State
=======
(s/defmethod extensions/fire-side-effects! [:accept-join-cluster :group] :- State
>>>>>>> e1f3af94
  [{:keys [args]} :- LogEntry 
   old :- Replica 
   new :- Replica 
   diff :- ReplicaDiff 
   {:keys [monitoring] :as state} :- State]
  (when (= (:subject args) (:id state))
<<<<<<< HEAD
    (extensions/emit monitoring {:event :peer-accept-join :id (:id state)}))
  (if-not (= old new)
    (common/start-new-lifecycle old new diff state :peer-reallocated)
    state))
=======
    (extensions/emit monitoring {:event :group-accept-join :id (:id state)}))
  state)

(s/defmethod extensions/fire-side-effects! [:accept-join-cluster :peer] :- State
  [{:keys [args message-id] :as entry} old new diff state]
  (common/start-new-lifecycle old new diff state :peer-reallocated))
>>>>>>> e1f3af94
<|MERGE_RESOLUTION|>--- conflicted
+++ resolved
@@ -48,27 +48,16 @@
         :args {:id accepted-joiner}}]
       [])))
 
-<<<<<<< HEAD
-(s/defmethod extensions/fire-side-effects! :accept-join-cluster :- State
-=======
 (s/defmethod extensions/fire-side-effects! [:accept-join-cluster :group] :- State
->>>>>>> e1f3af94
   [{:keys [args]} :- LogEntry 
    old :- Replica 
    new :- Replica 
    diff :- ReplicaDiff 
    {:keys [monitoring] :as state} :- State]
   (when (= (:subject args) (:id state))
-<<<<<<< HEAD
-    (extensions/emit monitoring {:event :peer-accept-join :id (:id state)}))
-  (if-not (= old new)
-    (common/start-new-lifecycle old new diff state :peer-reallocated)
-    state))
-=======
     (extensions/emit monitoring {:event :group-accept-join :id (:id state)}))
   state)
 
 (s/defmethod extensions/fire-side-effects! [:accept-join-cluster :peer] :- State
   [{:keys [args message-id] :as entry} old new diff state]
-  (common/start-new-lifecycle old new diff state :peer-reallocated))
->>>>>>> e1f3af94
+  (common/start-new-lifecycle old new diff state :peer-reallocated))