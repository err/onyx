(ns onyx.log.commands.exhaust-input
  (:require [clojure.core.async :refer [>!!]]
            [clojure.set :refer [union]]
            [schema.core :as s]
            [onyx.schema :refer [Replica LogEntry Reactions ReplicaDiff State]]
            [onyx.scheduling.common-job-scheduler :refer [reconfigure-cluster-workload]]
            [onyx.extensions :as extensions]
            [taoensso.timbre :refer [info]]
            [onyx.log.commands.common :as common]))

(s/defmethod extensions/apply-log-entry :exhaust-input :- Replica
  [{:keys [args]} :- LogEntry replica]
<<<<<<< HEAD
  (let [job-id (:job args)
        new (update-in replica [:exhausted-inputs job-id] union #{(:task args)})]
    (if (and (= (into #{} (get-in new [:input-tasks job-id]))
                (into #{} (get-in new [:exhausted-inputs job-id])))
             (not (some #{job-id} (:completed-jobs replica))))
      (let [peers (reduce into [] (vals (get-in new [:allocations job-id])))]
        (-> new
            (update-in [:exhausted-inputs] dissoc job-id)
            (update-in [:jobs] (fn [coll] (remove (partial = job-id) coll)))
            (update-in [:jobs] vec)
            (update-in [:completed-jobs] conj job-id)
            (update-in [:completed-jobs] vec)
            (update-in [:task-metadata] dissoc job-id)
            (update-in [:task-slot-ids] dissoc job-id)
            (update-in [:allocations] dissoc job-id)
            (update-in [:peer-state] merge (into {} (map (fn [p] {p :idle}) peers)))
            (reconfigure-cluster-workload)))
      new)))
=======
  (if (some #{(:job args)} (:jobs replica)) 
    (update-in replica [:exhausted-inputs (:job args)] union #{(:task args)})
    replica))
>>>>>>> e1f3af94

(s/defmethod extensions/replica-diff :exhaust-input :- ReplicaDiff
  [{:keys [args]} old new]
  {:job (:job args) :task (:task args)})

(s/defmethod extensions/reactions [:exhaust-input :peer] :- Reactions
  [{:keys [args]} old new diff peer-args]
  [])

(s/defmethod extensions/fire-side-effects! [:exhaust-input :peer] :- State
  [{:keys [args message-id]} old new diff state]
  (common/start-new-lifecycle old new diff state :job-completed))<|MERGE_RESOLUTION|>--- conflicted
+++ resolved
@@ -10,30 +10,9 @@
 
 (s/defmethod extensions/apply-log-entry :exhaust-input :- Replica
   [{:keys [args]} :- LogEntry replica]
-<<<<<<< HEAD
-  (let [job-id (:job args)
-        new (update-in replica [:exhausted-inputs job-id] union #{(:task args)})]
-    (if (and (= (into #{} (get-in new [:input-tasks job-id]))
-                (into #{} (get-in new [:exhausted-inputs job-id])))
-             (not (some #{job-id} (:completed-jobs replica))))
-      (let [peers (reduce into [] (vals (get-in new [:allocations job-id])))]
-        (-> new
-            (update-in [:exhausted-inputs] dissoc job-id)
-            (update-in [:jobs] (fn [coll] (remove (partial = job-id) coll)))
-            (update-in [:jobs] vec)
-            (update-in [:completed-jobs] conj job-id)
-            (update-in [:completed-jobs] vec)
-            (update-in [:task-metadata] dissoc job-id)
-            (update-in [:task-slot-ids] dissoc job-id)
-            (update-in [:allocations] dissoc job-id)
-            (update-in [:peer-state] merge (into {} (map (fn [p] {p :idle}) peers)))
-            (reconfigure-cluster-workload)))
-      new)))
-=======
   (if (some #{(:job args)} (:jobs replica)) 
     (update-in replica [:exhausted-inputs (:job args)] union #{(:task args)})
     replica))
->>>>>>> e1f3af94
 
 (s/defmethod extensions/replica-diff :exhaust-input :- ReplicaDiff
   [{:keys [args]} old new]
