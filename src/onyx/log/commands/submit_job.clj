(ns onyx.log.commands.submit-job
  (:require [clojure.core.async :refer [chan go >! <! close!]]
            [clojure.set :refer [union difference map-invert]]
            [clojure.data :refer [diff]]
            [onyx.log.commands.common :as common]
            [onyx.scheduling.common-job-scheduler :as cjs]
            [onyx.scheduling.common-task-scheduler :as cts]
            [onyx.extensions :as extensions]
            [onyx.scheduling.common-job-scheduler :refer [reconfigure-cluster-workload]]
            [schema.core :as s]
            [onyx.schema :refer [Replica LogEntry Reactions ReplicaDiff State]]
            [taoensso.timbre :refer [info warn]]))

(defmulti job-scheduler-replica-update
  (fn [replica entry]
    (:job-scheduler replica)))

(defmethod job-scheduler-replica-update :onyx.job-scheduler/percentage
  [replica {:keys [args]}]
  (assoc-in replica [:percentages (:id args)] (:percentage args)))

(defmethod job-scheduler-replica-update :default
  [replica entry]
  replica)

(defmulti task-scheduler-replica-update
  (fn [replica entry]
    (:task-scheduler (:args entry))))

(defmethod task-scheduler-replica-update :onyx.task-scheduler/percentage
  [replica {:keys [args]}]
  (assoc-in replica [:task-percentages (:id args)] (:task-percentages args)))

(defmethod task-scheduler-replica-update :default
  [replica entry]
  replica)

(s/defmethod extensions/apply-log-entry :submit-job :- Replica
  [{:keys [args] :as entry} :- LogEntry replica]
  (try
<<<<<<< HEAD
    (-> replica
        (update-in [:jobs] conj (:id args))
        (update-in [:jobs] vec)
        (assoc-in [:task-name->id (:id args)] (:task-name->id args))
        (assoc-in [:task-schedulers (:id args)] (:task-scheduler args))
        (assoc-in [:tasks (:id args)] (vec (:tasks args)))
        (assoc-in [:allocations (:id args)] {})
        (assoc-in [:saturation (:id args)] (:saturation args))
        (assoc-in [:task-saturation (:id args)] (:task-saturation args))
        (assoc-in [:flux-policies (:id args)] (:flux-policies args))
        (assoc-in [:min-required-peers (:id args)] (:min-required-peers args))
        (assoc-in [:input-tasks (:id args)] (vec (:inputs args)))
        (assoc-in [:output-tasks (:id args)] (vec (:outputs args)))
        (assoc-in [:exempt-tasks (:id args)] (vec (:exempt-tasks args)))
        (assoc-in [:acker-percentage (:id args)] (:acker-percentage args))
        (assoc-in [:acker-exclude-inputs (:id args)] (:acker-exclude-inputs args))
        (assoc-in [:acker-exclude-outputs (:id args)] (:acker-exclude-outputs args))
        (assoc-in [:required-tags (:id args)] (:required-tags args))
        (job-scheduler-replica-update entry)
        (task-scheduler-replica-update entry)
        (reconfigure-cluster-workload))
=======
    (if (get (union (set (:jobs replica))
                    (set (:killed-jobs replica))
                    (set (:completed-jobs replica)))
             (:id args))
      (do (info (format "Job ID %s has already been submitted, and will not be scheduled again." (:id args)))
          replica)
      (-> replica
          (update-in [:jobs] conj (:id args))
          (update-in [:jobs] vec)
          (assoc-in [:task-schedulers (:id args)] (:task-scheduler args))
          (assoc-in [:tasks (:id args)] (vec (:tasks args)))
          (assoc-in [:allocations (:id args)] {})
          (assoc-in [:saturation (:id args)] (:saturation args))
          (assoc-in [:task-saturation (:id args)] (:task-saturation args))
          (assoc-in [:flux-policies (:id args)] (:flux-policies args))
          (assoc-in [:min-required-peers (:id args)] (:min-required-peers args))
          (assoc-in [:input-tasks (:id args)] (vec (:inputs args)))
          (assoc-in [:output-tasks (:id args)] (vec (:outputs args)))
          (assoc-in [:exempt-tasks (:id args)] (vec (:exempt-tasks args)))
          (assoc-in [:acker-percentage (:id args)] (:acker-percentage args))
          (assoc-in [:acker-exclude-inputs (:id args)] (:acker-exclude-inputs args))
          (assoc-in [:acker-exclude-outputs (:id args)] (:acker-exclude-outputs args))
          (assoc-in [:required-tags (:id args)] (:required-tags args))
          (job-scheduler-replica-update entry)
          (task-scheduler-replica-update entry)
          (reconfigure-cluster-workload)))
>>>>>>> c8169f96
    (catch Throwable e
      (warn e)
      replica)))

(s/defmethod extensions/replica-diff :submit-job :- ReplicaDiff
  [{:keys [args]} old new]
  (if (and (not (some #{(:id args)} (:jobs old)))
           (some #{(:id args)} (:jobs new)))
    {:job (:id args)}
    {}))

(s/defmethod extensions/reactions [:submit-job :peer] :- Reactions
  [{:keys [args] :as entry} old new diff state]
  [])

(s/defmethod extensions/fire-side-effects! [:submit-job :peer] :- State
  [entry old new diff state]
  (common/start-new-lifecycle old new diff state :peer-reallocated))<|MERGE_RESOLUTION|>--- conflicted
+++ resolved
@@ -38,29 +38,6 @@
 (s/defmethod extensions/apply-log-entry :submit-job :- Replica
   [{:keys [args] :as entry} :- LogEntry replica]
   (try
-<<<<<<< HEAD
-    (-> replica
-        (update-in [:jobs] conj (:id args))
-        (update-in [:jobs] vec)
-        (assoc-in [:task-name->id (:id args)] (:task-name->id args))
-        (assoc-in [:task-schedulers (:id args)] (:task-scheduler args))
-        (assoc-in [:tasks (:id args)] (vec (:tasks args)))
-        (assoc-in [:allocations (:id args)] {})
-        (assoc-in [:saturation (:id args)] (:saturation args))
-        (assoc-in [:task-saturation (:id args)] (:task-saturation args))
-        (assoc-in [:flux-policies (:id args)] (:flux-policies args))
-        (assoc-in [:min-required-peers (:id args)] (:min-required-peers args))
-        (assoc-in [:input-tasks (:id args)] (vec (:inputs args)))
-        (assoc-in [:output-tasks (:id args)] (vec (:outputs args)))
-        (assoc-in [:exempt-tasks (:id args)] (vec (:exempt-tasks args)))
-        (assoc-in [:acker-percentage (:id args)] (:acker-percentage args))
-        (assoc-in [:acker-exclude-inputs (:id args)] (:acker-exclude-inputs args))
-        (assoc-in [:acker-exclude-outputs (:id args)] (:acker-exclude-outputs args))
-        (assoc-in [:required-tags (:id args)] (:required-tags args))
-        (job-scheduler-replica-update entry)
-        (task-scheduler-replica-update entry)
-        (reconfigure-cluster-workload))
-=======
     (if (get (union (set (:jobs replica))
                     (set (:killed-jobs replica))
                     (set (:completed-jobs replica)))
@@ -87,7 +64,6 @@
           (job-scheduler-replica-update entry)
           (task-scheduler-replica-update entry)
           (reconfigure-cluster-workload)))
->>>>>>> c8169f96
     (catch Throwable e
       (warn e)
       replica)))
