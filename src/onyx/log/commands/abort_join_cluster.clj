(ns onyx.log.commands.abort-join-cluster
  (:require [clojure.core.async :refer [chan go >! <! >!! close!]]
            [clojure.set :refer [union difference map-invert]]
            [clojure.data :refer [diff]]
            [schema.core :as s]
            [onyx.schema :refer [Replica LogEntry Reactions ReplicaDiff State]]
            [onyx.messaging.messenger :as m]
            [onyx.static.default-vals :refer [arg-or-default]]
            [taoensso.timbre :refer [info] :as timbre]
            [onyx.extensions :as extensions]))

(defn already-joined? [replica entry]
  (some #{(:id (:args entry))} (:peers replica)))

(s/defmethod extensions/apply-log-entry :abort-join-cluster :- Replica
  [{:keys [args] :as entry} :- LogEntry replica]
  (assert (:id args))
  (if-not (already-joined? replica entry)
    (-> replica
        (update-in [:prepared] dissoc (get (map-invert (:prepared replica)) (:id args)))
        (update-in [:accepted] dissoc (get (map-invert (:accepted replica)) (:id args)))
        (update-in [:aborted] (fnil conj #{}) (:id args)))
    replica))

(s/defmethod extensions/replica-diff :abort-join-cluster :- ReplicaDiff
  [entry :- LogEntry old new]
  (let [prepared (vals (first (diff (:prepared old) (:prepared new))))
        accepted (vals (first (diff (:accepted old) (:accepted new))))]
    (assert (<= (count prepared) 1))
    (assert (<= (count accepted) 1))
    (when (or (seq prepared) (seq accepted))
      {:aborted (or (first prepared) (first accepted))})))

<<<<<<< HEAD
(s/defmethod extensions/reactions :abort-join-cluster :- Reactions
  [{:keys [args] :as entry} old new diff peer-args]
  (when (and (not (:onyx.peer/try-join-once? (:opts peer-args)))
=======
(s/defmethod extensions/reactions [:abort-join-cluster :group] :- Reactions
  [{:keys [args] :as entry} old new diff state]
  ;; Rename these keys to onyx.node or onyx.peer-group?
  (when (and (not (:onyx.peer/try-join-once? (:peer-opts (:messenger state))))
>>>>>>> e1f3af94
             (not (already-joined? old entry))
             (= (:id args) (:id state)))
    [{:fn :prepare-join-cluster
<<<<<<< HEAD
      :args {:joiner (:id peer-args)
             :tags (:tags args)
             :peer-site (m/peer-site (:messaging-group (:peer-group peer-args)) (:id peer-args))}}]))
=======
      :args {:joiner (:id state)}}]))
>>>>>>> e1f3af94

(s/defmethod extensions/fire-side-effects! [:abort-join-cluster :group] :- State
  [{:keys [args]} old new diff state]
  ;; Abort back-off/retry
  (when (= (:id args) (:id state))
    ;; Back off for a randomized time, mean :onyx.peer/join-failure-back-off
    ;; Rename these keys to onyx.node or onyx.peer-group?
    (Thread/sleep (rand-int (* 2 (arg-or-default :onyx.peer/join-failure-back-off (:opts state))))))
  state)<|MERGE_RESOLUTION|>--- conflicted
+++ resolved
@@ -31,26 +31,14 @@
     (when (or (seq prepared) (seq accepted))
       {:aborted (or (first prepared) (first accepted))})))
 
-<<<<<<< HEAD
-(s/defmethod extensions/reactions :abort-join-cluster :- Reactions
-  [{:keys [args] :as entry} old new diff peer-args]
-  (when (and (not (:onyx.peer/try-join-once? (:opts peer-args)))
-=======
 (s/defmethod extensions/reactions [:abort-join-cluster :group] :- Reactions
   [{:keys [args] :as entry} old new diff state]
   ;; Rename these keys to onyx.node or onyx.peer-group?
   (when (and (not (:onyx.peer/try-join-once? (:peer-opts (:messenger state))))
->>>>>>> e1f3af94
              (not (already-joined? old entry))
              (= (:id args) (:id state)))
     [{:fn :prepare-join-cluster
-<<<<<<< HEAD
-      :args {:joiner (:id peer-args)
-             :tags (:tags args)
-             :peer-site (m/peer-site (:messaging-group (:peer-group peer-args)) (:id peer-args))}}]))
-=======
       :args {:joiner (:id state)}}]))
->>>>>>> e1f3af94
 
 (s/defmethod extensions/fire-side-effects! [:abort-join-cluster :group] :- State
   [{:keys [args]} old new diff state]
