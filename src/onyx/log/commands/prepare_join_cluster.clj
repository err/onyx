(ns onyx.log.commands.prepare-join-cluster
  (:require [clojure.core.async :refer [chan go >! <! >!! close!]]
            [clojure.set :refer [union difference map-invert]]
            [clojure.data :refer [diff]]
            [com.stuartsierra.component :as component]
            [onyx.log.commands.common :as common]
            [onyx.extensions :as extensions]
            [onyx.peer.operation :as operation]
            [onyx.log.failure-detector :refer [failure-detector]]
            [schema.core :as s]
            [onyx.schema :refer [Replica LogEntry Reactions ReplicaDiff State]]
            [onyx.scheduling.common-job-scheduler :refer [reconfigure-cluster-workload]]
            [taoensso.timbre :refer [info] :as timbre]))

<<<<<<< HEAD
(defn add-site [replica {:keys [joiner peer-site]}]
  (assert (:messaging replica) ":messaging key missing in replica, cannot continue")
  (assoc-in replica [:peer-sites joiner] peer-site))

=======
>>>>>>> e1f3af94
(defn still-joining? [replica joiner]
  (or (get (map-invert (:prepared replica)) joiner)
      (get (map-invert (:accepted replica)) joiner)))

(defn already-joined? [replica joiner]
  (some #{joiner} (:groups replica)))

(defn disallowed-candidates [{:keys [groups pairs accepted prepared] :as replica}]
  (let [all-prepared-deps (keys prepared)
        prep-watches (map (fn [dep] (get (map-invert pairs) dep)) all-prepared-deps)
        accepting-deps (keys accepted)]
    (remove nil? (concat all-prepared-deps accepting-deps prep-watches))))

(s/defmethod extensions/apply-log-entry :prepare-join-cluster :- Replica
  [{:keys [args message-id]} :- LogEntry replica]
  (let [groups (:groups replica)
        joiner (:joiner args)
        n (count groups)]
    (if (> n 0)
      (let [all-joined-groups (set (into (keys (:pairs replica)) groups))
            candidates (difference all-joined-groups (set (disallowed-candidates replica)) #{joiner})
            sorted-candidates (sort (remove nil? candidates))]
        (cond (already-joined? replica joiner)
              replica
              (still-joining? replica joiner)
              replica
              (seq sorted-candidates)
              (let [index (mod message-id (count sorted-candidates))
                    watcher (nth sorted-candidates index)]
                (-> replica
                    (update-in [:prepared] merge {watcher joiner})
<<<<<<< HEAD
                    (assoc-in [:peer-tags joiner] (:tags args))
                    (add-site args)
                    (reconfigure-cluster-workload)))
=======
                    (update-in [:aborted] disj joiner)))
>>>>>>> e1f3af94
              :else
              (-> replica
                  (update-in [:aborted] (fnil conj #{}) joiner))))
      (-> replica
<<<<<<< HEAD
          (update-in [:peers] conj joiner)
          (update-in [:peers] vec)
          (assoc-in [:peer-state joiner] :idle)
          (assoc-in [:peer-tags joiner] (:tags args))
          (add-site args)
=======
          (update-in [:groups] conj joiner)
          (update-in [:groups] vec)
          (update-in [:aborted] disj joiner)
          (update-in [:aborted] set)
          (common/promote-orphans joiner)
>>>>>>> e1f3af94
          (reconfigure-cluster-workload)))))

(s/defmethod extensions/replica-diff :prepare-join-cluster :- ReplicaDiff
  [entry :- LogEntry old new]
  (let [rets (second (diff (:prepared old) (:prepared new)))]
    (assert (<= (count rets) 1))
    (cond (seq rets)
          {:observer (first (keys rets))
           :subject (first (vals rets))}
          (and (not (seq (:groups old))) (seq (:groups new)))
          (let [lone-group (first (:groups new))]
            (assert (= (count (:groups old)) 0))
            (assert (= (count (:groups new)) 1))
            {:instant-join lone-group}))))

(s/defmethod extensions/reactions [:prepare-join-cluster :group] :- Reactions
  [entry :- LogEntry old new diff state]
  (let [joiner (:joiner (:args entry))]
    (cond (already-joined? old joiner)
          []
          (still-joining? old joiner)
          []
          (and (= (:id state) joiner) (nil? diff))
          [{:fn :abort-join-cluster
            :args {:id (:id state)}}]
          (= (:id state) (:observer diff))
          [{:fn :notify-join-cluster
            :args {:observer (:subject diff)}}])))

(s/defmethod extensions/fire-side-effects! [:prepare-join-cluster :peer] :- State
  [{:keys [args message-id] :as entry} old new diff state]
  (common/start-new-lifecycle old new diff state :peer-reallocated))

(s/defmethod extensions/fire-side-effects! [:prepare-join-cluster :group] :- State
  [{:keys [args message-id]} :- LogEntry old new diff {:keys [log monitoring] :as state}]
  (cond ;; Handles the cases where all groups are actually dead.
    ;; This can happen if a single node cluster comes down
    ;; and is rebooted. We pick a predictably-random group
    ;; and knock it down if it's not up. This guarantees
    ;; progress even if the cluster has experienced total failure.
    (and (= (:id state) (:joiner args)) (nil? diff))
    (let [disallowed (distinct (disallowed-candidates new))
          k (mod message-id (count disallowed))
          target (nth disallowed k)]
      (when-not (extensions/group-exists? log target)
        (extensions/write-log-entry
         (:log state)
         {:fn :group-leave-cluster :args {:id target}
          :entry-parent message-id}))
      state)

<<<<<<< HEAD
                        (= (:id state) (:observer diff))
                        (let [ch (chan 1)]
                          (extensions/emit monitoring {:event :peer-prepare-join :id (:id state)})
                          (extensions/on-delete (:log state) (:subject diff) ch)
                          (go (when (<! ch)
                                (extensions/write-log-entry
                                  (:log state)
                                  {:fn :leave-cluster :args {:id (:subject diff)}
                                   :peer-parent (:id state)
                                   :entry-parent message-id}))
                              (close! ch))
                          (assoc state :watch-ch ch))
                        ;; Handles the cases where a peer tries to attach to a dead
                        ;; peer that hasn't been evicted for whatever reason.
                        (= (:id state) (:subject diff))
                        (if (not (extensions/peer-exists? (:log state) (:observer diff)))
                          (do
                            (extensions/write-log-entry
                              (:log state)
                              {:fn :leave-cluster :args {:id (:observer diff)}
                               :peer-parent (:id state)})
                            state)
                          (let [fd (failure-detector (:log state) (:observer diff) (:opts state))]
                            (assoc state :failure-detector (component/start fd))))
                        (= (:id state) (:instant-join diff))
                        state
                        :else state)] 
    (common/start-new-lifecycle old new diff state-new :peer-reallocated)))
=======
    (= (:id state) (:observer diff))
    (let [ch (chan 1)]
      (extensions/emit monitoring {:event :group-prepare-join :id (:id state)})
      (extensions/on-delete (:log state) (:subject diff) ch)
      (go (when (<! ch)
            (extensions/write-log-entry
             (:log state)
             {:fn :group-leave-cluster :args {:id (:subject diff)}
              :peer-parent (:id state)
              :entry-parent message-id}))
          (close! ch))
      (assoc state :watch-ch ch))
    ;; Handles the cases where a peer tries to attach to a dead
    ;; peer that hasn't been evicted for whatever reason.
    (= (:id state) (:subject diff))
     (if (not (extensions/group-exists? (:log state) (:observer diff)))
      (do
        (extensions/write-log-entry
         (:log state)
         {:fn :group-leave-cluster :args {:id (:observer diff)}
          :peer-parent (:id state)})
        state)
      (let [fd (failure-detector (:log state) (:observer diff) (:opts state))]
        (assoc state :failure-detector (component/start fd))))
    :else state))
>>>>>>> e1f3af94
<|MERGE_RESOLUTION|>--- conflicted
+++ resolved
@@ -12,13 +12,6 @@
             [onyx.scheduling.common-job-scheduler :refer [reconfigure-cluster-workload]]
             [taoensso.timbre :refer [info] :as timbre]))
 
-<<<<<<< HEAD
-(defn add-site [replica {:keys [joiner peer-site]}]
-  (assert (:messaging replica) ":messaging key missing in replica, cannot continue")
-  (assoc-in replica [:peer-sites joiner] peer-site))
-
-=======
->>>>>>> e1f3af94
 (defn still-joining? [replica joiner]
   (or (get (map-invert (:prepared replica)) joiner)
       (get (map-invert (:accepted replica)) joiner)))
@@ -50,30 +43,16 @@
                     watcher (nth sorted-candidates index)]
                 (-> replica
                     (update-in [:prepared] merge {watcher joiner})
-<<<<<<< HEAD
-                    (assoc-in [:peer-tags joiner] (:tags args))
-                    (add-site args)
-                    (reconfigure-cluster-workload)))
-=======
                     (update-in [:aborted] disj joiner)))
->>>>>>> e1f3af94
               :else
               (-> replica
                   (update-in [:aborted] (fnil conj #{}) joiner))))
       (-> replica
-<<<<<<< HEAD
-          (update-in [:peers] conj joiner)
-          (update-in [:peers] vec)
-          (assoc-in [:peer-state joiner] :idle)
-          (assoc-in [:peer-tags joiner] (:tags args))
-          (add-site args)
-=======
           (update-in [:groups] conj joiner)
           (update-in [:groups] vec)
           (update-in [:aborted] disj joiner)
           (update-in [:aborted] set)
           (common/promote-orphans joiner)
->>>>>>> e1f3af94
           (reconfigure-cluster-workload)))))
 
 (s/defmethod extensions/replica-diff :prepare-join-cluster :- ReplicaDiff
@@ -124,37 +103,6 @@
          {:fn :group-leave-cluster :args {:id target}
           :entry-parent message-id}))
       state)
-
-<<<<<<< HEAD
-                        (= (:id state) (:observer diff))
-                        (let [ch (chan 1)]
-                          (extensions/emit monitoring {:event :peer-prepare-join :id (:id state)})
-                          (extensions/on-delete (:log state) (:subject diff) ch)
-                          (go (when (<! ch)
-                                (extensions/write-log-entry
-                                  (:log state)
-                                  {:fn :leave-cluster :args {:id (:subject diff)}
-                                   :peer-parent (:id state)
-                                   :entry-parent message-id}))
-                              (close! ch))
-                          (assoc state :watch-ch ch))
-                        ;; Handles the cases where a peer tries to attach to a dead
-                        ;; peer that hasn't been evicted for whatever reason.
-                        (= (:id state) (:subject diff))
-                        (if (not (extensions/peer-exists? (:log state) (:observer diff)))
-                          (do
-                            (extensions/write-log-entry
-                              (:log state)
-                              {:fn :leave-cluster :args {:id (:observer diff)}
-                               :peer-parent (:id state)})
-                            state)
-                          (let [fd (failure-detector (:log state) (:observer diff) (:opts state))]
-                            (assoc state :failure-detector (component/start fd))))
-                        (= (:id state) (:instant-join diff))
-                        state
-                        :else state)] 
-    (common/start-new-lifecycle old new diff state-new :peer-reallocated)))
-=======
     (= (:id state) (:observer diff))
     (let [ch (chan 1)]
       (extensions/emit monitoring {:event :group-prepare-join :id (:id state)})
@@ -179,5 +127,4 @@
         state)
       (let [fd (failure-detector (:log state) (:observer diff) (:opts state))]
         (assoc state :failure-detector (component/start fd))))
-    :else state))
->>>>>>> e1f3af94
+    :else state))