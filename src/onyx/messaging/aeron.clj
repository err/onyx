--- conflicted
+++ resolved
@@ -41,31 +41,15 @@
                                                 (.toNanos TimeUnit/MICROSECONDS 1000))))
 
 (defrecord AeronMessenger
-<<<<<<< HEAD
   [peer-group messaging-group publication-group publications
    send-idle-strategy compress-f monitoring short-ids acking-ch]
-=======
-  [messaging-group peer-config monitoring publication-group short-circuitable? publications virtual-peers 
-   acking-daemon send-idle-strategy compress-f publication-pool short-ids acking-ch]
->>>>>>> e1f3af94
   component/Lifecycle
 
   (start [component]
     (taoensso.timbre/info "Starting Aeron Messenger")
-<<<<<<< HEAD
     (let [config (:config peer-group)
           messaging-group (:messaging-group peer-group)
           publications (atom {})
-=======
-    (let [publication-pool (:publication-pool messaging-group)
-          publications (:publications messaging-group)
-          virtual-peers (:virtual-peers messaging-group)
-          external-channel (:external-channel messaging-group)
-          short-circuitable? (if (arg-or-default :onyx.messaging/allow-short-circuit? peer-config)
-                               (fn [channel] (= channel external-channel))
-                               (fn [_] false))
-          acking-ch (:acking-ch (:acking-daemon component))
->>>>>>> e1f3af94
           send-idle-strategy (:send-idle-strategy messaging-group)
           compress-f (:compress-f messaging-group)
           short-ids (atom {})]
