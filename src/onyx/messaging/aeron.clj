(ns ^:no-doc onyx.messaging.aeron
    (:require [clojure.core.async :refer [chan >!! <!! alts!! timeout close!]]
              [com.stuartsierra.component :as component]
              [taoensso.timbre :refer [fatal] :as timbre]
              [onyx.messaging.protocol-aeron :as protocol]
              [onyx.messaging.acking-daemon :as acker]
              [onyx.messaging.common :refer [bind-addr external-addr allowable-ports]]
              [onyx.extensions :as extensions]
              [onyx.compression.nippy :refer [compress decompress]])
    (:import [uk.co.real_logic.aeron Aeron FragmentAssemblyAdapter]
             [uk.co.real_logic.aeron Aeron$Context]
             [uk.co.real_logic.agrona.concurrent UnsafeBuffer]
             [uk.co.real_logic.agrona CloseHelper]
             [uk.co.real_logic.aeron.driver MediaDriver]
             [uk.co.real_logic.aeron.common.concurrent.logbuffer DataHandler]
             [uk.co.real_logic.agrona.concurrent IdleStrategy BackoffIdleStrategy]
             [java.util.function Consumer]
             [java.util.concurrent TimeUnit]))

(defrecord AeronPeerGroup [opts]
  component/Lifecycle
  (start [component]
    (taoensso.timbre/info "Starting Aeron Peer Group")
    (let [media-driver (MediaDriver/launch)]
      (assoc component :media-driver media-driver)))

  (stop [{:keys [media-driver] :as component}]
    (taoensso.timbre/info "Stopping Aeron Peer Group")
    (.close media-driver)
    (assoc component :media-driver nil)))

(defn aeron-peer-group [opts]
  (map->AeronPeerGroup {:opts opts}))

(defmethod extensions/assign-site-resources :aeron
  [config peer-site peer-sites]
  (let [used-ports (->> (vals peer-sites) 
                        (filter 
                          (fn [s]
                            (= (:aeron/external-addr peer-site) 
                               (:aeron/external-addr s))))
                        (map :aeron/port)
                        set)
        port (first (remove used-ports
                            (:aeron/ports peer-site)))]
    (assert port)
    {:aeron/port port}))

(defn handle-sent-message [inbound-ch decompress-f ^UnsafeBuffer buffer offset length header]
  (let [messages (protocol/read-messages-buf decompress-f buffer offset length)]
    (doseq [message messages]
      (>!! inbound-ch message))))

(defn handle-acker-message [daemon buffer offset length header]
  (let [thawed (protocol/read-acker-message buffer offset)]
    (acker/ack-message daemon
                       (:id thawed)
                       (:completion-id thawed)
                       (:ack-val thawed))))

(defn handle-completion-message [release-ch buffer offset length header]
  (let [completion-id (protocol/read-completion buffer offset)]
    (>!! release-ch completion-id)))

(defn data-handler [f]
  (FragmentAssemblyAdapter. 
    (proxy [DataHandler] []
      (onData [buffer offset length header]
        (f buffer offset length header)))))

(defn backoff-strategy [strategy]
  (case strategy
    :low-restart-latency (BackoffIdleStrategy. 100 
                                               10
                                               (.toNanos TimeUnit/MICROSECONDS 1)
                                               (.toNanos TimeUnit/MICROSECONDS 100))
    :high-restart-latency (BackoffIdleStrategy. 100
                                                10
                                                (.toNanos TimeUnit/MICROSECONDS 10000)
                                                (.toNanos TimeUnit/MICROSECONDS 100000))))

(defn consumer [idle-strategy limit]
  (proxy [Consumer] []
    (accept [subscription]
      ;; TODO, evaluate different idle strategies.
      (let [strategy ^IdleStrategy (backoff-strategy idle-strategy)]
        (while (not (Thread/interrupted))
          (let [fragments-read (.poll ^uk.co.real_logic.aeron.Subscription subscription limit)]
            (.idle strategy fragments-read)))))))

(def no-op-error-handler
  (proxy [Consumer] []
    (accept [_] (taoensso.timbre/warn "Conductor is down."))))

(defrecord AeronConnection [peer-group]
  component/Lifecycle

  (start [component]
    (taoensso.timbre/info "Starting Aeron")
    (let [config (:config peer-group)
          release-ch (chan (clojure.core.async/dropping-buffer 100000))
          bind-addr (bind-addr config)
          external-addr (external-addr config)
          ports (allowable-ports config)
          backpressure-strategy (or (:onyx.messaging/backpressure-strategy config) 
                                    :high-restart-latency)]
      (assoc component 
<<<<<<< HEAD
        :bind-addr bind-addr 
        :external-addr external-addr
        :ports ports
        :resources (atom nil) 
        :release-ch release-ch
        :decompress-f (or (:onyx.messaging/decompress-fn (:config peer-group)) decompress)
        :compress-f (or (:onyx.messaging/compress-fn (:config peer-group)) compress))))
=======
             :bind-addr bind-addr 
             :external-addr external-addr
             :ports ports
             :backpressure-strategy backpressure-strategy
             :resources (atom nil) 
             :release-ch release-ch)))
>>>>>>> 02a9f49f

  (stop [{:keys [aeron resources release-ch] :as component}]
    (taoensso.timbre/info "Stopping Aeron")
    (try 
      (when-let [rs @resources]
        (let [{:keys [conn
                      send-subscriber 
                      acker-subscriber 
                      completion-subscriber 
                      accept-send-fut 
                      accept-acker-fut
                      accept-completion-fut]} rs] 
          (future-cancel accept-send-fut)
          (future-cancel accept-acker-fut)
          (future-cancel accept-completion-fut)
          (when send-subscriber (.close send-subscriber))
          (when acker-subscriber (.close acker-subscriber))
          (when completion-subscriber (.close completion-subscriber))
          (when conn (.close conn)))
        (reset! resources nil))
      (close! (:release-ch component))
      (catch Exception e (fatal e)))

    (assoc component :bind-addr nil :external-addr nil :site-resources nil :release-ch nil)))

(defn aeron [peer-group]
  (map->AeronConnection {:peer-group peer-group}))

(defmethod extensions/peer-site AeronConnection
  [messenger]
  {:aeron/ports (:ports messenger)
   :aeron/external-addr (:external-addr messenger)})

(def send-stream-id 1)
(def acker-stream-id 2)
(def completion-stream-id 3)

(defn aeron-channel [addr port]
  (format "udp://%s:%s" addr port))

(defmethod extensions/open-peer-site AeronConnection
  [messenger assigned]
  (let [inbound-ch (:inbound-ch (:messenger-buffer messenger))
        {:keys [release-ch acking-daemon backpressure-strategy bind-addr]} messenger
        ctx (.errorHandler (Aeron$Context.) no-op-error-handler)
        aeron (Aeron/connect ctx)
        channel (aeron-channel bind-addr (:aeron/port assigned))

<<<<<<< HEAD
        send-handler (data-handler (partial handle-sent-message inbound-ch (:decompress-f messenger)))
        acker-handler (data-handler (partial handle-acker-message daemon))
=======
        send-handler (data-handler (partial handle-sent-message inbound-ch))
        acker-handler (data-handler (partial handle-acker-message acking-daemon))
>>>>>>> 02a9f49f
        completion-handler (data-handler (partial handle-completion-message release-ch))

        send-subscriber (.addSubscription aeron channel send-stream-id send-handler)
        acker-subscriber (.addSubscription aeron channel acker-stream-id acker-handler)
        completion-subscriber (.addSubscription aeron channel completion-stream-id completion-handler)
        send-idle-strategy (backoff-strategy backpressure-strategy)
        accept-send-fut (future (try (.accept ^Consumer (consumer backpressure-strategy 10) send-subscriber) 
                                     (catch Exception e (fatal e))))
        accept-acker-fut (future (try (.accept ^Consumer (consumer backpressure-strategy 10) acker-subscriber) 
                                      (catch Exception e (fatal e))))
        accept-completion-fut (future (try (.accept ^Consumer (consumer backpressure-strategy 10) completion-subscriber) 
                                           (catch Exception e (fatal e))))]
    (reset! (:resources messenger)
            {:conn aeron
             :send-idle-strategy send-idle-strategy
             :accept-send-fut accept-send-fut
             :accept-acker-fut accept-acker-fut
             :accept-completion-fut accept-completion-fut
             :send-subscriber send-subscriber
             :acker-subscriber acker-subscriber
             :completion-subscriber completion-subscriber})))

(defmethod extensions/connect-to-peer AeronConnection
  [messenger event {:keys [aeron/external-addr aeron/port]}]
  (let [ctx (.errorHandler (Aeron$Context.) no-op-error-handler)
        aeron (Aeron/connect ctx)
        channel (aeron-channel external-addr port)
        send-pub (.addPublication aeron channel send-stream-id)
        acker-pub (.addPublication aeron channel acker-stream-id)
        completion-pub (.addPublication aeron channel completion-stream-id)]
    {:conn aeron :send-pub send-pub :acker-pub acker-pub :completion-pub completion-pub}))

(defmethod extensions/receive-messages AeronConnection
  [messenger {:keys [onyx.core/task-map] :as event}]
  (let [ms (or (:onyx/batch-timeout task-map) 1000)
        ch (:inbound-ch (:onyx.core/messenger-buffer event))
        timeout-ch (timeout ms)]
    (loop [segments [] i 0]
      (if (< i (:onyx/batch-size task-map))
        (if-let [v (first (alts!! [ch timeout-ch]))]
          (recur (conj segments v) (inc i))
          segments)
        segments))))

(defmethod extensions/send-messages AeronConnection
  [messenger event peer-link batch]
  (let [[len unsafe-buffer] (protocol/build-messages-msg-buf (:compress-f messenger) batch)
        pub ^uk.co.real_logic.aeron.Publication (:send-pub peer-link)
        offer-f (fn [] (.offer pub unsafe-buffer 0 len))]
    (while (not (offer-f))
      (.idle ^IdleStrategy (:send-idle-strategy messenger) 0))))

(defmethod extensions/internal-ack-message AeronConnection
  [messenger event peer-link message-id completion-id ack-val]
  (let [unsafe-buffer (protocol/build-acker-message message-id completion-id ack-val)
        pub ^uk.co.real_logic.aeron.Publication (:acker-pub peer-link)
        offer-f (fn [] (.offer pub unsafe-buffer 0 protocol/ack-msg-length))]
    (while (not (offer-f))
      (.idle ^IdleStrategy (:send-idle-strategy messenger) 0))))

(defmethod extensions/internal-complete-message AeronConnection
  [messenger event id peer-link]
  (let [unsafe-buffer (protocol/build-completion-msg-buf id)
        pub ^uk.co.real_logic.aeron.Publication (:completion-pub peer-link) 
        offer-f (fn [] (.offer pub unsafe-buffer 0 protocol/completion-msg-length))]
    (while (not (offer-f))
      (.idle ^IdleStrategy (:send-idle-strategy messenger) 0))))

(defmethod extensions/close-peer-connection AeronConnection
  [messenger event peer-link]
  (.close (:send-pub peer-link))
  (.close (:acker-pub peer-link))
  (.close (:completion-pub peer-link))
  (.close (:conn peer-link)) 
  {})<|MERGE_RESOLUTION|>--- conflicted
+++ resolved
@@ -105,22 +105,14 @@
           backpressure-strategy (or (:onyx.messaging/backpressure-strategy config) 
                                     :high-restart-latency)]
       (assoc component 
-<<<<<<< HEAD
         :bind-addr bind-addr 
         :external-addr external-addr
+        :backpressure-strategy backpressure-strategy
         :ports ports
         :resources (atom nil) 
         :release-ch release-ch
         :decompress-f (or (:onyx.messaging/decompress-fn (:config peer-group)) decompress)
         :compress-f (or (:onyx.messaging/compress-fn (:config peer-group)) compress))))
-=======
-             :bind-addr bind-addr 
-             :external-addr external-addr
-             :ports ports
-             :backpressure-strategy backpressure-strategy
-             :resources (atom nil) 
-             :release-ch release-ch)))
->>>>>>> 02a9f49f
 
   (stop [{:keys [aeron resources release-ch] :as component}]
     (taoensso.timbre/info "Stopping Aeron")
@@ -169,13 +161,8 @@
         aeron (Aeron/connect ctx)
         channel (aeron-channel bind-addr (:aeron/port assigned))
 
-<<<<<<< HEAD
-        send-handler (data-handler (partial handle-sent-message inbound-ch (:decompress-f messenger)))
-        acker-handler (data-handler (partial handle-acker-message daemon))
-=======
         send-handler (data-handler (partial handle-sent-message inbound-ch))
-        acker-handler (data-handler (partial handle-acker-message acking-daemon))
->>>>>>> 02a9f49f
+        acker-handler (data-handler (partial handle-acker-message acking-daemon (:decompress-f messenger)))
         completion-handler (data-handler (partial handle-completion-message release-ch))
 
         send-subscriber (.addSubscription aeron channel send-stream-id send-handler)
