--- conflicted
+++ resolved
@@ -55,13 +55,7 @@
               GenericFutureListener 
               Future 
               DefaultThreadFactory]
-<<<<<<< HEAD
-             [io.netty.handler.codec.protobuf 
-              ProtobufDecoder
-              ProtobufEncoder]  
              [io.netty.util ResourceLeakDetector ResourceLeakDetector$Level]
-=======
->>>>>>> eb435f18
              [io.netty.bootstrap Bootstrap ServerBootstrap]
              [io.netty.channel.socket.nio NioServerSocketChannel]
              [org.jboss.netty.buffer ChannelBuffers]))
@@ -357,7 +351,7 @@
 
 (defmethod extensions/connect-to-peer NettyTcpSockets
   [messenger event [host port]]
-  ;(timbre/info "Created client " host port)
+  (timbre/info "Created client " host port)
   (create-client host port))
 
 ; Reused as is from HttpKitWebSockets. Probably something to extract.
@@ -401,18 +395,13 @@
                           (timbre/info (.getId (Thread/currentThread)) " future in unknown state"))))))))
 
 (defmethod extensions/send-messages NettyTcpSockets
-<<<<<<< HEAD
-  [messenger event ^Channel peer-link]
+  [messenger event ^Channel peer-link messages]
   (try
     (.writeAndFlush peer-link 
-                    ^ByteBuf (protocol/build-messages-msg-buf (:onyx.core/compressed event)) 
+                    ^ByteBuf (protocol/build-messages-msg-buf messages) 
                     (.voidPromise ^Channel peer-link))
     (catch Exception e 
       (timbre/error e))))
-=======
-  [messenger event peer-link messages]
-  (s/put! peer-link (protocol/send-messages->frame messages)))
->>>>>>> eb435f18
 
 (defmethod extensions/internal-ack-message NettyTcpSockets
   [messenger event ^Channel peer-link message-id completion-id ack-val]
