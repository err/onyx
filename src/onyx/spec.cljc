(ns onyx.spec
  (:require #?(:clj [clojure.spec :as s]
               :cljs [cljs.spec :as s :refer-macros [coll-of]])
            #?(:clj [clojure.future :refer [any? boolean? uuid?]])
            [onyx.information-model :as i]
            [onyx.refinements :as r]
            [onyx.triggers :as t]))

;; This is an experimental Clojure.spec specification for Onyx.
;; It should not be treated as the canonical specification. Refer
;; to schema.cljc for the current, definitive data specification.

(defn atom? [x]
  (instance? clojure.lang.Atom x))

(defn namespaced-keyword? [x]
  (and (keyword? x) (namespace x)))

<<<<<<< HEAD
(defn pos-int? [x]
  (and (integer? x) (pos? x)))

(s/def :onyx/name keyword?)

=======
>>>>>>> 5a8d7bde
(s/def :job/workflow
  (s/coll-of (s/coll-of :onyx/name :kind vector? :count 2)
             :kind vector?
             :min-count 1))

(s/def :onyx/batch-size pos-int?)

(s/def :onyx/batch-timeout pos-int?)

(s/def :onyx/bulk? boolean?)

(s/def :onyx/batch-fn? boolean?)

(s/def :onyx/deduplicate? boolean?)

(s/def :onyx/uniqueness-key any?)

(s/def :onyx/doc string?)

(s/def :onyx/flux-policy #{:kill :continue :recover})

(s/def :onyx/fn namespaced-keyword?)

(s/def :onyx/group-by-key any?)

(s/def :onyx/group-by-fn namespaced-keyword?)

(s/def :onyx/input-retry-timeout pos-int?)

(s/def :onyx/language #{:clojure :java})

(s/def :onyx/max-peers pos-int?)

(s/def :onyx/max-pending pos-int?)

(s/def :onyx/medium keyword?)

(s/def :onyx/min-peers pos-int?)

(s/def :onyx/n-peers pos-int?)

(s/def :onyx/params
  (s/coll-of keyword? :kind vector?))

(s/def :onyx/pending-timeout pos-int?)

(s/def :onyx/plugin keyword?)

(s/def :onyx/required-tags
  (s/coll-of keyword? :kind vector?))

(s/def :onyx/restart-pred-fn keyword?)

(s/def :onyx/type #{:input :function :output})

(defmulti onyx-type :onyx/type)

(defmethod onyx-type :input
  [_]
  (s/keys :req [:onyx/name
                :onyx/plugin
                :onyx/type
                :onyx/batch-size]
          :opt [:onyx/batch-timeout
                :onyx/batch-fn?
                :onyx/fn
                :onyx/uniqueness-key
                :onyx/deduplicate?
                :onyx/n-peers
                :onyx/min-peers
                :onyx/max-peers
                :onyx/params
                :onyx/required-tags
                :onyx/language
                :onyx/doc]))

(defmethod onyx-type :function
  [_]
  (s/keys :req [:onyx/name :onyx/type :onyx/fn :onyx/batch-size]
          :opt [:onyx/batch-timeout
                :onyx/batch-fn?
                :onyx/uniqueness-key
                :onyx/deduplicate?
                :onyx/n-peers
                :onyx/min-peers
                :onyx/max-peers
                :onyx/group-by-key
                :onyx/group-by-fn
                :onyx/flux-policy
                :onyx/params
                :onyx/required-tags
                :onyx/plugin
                :onyx/language
                :onyx/doc]))

(defmethod onyx-type :output
  [_]
  (s/keys :req [:onyx/name
                :onyx/plugin
                :onyx/type
                :onyx/batch-size]
          :opt [:onyx/batch-timeout
                :onyx/batch-fn?
                :onyx/fn
                :onyx/uniqueness-key
                :onyx/deduplicate?
                :onyx/group-by-key
                :onyx/group-by-fn
                :onyx/flux-policy
                :onyx/n-peers
                :onyx/min-peers
                :onyx/max-peers
                :onyx/params
                :onyx/required-tags
                :onyx/language
                :onyx/doc]))

(s/def :lifecycle/task keyword?)

(s/def :lifecycle/calls namespaced-keyword?)

(s/def :lifecycle/doc string?)

(s/def :flow/action #{:retry})

(s/def :flow/special-tasks #{:all :none})

(s/def :flow/from
  (s/or :task-name keyword?
        :special-task :flow/special-tasks))

(s/def :flow/to
  (s/or :task-name keyword?
        :task-names (s/coll-of keyword? :kind vector?)
        :special-task :flow/special-tasks))

(s/def :flow/predicate
  (s/or :and (s/cat :op #{:and} :exprs (s/+ :flow/predicate))
        :or (s/cat :op #{:or} :exprs (s/+ :flow/predicate))
        :not (s/cat :op #{:not} :exprs (s/cat :pred :flow/predicate))
        :fn keyword?
        :fn-and-args (s/cat :fn (fn [x]
                                  (and (keyword? x)
                                       (not (some #{x} #{:and :or :not}))))
                            :args (s/* keyword?))))

(s/def :flow/post-transform namespaced-keyword?)

(s/def :flow/thrown-exception? boolean?)

(s/def :flow/short-circuit? boolean?)

(s/def :flow/exclude-keys
  (s/coll-of keyword? :kind vector?))

(s/def :flow/doc string?)

(s/def :flow/condition
  (s/keys :req [:flow/from
                :flow/to
                :flow/predicate]
          :opt [:flow/post-transform
                :flow/thrown-exception?
                :flow/action
                :flow/short-circuit]))

(s/def :job/flow-conditions
  (s/coll-of :flow/condition
             :kind vector?))

(s/def :job.lifecycles/lifecycle
  (s/keys :req [:lifecycle/task
                :lifecycle/calls]
          :opt [:lifecycle/doc]))

(s/def :data/unit
  #{:element :elements})

(s/def :time/unit
  #{:day :days
    :hour :hours
    :minute :minutes
    :second :seconds
    :millisecond :milliseconds})

(s/def :measurement/unit
  #{:day :days
    :hour :hours
    :minute :minutes
    :second :seconds
    :millisecond :milliseconds
    :element :elements})

(s/def :window/id keyword?)

(s/def :window/task keyword?)

(s/def :window/session-key keyword?)

(s/def :window/init any?)

(s/def :window/min-value integer?)

(s/def :window/doc string?)

(s/def :window/type
  #{:fixed :sliding :global :session})

(s/def :window/range
  (s/cat :int integer? :unit :measurement/unit))

(s/def :window/slide
  (s/cat :int integer? :unit :measurement/unit))

(s/def :window/timeout-gap
  (s/cat :int integer? :unit :measurement/unit))

(s/def :window/aggregation
  (s/or :keyword keyword?
        :vec (s/cat :keyword keyword?)
        :vec-params (s/cat :keyword keyword? :any any?)))

(defmulti window-type :window/type)

(defmethod window-type :fixed
  [_]
  (s/keys :req [:window/id :window/task :window/type
                :window/aggregation :window/window-key :window/range]
          :opt [:window/init :window/doc :window/min-value]))

(defmethod window-type :sliding
  [_]
  (s/keys :req [:window/id :window/task :window/type :window/range
                :window/aggregation :window/window-key :window/slide]
          :opt [:window/init :window/doc :window/min-value]))

(defmethod window-type :global
  [_]
  (s/keys :req [:window/id :window/task :window/type :window/aggregation]
          :opt [:window/init :window/doc]))

(defmethod window-type :session
  [_]
  (s/keys :req [:window/id :window/task :window/type :window/aggregation
                :window/window-key :window/session-key :window/timeout-gap]
          :opt [:window/init :window/doc :window/min-value]))

(s/def :job/windows
  (s/coll-of (s/multi-spec window-type :window/type)
             :kind vector?))

(s/def :trigger/window-id keyword?)

(s/def :trigger/on keyword?)

(s/def :trigger/sync keyword?)

(s/def :trigger/pred keyword?)

(s/def :trigger/fire-all-extents? boolean?)

(s/def :trigger/watermark-percentage number?)

(s/def :trigger/doc string?)

(s/def :trigger/refinement
  #{:onyx.refinements/accumulating
    :onyx.refinements/discarding})

(s/def :trigger/period
  (s/cat :int integer? :unit :time/unit))

(s/def :trigger/threshold
  (s/cat :int integer? :unit :data/unit))

(defmulti trigger-on :trigger/on)

(defmethod trigger-on :onyx.triggers/timer
  [_]
  (s/keys :req [:trigger/window-id :trigger/refinement :trigger/on
                :trigger/period :trigger/sync]
          :opt [:trigger/doc]))

(defmethod trigger-on :onyx.triggers/segment
  [_]
  (s/keys :req [:trigger/window-id :trigger/refinement :trigger/on
                :trigger/threshold :trigger/sync]
          :opt [:trigger/fire-all-extents? :trigger/doc]))

(defmethod trigger-on :onyx.triggers/punctuation
  [_]
  (s/keys :req [:trigger/window-id :trigger/refinement :trigger/on
                :trigger/pred :trigger/sync]
          :opt [:trigger/doc]))

(defmethod trigger-on :onyx.triggers/watermark
  [_]
  (s/keys :req [:trigger/window-id :trigger/refinement :trigger/on
                :trigger/sync]
          :opt [:trigger/doc]))

(defmethod trigger-on :onyx.triggers/percentile-watermark
  [_]
  (s/keys :req [:trigger/window-id :trigger/refinement :trigger/on
                :trigger/watermark-percentage :trigger/sync]
          :opt [:trigger/doc]))

(s/def :job/trigger (s/multi-spec trigger-on :trigger/on))

(s/def :job/triggers
  (s/coll-of :job/trigger :kind vector?))

(s/def :jvm/function
  (s/or :fn fn? :var var?))

(s/def :onyx.core/id uuid?)

(s/def :onyx.core/lifecycle-id uuid?)

(s/def :onyx.core/job-id uuid?)

(s/def :onyx.core/task-id keyword?)

(s/def :onyx.core/task keyword?)

(s/def :onyx.core/fn fn?)

(s/def :onyx.core/pipeline any?)

(s/def :onyx.core/compiled any?)

(s/def :onyx.core/log-prefix string?)

(s/def :onyx.core/params?
  (s/coll-of any? :kind vector?))

(s/def :onyx.core/scheduler-event keyword?)

(s/def :onyx.core/drained-back-off integer?)

(s/def :onyx.core/task-kill-ch any?)

(s/def :onyx.core/kill-ch any?)

(s/def :onyx.core/outbox-ch any?)

(s/def :onyx.core/seal-ch any?)

(s/def :onyx.core/group-ch any?)

(s/def :onyx.core/state-ch any?)

(s/def :onyx.core/state-thread-ch any?)

(s/def :onyx.core/messenger-buffer any?)

(s/def :onyx.core/state-log record?)

(s/def :onyx.core/task-information record?)

(s/def :onyx.core/log record?)

(s/def :onyx.core/messenger record?)

(s/def :onyx.core/monitoring record?)

(s/def :onyx.core/results any?)

(s/def :onyx.core/state any?)

(s/def :onyx.core/peer-replica-view any?)

(s/def :onyx.core/replica any?)

(s/def :onyx.core/windows-state any?)

(s/def :onyx.core/filter-state any?)

(s/def :onyx.core/emitted-exhausted? atom?)

(s/def :onyx.core/batch
  (s/coll-of any? :kind vector?))

(s/def :onyx.core/metadata map?)

(s/def :onyx.core/serialized-task any?)

(s/def :onyx.core/workflow :job/workflow)

(s/def :onyx.core/task-map (s/multi-spec onyx-type :onyx/type))

(s/def :onyx.core/catalog
  (s/coll-of (s/multi-spec onyx-type :onyx/type) :kind vector?))

(s/def :onyx.core/flow-conditions :job/flow-conditions)

(s/def :onyx.core/windows :job/windows)

(s/def :onyx.core/triggers :job/triggers)

(s/def :onyx.core/lifecycles
  (s/coll-of :job.lifecycles/lifecycle :kind vector?))

(s/def :onyx.messaging/peer-port integer?)

(s/def :onyx.messaging/external-addr string?)

(s/def :onyx.messaging/inbound-buffer-size integer?)

(s/def :onyx.messaging/completion-buffer-size integer?)

(s/def :onyx.messaging/release-ch-buffer-size integer?)

(s/def :onyx.messaging/retry-ch-buffer-size integer?)

(s/def :onyx.messaging/peer-link-gc-interval integer?)

(s/def :onyx.messaging/peer-link-idle-timeout integer?)

(s/def :onyx.messaging/ack-daemon-timeout integer?)

(s/def :onyx.messaging/ack-daemon-clear-interval integer?)

(s/def :onyx.messaging/decompress-fn fn?)

(s/def :onyx.messaging/compress-fn fn?)

(s/def :onyx.messaging/allow-short-circuit? boolean?)

(s/def :onyx.messaging.aeron/embedded-driver? boolean?)

(s/def :onyx.messaging.aeron/subscriber-count integer?)

(s/def :onyx.messaging.aeron/write-buffer-size integer?)

(s/def :onyx.messaging.aeron/publication-creation-timeout integer?)

(s/def :onyx.messaging.aeron/embedded-media-driver-threading
  #{:dedicated :shared :shared-network})

(s/def :aeron/idle-strategy
  #{:busy-spin :low-restart-latency :high-restart-latency})

(s/def :onyx.messaging.aeron/poll-idle-strategy :aeron/idle-strategy)

(s/def :onyx.messaging.aeron/offer-idle-strategy :aeron/idle-strategy)

(s/def :onyx.bookkeeper/client-timeout pos-int?)

(s/def :onyx.bookkeeper/client-throttle pos-int?)

(s/def :onyx.bookkeeper/ledger-password string?)

(s/def :onyx.bookkeeper/ledger-id-written-back-off pos-int?)

(s/def :onyx.bookkeeper/ledger-ensemble-size pos-int?)

(s/def :onyx.bookkeeper/ledger-quorum-size pos-int?)

(s/def :onyx.bookkeeper/write-batch-size pos-int?)

(s/def :onyx.bookkeeper/write-buffer-size pos-int?)

(s/def :onyx.bookkeeper/write-batch-backoff pos-int?)

(s/def :onyx.bookkeeper/read-batch-size pos-int?)

(s/def :onyx.rocksdb.filter/base-dir string?)

(s/def :onyx.rocksdb.filter/bloom-filter-bits pos-int?)

(s/def :onyx.rocksdb.filter/compression
  #{:bzip2 :lz4 :lz4hc :none :snappy :zlib})

(s/def :onyx.rocksdb.filter/block-size pos-int?)

(s/def :onyx.rocksdb.filter/peer-block-cache-size pos-int?)

(s/def :onyx.rocksdb.filter/num-buckets pos-int?)

(s/def :onyx.rocksdb.filter/num-ids-per-bucket pos-int?)

(s/def :onyx.rocksdb.filter/rotation-check-interval-ms pos-int?)

(s/def :onyx.zookeeper/backoff-base-sleep-time-ms integer?)

(s/def :onyx.zookeeper/backoff-max-sleep-time-ms integer?)

(s/def :onyx.zookeeper/backoff-max-retries integer?)

(s/def :onyx.zookeeper/prepare-failure-detection-interval integer?)

(s/def :onyx.peer/stop-task-timeout-ms integer?)

(s/def :onyx.peer/inbox-capacity integer?)

(s/def :onyx.peer/outbox-capacity integer?)

(s/def :onyx.peer/retry-start-interval integer?)

(s/def :onyx.peer/join-failure-back-off integer?)

(s/def :onyx.peer/drained-back-off integer?)

(s/def :onyx.peer/job-not-ready-back-off integer?)

(s/def :onyx.peer/peer-not-ready-back-off integer?)

(s/def :onyx.peer/fn-params any?)

(s/def :onyx.peer/backpressure-check-interval integer?)

(s/def :onyx.peer/backpressure-low-water-pct integer?)

(s/def :onyx.peer/backpressure-high-water-pct integer?)

(s/def :onyx.peer/state-log-impl #{:bookkeeper :none})

(s/def :onyx.peer/state-filter-impl #{:set :rocksdb})

(s/def :onyx.peer/tags (s/coll-of keyword? :kind vector?))

(s/def :onyx.peer/trigger-timer-resolution pos-int?)

(s/def :onyx.log/config map?)

(s/def :onyx.windowing/min-value integer?)

(s/def :onyx.task-scheduler.colocated/only-send-local? boolean?)

(s/def :onyx.query/server? boolean?)

(s/def :onyx.query.server/ip string?)

(s/def :onyx.query.server/port integer?)

(s/def :zookeeper/address string?)

(s/def :onyx/tenancy-id
  (s/or :uuid uuid? :string string?))

(s/def :onyx.peer/job-scheduler namespaced-keyword?)

(s/def :onyx.messaging/bind-addr string?)

(s/def :onyx/messaging #{:aeron :dummy-messenger})

(s/def :onyx.messaging/impl :onyx/messaging)

(s/def :onyx/peer-config
  (s/keys :req [:onyx/tenancy-id
                :onyx.peer/job-scheduler
                :onyx.messaging/bind-addr
                :onyx.messaging/impl
                :zookeeper/address]
          :opt [:onyx.log/config
                :onyx.windowing/min-value
                :onyx.task-scheduler.colocated/only-send-local?
                :onyx.query/server?
                :onyx.query.server/ip
                :onyx.query.server/port
                :onyx.peer/stop-task-timeout-ms
                :onyx.peer/inbox-capacity
                :onyx.peer/outbox-capacity
                :onyx.peer/retry-start-interval
                :onyx.peer/join-failure-back-off
                :onyx.peer/drained-back-off
                :onyx.peer/job-not-ready-back-off
                :onyx.peer/peer-not-ready-back-off
                :onyx.peer/fn-params
                :onyx.peer/backpressure-check-interval
                :onyx.peer/backpressure-low-water-pct
                :onyx.peer/backpressure-high-water-pct
                :onyx.peer/state-log-impl
                :onyx.peer/state-filter-impl
                :onyx.peer/tags
                :onyx.peer/trigger-timer-resolution
                :onyx.messaging/peer-port
                :onyx.messaging/external-addr
                :onyx.messaging/inbound-buffer-size
                :onyx.messaging/completion-buffer-size
                :onyx.messaging/release-ch-buffer-size
                :onyx.messaging/retry-ch-buffer-size
                :onyx.messaging/peer-link-gc-interval
                :onyx.messaging/peer-link-idle-timeout
                :onyx.messaging/ack-daemon-timeout
                :onyx.messaging/ack-daemon-clear-interval
                :onyx.messaging/decompress-fn
                :onyx.messaging/compress-fn
                :onyx.messaging/allow-short-circuit?
                :onyx.messaging.aeron/embedded-driver?
                :onyx.messaging.aeron/subscriber-count
                :onyx.messaging.aeron/write-buffer-size
                :onyx.messaging.aeron/publication-creation-timeout
                :onyx.messaging.aeron/embedded-media-driver-threading
                :onyx.messaging.aeron/poll-idle-strategy
                :onyx.messaging.aeron/offer-idle-strategy
                :onyx.bookkeeper/client-timeout
                :onyx.bookkeeper/client-throttle
                :onyx.bookkeeper/ledger-password
                :onyx.bookkeeper/ledger-id-written-back-off
                :onyx.bookkeeper/ledger-ensemble-size
                :onyx.bookkeeper/ledger-quorum-size
                :onyx.bookkeeper/write-batch-size
                :onyx.bookkeeper/write-buffer-size
                :onyx.bookkeeper/write-batch-backoff
                :onyx.bookkeeper/read-batch-size
                :onyx.rocksdb.filter/base-dir
                :onyx.rocksdb.filter/bloom-filter-bits
                :onyx.rocksdb.filter/compression
                :onyx.rocksdb.filter/block-size
                :onyx.rocksdb.filter/peer-block-cache-size
                :onyx.rocksdb.filter/num-buckets
                :onyx.rocksdb.filter/num-ids-per-bucket
                :onyx.rocksdb.filter/rotation-check-interval-ms
                :onyx.zookeeper/backoff-base-sleep-time-ms
                :onyx.zookeeper/backoff-max-sleep-time-ms
                :onyx.zookeeper/backoff-max-retries
                :onyx.zookeeper/prepare-failure-detection-interval]))

(s/def :onyx.core/peer-opts :onyx/peer-config)

(s/def :onyx.core/event-map
  (s/keys :req [:onyx.core/id
                :onyx.core/lifecycle-id
                :onyx.core/job-id
                :onyx.core/task-id
                :onyx.core/task
                :onyx.core/fn
                :onyx.core/pipeline
                :onyx.core/compiled
                :onyx.core/log-prefix
                :onyx.core/drained-back-off
                :onyx.core/params
                :onyx.core/task-kill-ch
                :onyx.core/kill-ch
                :onyx.core/outbox-ch
                :onyx.core/seal-ch
                :onyx.core/group-ch
                :onyx.core/task-information
                :onyx.core/log
                :onyx.core/messenger
                :onyx.core/messenger-buffer
                :onyx.core/monitoring
                :onyx.core/state
                :onyx.core/peer-replica-view
                :onyx.core/replica
                :onyx.core/emitted-exhausted?
                :onyx.core/metadata
                :onyx.core/serialized-task
                :onyx.core/task-map
                :onyx.core/workflow
                :onyx.core/catalog
                :onyx.core/flow-conditions
                :onyx.core/windows
                :onyx.core/triggers
                :onyx.core/lifecycles
                :onyx.core/peer-opts]
          :opt [:onyx.core/scheduler-event
                :onyx.core/state-ch
                :onyx.core/state-thread-ch
                :onyx.core/state-log
                :onyx.core/results
                :onyx.core/windows-state
                :onyx.core/filter-state
                :onyx.core/batch]))

(s/def :onyx.state-event/event-type keyword?)

(s/def :onyx.state-event/task-event :onyx.core/event-map)

(s/def :onyx.state-event/segment any?)

(s/def :onyx.state-event/group-key any?)

(s/def :onyx.state-event/window
  (s/multi-spec window-type :window/type))

(s/def :onyx.state-event/grouped? boolean?)

(s/def :onyx.state-event/lower-bound integer?)

(s/def :onyx.state-event/upper-bound integer?)

(s/def :onyx.state-event/log-type #{:trigger :aggregation})

(s/def :onyx.state-event/trigger-update
  (s/coll-of any? :kind vector?))

(s/def :onyx.state-event/aggregation-update
  (s/coll-of any? :kind vector?))

(s/def :onyx.state-event/next-state any?)

(s/def :onyx.core/state-event
  (s/keys :req-un [:onyx.state-event/event-type
                   :onyx.state-event/task-event
                   :onyx.state-event/segment
                   :onyx.state-event/group-key
                   :onyx.state-event/window]
          :opt-un [:onyx.state-event/grouped?
                   :onyx.state-event/lower-bound
                   :onyx.state-event/upper-bound
                   :onyx.state-event/log-type
                   :onyx.state-event/trigger-update
                   :onyx.state-event/aggregation-update
                   :onyx.state-event/next-state]))

(s/def :onyx.trigger-state.timer/fire-time integer?)

(s/def :onyx.trigger-state.timer/fire? boolean?)

(s/def :onyx.trigger-state/timer
  (s/keys :req-un [:onyx.trigger-state.timer/fire-time
                   :onyx.trigger-state.timer/fire?]))

(s/fdef r/discarding-create-state-update
        :args (s/cat :trigger :job/trigger
                     :state any?
                     :state-event :onyx.core/state-event))

(s/fdef r/discarding-apply-state-update
        :args (s/cat :trigger :job/trigger
                     :state any?
                     :entry any?))

(s/fdef r/accumulating-create-state-update
        :args (s/cat :trigger :job/trigger
                     :state any?
                     :state-event :onyx.core/state-event))

(s/fdef r/accumulating-apply-state-update
        :args (s/cat :trigger :job/trigger
                     :state any?
                     :entry any?))

(s/fdef t/next-fire-time
        :args (s/cat :trigger :job/trigger))

(s/fdef t/timer-init-state
        :args (s/cat :trigger :job/trigger))

(s/fdef t/punctuation-init-state
        :args (s/cat :trigger :job/trigger))

(s/fdef t/watermark-init-state
        :args (s/cat :trigger :job/trigger))

(s/fdef t/percentile-watermark-init-state
        :args (s/cat :trigger :job/trigger))

(s/fdef t/segment-next-state
        :args (s/cat :trigger :job/trigger
                     :state integer?
                     :state-event :onyx.core/state-event))

(s/fdef t/timer-next-state
        :args (s/cat :trigger :job/trigger
                     :state :onyx.trigger-state/timer
                     :state-event :onyx.core/state-event))

(s/fdef t/punctuation-next-state
        :args (s/cat :trigger :job/trigger
                     :state map?
                     :state-event :onyx.core/state-event))

(s/fdef t/watermark-next-state
        :args (s/cat :trigger :job/trigger
                     :state any?
                     :state-event :onyx.core/state-event))

(s/fdef t/percentile-watermark-next-state
        :args (s/cat :trigger :job/trigger
                     :state any?
                     :state-event :onyx.core/state-event))

(s/fdef t/segment-fire?
        :args (s/cat :trigger :job/trigger
                     :trigger-state integer?
                     :state-event :onyx.core/state-event))

(s/fdef t/timer-fire?
        :args (s/cat :trigger :job/trigger
                     :trigger-state :onyx.trigger-state/timer
                     :state-event :onyx.core/state-event))

(s/fdef t/punctuation-fire?
        :args (s/cat :trigger :job/trigger
                     :trigger-state any?
                     :state-event :onyx.core/state-event))

(s/fdef t/watermark-fire?
        :args (s/cat :trigger :job/trigger
                     :trigger-state any?
                     :state-event :onyx.core/state-event))

(s/fdef t/percentile-watermark-fire?
        :args (s/cat :trigger :job/trigger
                     :trigger-state any?
                     :state-event :onyx.core/state-event))<|MERGE_RESOLUTION|>--- conflicted
+++ resolved
@@ -16,14 +16,8 @@
 (defn namespaced-keyword? [x]
   (and (keyword? x) (namespace x)))
 
-<<<<<<< HEAD
-(defn pos-int? [x]
-  (and (integer? x) (pos? x)))
-
 (s/def :onyx/name keyword?)
 
-=======
->>>>>>> 5a8d7bde
 (s/def :job/workflow
   (s/coll-of (s/coll-of :onyx/name :kind vector? :count 2)
              :kind vector?
