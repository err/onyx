--- conflicted
+++ resolved
@@ -1,11 +1,7 @@
 (ns onyx.spec
   (:require #?(:clj [clojure.spec :as s]
                :cljs [cljs.spec :as s :refer-macros [coll-of]])
-<<<<<<< HEAD
-            #?(:clj [clojure.future :refer [any? boolean? uuid?]])
-=======
             #?(:clj [clojure.future :refer [any? boolean? uuid? pos-int?]])
->>>>>>> 274bb4ab
             [onyx.information-model :as i]
             [onyx.refinements :as r]
             [onyx.triggers :as t]))
