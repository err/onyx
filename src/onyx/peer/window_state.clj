--- conflicted
+++ resolved
@@ -158,12 +158,7 @@
           {:keys [trigger next-trigger-state trigger-fire? fire-all-extents?]} trigger-state 
           state-event (assoc state-event :window window)
           new-trigger-state (next-trigger-state trigger (:state trigger-state) state-event)
-<<<<<<< HEAD
           fire-all? (or fire-all-extents? (not= (:event-type state-event) :segment))
-=======
-          ;; TODO, scope this via :trigger/scope 
-          fire-all? (or fire-all-extents? (not= (:event-type state-event) :new-segment))
->>>>>>> 4e0fda19
           fire-extents (if fire-all? 
                          (keys state)
                          (:extents state-event))]
