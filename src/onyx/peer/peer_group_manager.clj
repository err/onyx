--- conflicted
+++ resolved
@@ -234,45 +234,9 @@
    (catch Throwable t
      (error "Error caught in PeerGroupManager loop." t))))
 
-(defn initial-state 
-  [peer-config onyx-vpeer-system-fn shutdown-ch group-ch messenger-group monitoring]
-  {:peer-config peer-config
-   :vpeer-system-fn onyx-vpeer-system-fn
-   :stopped? true
-   :connected? false
-   :group-state nil 
-   :peer-count 0
-   :replica nil
-   :comm nil
-   :inbox-ch nil
-   :outbox-ch nil
-   :shutdown-ch shutdown-ch
-   :group-ch group-ch
-   :messenger-group messenger-group
-   :monitoring monitoring 
-   :peer-owners {}
-   :vpeers {}})
-
 (defrecord PeerGroupManager [peer-config onyx-vpeer-system-fn]
   component/Lifecycle
-<<<<<<< HEAD
-  (start [{:keys [monitoring messenger-group] :as component}]
-    (let [;; FIXME, move into information model
-          group-ch (chan 100000)
-          shutdown-ch (chan 1)
-          state (initial-state peer-config
-                               onyx-vpeer-system-fn
-                               shutdown-ch
-                               group-ch
-                               messenger-group
-                               monitoring)
-          thread-ch (thread (peer-group-manager-loop state)
-                            (info "Dropping out of Peer Group Manager loop"))]
-      (assoc component 
-             :initial-state state :thread-ch thread-ch 
-             :group-ch group-ch :shutdown-ch shutdown-ch)))
-=======
-  (start [{:keys [monitoring query-server messaging-group] :as component}]
+  (start [{:keys [monitoring query-server messenger-group] :as component}]
     (let [group-ch (chan 1000)
           shutdown-ch (chan 1)
           thread-ch (thread 
@@ -288,14 +252,13 @@
                                                :outbox-ch nil
                                                :shutdown-ch shutdown-ch
                                                :group-ch group-ch
-                                               :messaging-group messaging-group
+                                               :messenger-group messenger-group
                                                :monitoring monitoring
                                                :query-server query-server
                                                :peer-owners {}
                                                :vpeers {}})
                      (info "Dropping out of Peer Group Manager loop"))]
       (assoc component :thread-ch thread-ch :group-ch group-ch :shutdown-ch shutdown-ch)))
->>>>>>> 4e0fda19
   (stop [component]
     (close! (:shutdown-ch component))
     (<!! (:thread-ch component))
