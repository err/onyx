(ns ^:no-doc onyx.peer.task-lifecycle
  (:require [clojure.core.async :refer [alts!! <!! >!! <! >! poll! timeout chan close! thread go]]
            [com.stuartsierra.component :as component]
            [taoensso.timbre :refer [info error warn trace fatal]]
            [onyx.schema :as os]
            [schema.core :as s]
            [onyx.log.commands.common :as common]
            [onyx.log.entry :as entry]
            [onyx.monitoring.measurements :refer [emit-latency emit-latency-value]]
            [onyx.static.planning :refer [find-task]]
            [onyx.static.uuid :as uuid]
            [onyx.peer.task-compile :as c]
            [onyx.windowing.window-compile :as wc]
            [onyx.lifecycles.lifecycle-invoke :as lc]
            [onyx.peer.function :as function]
            [onyx.peer.operation :as operation]
            [onyx.compression.nippy :refer [messaging-decompress]]
            [onyx.messaging.messenger :as m]
            [onyx.messaging.messenger-replica :as ms]
            [onyx.log.replica :refer [base-replica]]
            [onyx.extensions :as extensions]
            [onyx.types :refer [->Results ->MonitorEvent map->Event dec-count! inc-count!]]
            [onyx.peer.window-state :as ws]
            [onyx.peer.transform :refer [apply-fn]]
            [onyx.peer.grouping :as g]
            [onyx.plugin.onyx-input :as oi]
            [onyx.plugin.onyx-output :as oo]
            [onyx.plugin.onyx-plugin :as op]
            [onyx.flow-conditions.fc-routing :as r]
            [onyx.static.logging :as logger]
            [onyx.state.state-extensions :as state-extensions]
            [onyx.static.default-vals :refer [defaults arg-or-default]]
            [onyx.messaging.aeron :as messaging]
            [onyx.messaging.common :as mc]))

(s/defn windowed-task? [event]
  (or (not-empty (:windows event))
      (not-empty (:triggers event))))

(defn exactly-once-task? [event]
  (contains? (:task-map event) :onyx/uniqueness-key))

; (defn resolve-log [{:keys [peer-opts] :as pipeline}]
;   (let [log-impl (arg-or-default :onyx.peer/state-log-impl peer-opts)] 
;     (assoc pipeline :state-log (if (windowed-task? pipeline) 
;                                  (state-extensions/initialize-log log-impl pipeline)))))

; (defn resolve-filter-state [{:keys [peer-opts] :as pipeline}]
;   (let [filter-impl (arg-or-default :onyx.peer/state-filter-impl peer-opts)] 
;     (assoc pipeline 
;            :filter-state 
;            (if (windowed-task? pipeline)
;              (if (exactly-once-task? pipeline) 
;                (atom (state-extensions/initialize-filter filter-impl pipeline)))))))

; (defn start-window-state-thread!
;   [ex-f {:keys [windows] :as event}]
;   (if (empty? windows) 
;     event
;     (let [state-ch (chan 1)
;           event (assoc event :state-ch state-ch)
;           process-state-thread-ch (thread (ws/process-state-loop event ex-f))] 
;       (assoc event :state-thread-ch process-state-thread-ch))))

; (defn stop-window-state-thread!
;   [{:keys [windows state-ch state-thread-ch] :as event}]
;   (when-not (empty? windows)
;     (close! state-ch)
;     ;; Drain state-ch to unblock any blocking puts
;     (while (poll! state-ch))
;     (<!! state-thread-ch)))

(s/defn start-lifecycle? [event]
  (let [rets (lc/invoke-start-task event)]
    (when-not (:start-lifecycle? rets)
      (info (:log-prefix event) "Peer chose not to start the task yet. Backing off and retrying..."))
    rets))

(defrecord SegmentRetries [segments retries])

(defn add-from-leaf 
  [{:keys [egress-ids task->group-by-fn] :as event} 
   result root leaves accum {:keys [message] :as leaf}]
  (let [routes (r/route-data event result message)
        message* (r/flow-conditions-transform message routes event)
        hash-group (g/hash-groups message* (keys egress-ids) task->group-by-fn)
        leaf* (if (= message message*)
                leaf
                (assoc leaf :message message*))]
    (if (= :retry (:action routes))
      (assoc accum :retries (conj! (:retries accum) root))
      (update accum :segments (fn [s] 
                                (conj! s (-> leaf*
                                             (assoc :flow (:flow routes))
                                             (assoc :hash-group hash-group))))))))

(s/defn add-from-leaves
  "Flattens root/leaves into an xor'd ack-val, and accumulates new segments and retries"
  [segments retries event :- os/Event result]
  (let [root (:root result)
        leaves (:leaves result)]
    (reduce (fn [accum leaf]
              (lc/invoke-flow-conditions add-from-leaf event result root leaves accum leaf))
            (->SegmentRetries segments retries)
            leaves)))

(defn persistent-results! [results]
  (->Results (:tree results)
             (persistent! (:segments results))
             (persistent! (:retries results))))

(defn build-new-segments
  [{:keys [results] :as event}]
  (let [results (reduce (fn [accumulated result]
                          (let [root (:root result)
                                segments (:segments accumulated)
                                retries (:retries accumulated)
                                ret (add-from-leaves segments retries event result)]
                            (->Results (:tree results) (:segments ret) (:retries ret))))
                        results
                        (:tree results))]
    (assoc event :results (persistent-results! results))))

; (s/defn flow-retry-segments :- Event
;   [{:keys [task-state state messenger monitoring results] :as event} 
;   (doseq [root (:retries results)]
;     (when-let [site (peer-site task-state (:completion-id root))]
;       (emit-latency :peer-retry-segment
;                     monitoring
;                     #(extensions/internal-retry-segment messenger (:id root) site))))
;   event)

(s/defn gen-lifecycle-id
  [event]
  (assoc event :lifecycle-id (uuid/random-uuid)))

;; TODO, good place to implement another protocol and use type dispatch
(def input-readers
  {:input #'function/read-input-batch
   :function #'function/read-function-batch
   :output #'function/read-function-batch})

(defn read-batch
  [{:keys [task-type pipeline] :as event}]
  (let [f (get input-readers task-type)
        rets (merge event (f event))]
    (lc/invoke-after-read-batch rets)))

; (defn replay-windows-from-log
;   [{:keys [log-prefix windows-state
;            filter-state state-log] :as event}]
;   (when (windowed-task? event)
;     (swap! windows-state 
;            (fn [windows-state] 
;              (let [exactly-once? (exactly-once-task? event)
;                    apply-fn (fn [ws [unique-id window-logs]]
;                               (if exactly-once? 
;                                 (swap! filter-state state-extensions/apply-filter-id event unique-id))
;                               (mapv ws/play-entry ws window-logs))
;                    replayed-state (state-extensions/playback-log-entries state-log event windows-state apply-fn)]
;                (trace log-prefix (format "Replayed state: %s" replayed-state))
;                replayed-state))))
;   event)

(s/defn write-batch :- os/Event 
  [event :- os/Event]
  (let [rets (merge event (oo/write-batch (:pipeline event) event))]
    (trace (:log-prefix event) (format "Wrote %s segments" (count (:segments (:results rets)))))
    rets))

<<<<<<< HEAD
(defn handle-exception [task-info log e restart-ch outbox-ch peer-id job-id]
  (let [data (ex-data e)]
    (if (:lifecycle-restart? data)
      (do (warn (logger/merge-error-keys (:original-exception data) task-info peer-id 
                                         "Caught exception inside task lifecycle. Rebooting the task."))
          (close! restart-ch))
      (do (warn (logger/merge-error-keys e task-info peer-id 
                                         "Handling uncaught exception thrown inside task lifecycle - killing this job."))
=======
(defn launch-aux-threads!
  [messenger {:keys [onyx.core/pipeline
                     onyx.core/compiled
                     onyx.core/messenger-buffer
                     onyx.core/monitoring
                     onyx.core/replica
                     onyx.core/peer-replica-view
                     onyx.core/state] :as event}
   outbox-ch seal-ch completion-ch task-kill-ch]
  (thread
   (try
     (let [{:keys [retry-ch release-ch]} messenger-buffer]
       (loop []
         (when-let [[v ch] (alts!! [task-kill-ch completion-ch seal-ch release-ch retry-ch])]
           (when v
             (cond (= ch release-ch)
                   (->> (p-ext/ack-segment pipeline event v)
                        (lc/invoke-after-ack event compiled v))

                   (= ch completion-ch)
                   (let [{:keys [id peer-id]} v
                         site (peer-site peer-replica-view peer-id)]
                     (when site 
                       (emit-latency :peer-complete-segment
                                     monitoring
                                     #(extensions/internal-complete-segment messenger id site))))

                   (= ch retry-ch)
                   (->> (p-ext/retry-segment pipeline event v)
                        (lc/invoke-after-retry event compiled v))

                   (= ch seal-ch)
                   (do
                     (p-ext/seal-resource pipeline event)
                     (let [entry (entry/create-log-entry :seal-output {:job (:onyx.core/job-id event)
                                                                       :task (:onyx.core/task-id event)})]
                       (>!! outbox-ch entry))))
             (recur)))))
     (catch Throwable e
       (fatal (logger/merge-error-keys e (:onyx.core/task-information event) "Internal error. Failed to read core.async channels"))))))

(defn input-retry-segments! [messenger {:keys [onyx.core/pipeline
                                               onyx.core/compiled]
                                        :as event}
                             input-retry-timeout task-kill-ch]
  (go
    (when (= :input (:onyx/type (:onyx.core/task-map event)))
      (loop []
        (let [timeout-ch (timeout input-retry-timeout)
              ch (second (alts!! [timeout-ch task-kill-ch]))]
          (when (= ch timeout-ch)
            (let [tail (last (get-in @(:onyx.core/state event) [:timeout-pool]))]
              (doseq [m tail]
                (when (p-ext/pending? pipeline event m)
                  (trace (:log-prefix compiled) (format "Input retry message %s" m))
                  (->> (p-ext/retry-segment pipeline event m)
                       (lc/invoke-after-retry event compiled m))))
              (swap! (:onyx.core/state event) update :timeout-pool rsc/expire-bucket)
              (recur))))))))

(defn handle-exception [task-info log e group-ch outbox-ch id job-id]
  (let [data (ex-data e)]
    (if (:onyx.core/lifecycle-restart? data)
      (do (warn (logger/merge-error-keys (:original-exception data) task-info "Caught exception inside task lifecycle. Rebooting the task."))
          (>!! group-ch [:restart-vpeer id]))
      (do (warn (logger/merge-error-keys e task-info "Handling uncaught exception thrown inside task lifecycle - killing this job."))
>>>>>>> e1f3af94
          (let [entry (entry/create-log-entry :kill-job {:job job-id})]
            (extensions/write-chunk log :exception e job-id)
            (>!! outbox-ch entry))))))

(s/defn assign-windows :- os/Event
  [{:keys [windows] :as event}]
  (when-not (empty? windows)
    (let [{:keys [tree]} (:results event)]
      (throw (ex-info "Assign windows needs an acking implementation to use BookKeeper in async mode. Suggest use of synchronous mode for now."))))
  event)

(defn emit-barriers [{:keys [task-type messenger id pipeline barriers] :as event}]
  (cond (= :input task-type) 
        (let [new-messenger (m/emit-barrier messenger)
              barrier-info {:checkpoint (oi/checkpoint pipeline)
                            :completed? (oi/completed? pipeline)}] 
          (-> event
              (assoc :messenger new-messenger)
              (assoc-in [:barriers (m/replica-version new-messenger) (m/epoch new-messenger)] barrier-info)))

        (and (= :function task-type) 
             (m/all-barriers-seen? messenger))
        (assoc event :messenger (m/emit-barrier messenger))

        :else
        event))

(defn ack-barriers [{:keys [task-type messenger] :as event}]
  (if (and (= :output task-type) 
           (m/all-barriers-seen? messenger))
    (assoc event :messenger (m/ack-barrier messenger))
    event))

(s/defn complete-job [{:keys [job-id task-id] :as event} :- os/Event]
  (let [entry (entry/create-log-entry :exhaust-input {:job job-id :task task-id})]
    (>!! (:outbox-ch event) entry)))

(defn backoff-when-drained! [event]
  (Thread/sleep (arg-or-default :onyx.peer/drained-back-off (:peer-opts event))))

(defn checkpoint-path
  [{:keys [task-id job-id slot-id] :as event} replica-version epoch]
  [job-id [replica-version epoch] [task-id slot-id]])

(defn job-input-tasks [replica job-id]
  (set (get-in replica [:input-tasks job-id])))

(defn required-checkpoints [replica job-id]
  (let [input-tasks (job-input-tasks replica job-id)] 
    (->> (get-in replica [:task-slot-ids job-id])
         (filter (fn [[task-id _]] (get input-tasks task-id)))
         (mapcat (fn [[task-id peer->slot]]
                   (map (fn [slot-id]
                          [task-id slot-id])
                        (vals peer->slot))))
         set)))

(defn retrieve-job-checkpoints [checkpoints job-id]
  (info "checkpoints: " (get @checkpoints job-id))
  (get @checkpoints job-id))

(defn max-completed-checkpoints [{:keys [job-id checkpoints] :as event} replica]
  (let [required (required-checkpoints replica job-id)] 
    ;(println "required" required)
    (->> (retrieve-job-checkpoints checkpoints job-id)
         (filter (fn [[k v]]
                   (= required (set (keys v)))))
         (sort-by key)
         last)))

(defn store-input-checkpoint! 
  [event replica-version epoch checkpoint]
  (swap! (:checkpoints event) 
         assoc-in
         (checkpoint-path event replica-version epoch)
         checkpoint))

(defn recover-slot-checkpoint
  [{:keys [job-id task-id slot-id] :as event} prev-replica next-replica]
  (assert (= slot-id (get-in next-replica [:task-slot-ids job-id task-id (:id event)])))
  (if (some #{job-id} (:jobs prev-replica))
    (do 
     (when (not= (required-checkpoints prev-replica job-id)
                 (required-checkpoints next-replica job-id))
       (throw (ex-info "Slots for input tasks must currently be stable to allow checkpoint resume" {})))
     (let [[[rv e] checkpoints] (max-completed-checkpoints event next-replica)]
       (get checkpoints [task-id slot-id])))))

(comment (recover-slot-checkpoint
          {:job-id :j1
           :task-id :t1
           :id :p1
           :slot-id 1
           :checkpoints (atom {:j1 {[2 2] {[:t1 1] 8}
                                    [1 7] {[:t1 1] 4}
                                    [2 1] {[:t2 1] 3
                                           [:t1 1] 5}
                                    [1 1] {[:t1 1] 3}}})}
          {:jobs [:j1]
           :task-slot-ids {:j1 {:t2 {:p2 1}
                                :t1 {:p1 1}}}}
          {:jobs [:j1]
           :task-slot-ids {:j1 {:t1 {:p1 1}
                                :t2 {:p2 1}}}}
          ))


(defn receive-acks [{:keys [task-type] :as event}]
  (if (= :input task-type) 
    (let [{:keys [messenger barriers]} event 
          new-messenger (m/receive-acks messenger)]
      (if-let [{:keys [replica-version epoch]} (m/all-acks-seen? new-messenger)]
        (let [barrier (get-in barriers [replica-version epoch])]
          (store-input-checkpoint! event replica-version epoch (:checkpoint barrier))
          (when (:completed? barrier)
            (complete-job event)
            (backoff-when-drained! event))
          (assoc event 
                 :barriers (assoc-in barriers [replica-version epoch] (assoc barrier :acked? true))
                 :messenger (m/flush-acks new-messenger)))
        (assoc event :messenger new-messenger)))
    event))

(defn start-event [event prev-replica replica messenger pipeline barriers]
  (if (= prev-replica replica) 
    (-> event
        (assoc :replica replica)
        (assoc :messenger messenger)
        (assoc :barriers barriers)
        (assoc :pipeline pipeline))
    (-> event
        (assoc :replica replica)
        (assoc :messenger (ms/new-messenger-state! messenger event prev-replica replica))
        (assoc :barriers {})
        (assoc :pipeline (if (= :input (:task-type event)) 
                           (let [checkpoint (recover-slot-checkpoint event prev-replica replica)]
                             (info "Recovering checkpoint " checkpoint)
                             (oi/recover pipeline checkpoint))
                           pipeline)))))

(defn event-iteration 
  [init-event prev-replica-val replica-val messenger pipeline barriers]
  ;(println "Iteration " (:version prev-replica-val) (:version replica-val))
  (->> (start-event init-event prev-replica-val replica-val messenger pipeline barriers)
       (gen-lifecycle-id)
       (emit-barriers)
       (receive-acks)
       (lc/invoke-before-batch)
       (lc/invoke-read-batch read-batch)
       (apply-fn)
       (build-new-segments)
       (lc/invoke-assign-windows assign-windows)
       (lc/invoke-write-batch write-batch)
       ;(flow-retry-segments)
       (lc/invoke-after-batch)
       (ack-barriers)))

(defn run-task-lifecycle
  "The main task run loop, read batch, ack messages, etc."
  [{:keys [messenger task-information replica] :as init-event}
   kill-ch ex-f]
  (try
    (loop [prev-replica-val base-replica
           replica-val @replica
           messenger (:messenger init-event)
           pipeline (:pipeline init-event)
           barriers (:barriers init-event)]
      (let [event (event-iteration init-event prev-replica-val replica-val messenger pipeline barriers)]
        ; (assert (empty? (.__extmap event)) 
        ;         (str "Ext-map for Event record should be empty at start. Contains: " (keys (.__extmap event))))
        (if (first (alts!! [kill-ch] :default true))
          (recur replica-val @replica (:messenger event) (:pipeline event) (:barriers event))
          event)))
   (catch Throwable e
     (ex-f e)
     init-event)))

(defn build-pipeline [task-map pipeline-data]
  (let [kw (:onyx/plugin task-map)]
    (try
     (if (#{:input :output} (:onyx/type task-map))
       (case (:onyx/language task-map)
         :java (operation/instantiate-plugin-instance (name kw) pipeline-data)
         (let [user-ns (namespace kw)
               user-fn (name kw)
               pipeline (if (and user-ns user-fn)
                          (if-let [f (ns-resolve (symbol user-ns) (symbol user-fn))]
                            (f pipeline-data)))]
           (if pipeline
             (op/start pipeline)
             (throw (ex-info "Failure to resolve plugin builder fn. Did you require the file that contains this symbol?" {:kw kw})))))
       ;; TODO, make this a unique type - extend-type is ugly
       (Object.))
      (catch Throwable e
        (throw e)))))

(defn add-pipeline [{:keys [task-map] :as event}]
  (assoc event 
         :pipeline 
         (build-pipeline task-map event)))

(defrecord TaskInformation 
  [log job-id task-id workflow catalog task flow-conditions windows triggers lifecycles metadata]
  component/Lifecycle
  (start [component]
    (let [catalog (extensions/read-chunk log :catalog job-id)
          task (extensions/read-chunk log :task task-id)
          flow-conditions (extensions/read-chunk log :flow-conditions job-id)
          windows (extensions/read-chunk log :windows job-id)
          triggers (extensions/read-chunk log :triggers job-id)
          workflow (extensions/read-chunk log :workflow job-id)
          lifecycles (extensions/read-chunk log :lifecycles job-id)
          metadata (or (extensions/read-chunk log :job-metadata job-id) {})]
      (assoc component 
             :workflow workflow :catalog catalog :task task :flow-conditions flow-conditions
             :windows windows :triggers triggers :lifecycles lifecycles :metadata metadata)))
  (stop [component]
    (assoc component 
           :catalog nil :task nil :flow-conditions nil :windows nil 
           :triggers nil :lifecycles nil :metadata nil)))

(defn new-task-information [peer task]
  (map->TaskInformation (select-keys (merge peer task) [:log :job-id :task-id])))

(defn backoff-until-task-start! [{:keys [kill-ch task-kill-ch opts] :as event}]
  (while (and (first (alts!! [kill-ch task-kill-ch] :default true))
              (not (start-lifecycle? event)))
    (Thread/sleep (arg-or-default :onyx.peer/peer-not-ready-back-off opts))))

(defn backoff-until-covered! [{:keys [id replica job-id kill-ch task-kill-ch opts outbox-ch log-prefix] :as event}]
  (loop [replica-state @replica]
    (when (and (first (alts!! [kill-ch task-kill-ch] :default true))
               (not (common/job-covered? replica-state job-id)))
      (info log-prefix "Not enough virtual peers have warmed up to start the task yet, backing off and trying again...")
      (Thread/sleep (arg-or-default :onyx.peer/job-not-ready-back-off opts))
      (recur @replica))))

(defn start-task-lifecycle! [{:keys [kill-ch] :as event} ex-f]
  (thread (run-task-lifecycle event kill-ch ex-f)))

(defrecord TaskLifeCycle
<<<<<<< HEAD
  [id log messenger job-id task-id replica restart-ch log-prefix peer task
   kill-ch outbox-ch opts task-kill-ch scheduler-event task-monitoring task-information event]
=======
    [id log messenger-buffer messenger job-id task-id replica peer-replica-view group-ch log-prefix
     kill-ch outbox-ch seal-ch completion-ch opts task-kill-ch scheduler-event task-monitoring task-information]
>>>>>>> e1f3af94
  component/Lifecycle

  (start [component]
    (try
<<<<<<< HEAD
     (let [{:keys [workflow catalog task flow-conditions windows triggers lifecycles metadata]} task-information
           log-prefix (logger/log-prefix task-information id)
           task-map (find-task catalog (:name task))
           pipeline-data (map->Event 
                          {:id id
                           :job-id job-id
                           :task-id task-id
                           :slot-id (get-in replica [:task-slot-ids job-id task-id id])
                           :task (:name task)
                           :catalog catalog
                           :workflow workflow
                           :flow-conditions flow-conditions
                           :lifecycles lifecycles
                           :metadata (or metadata {})
                           :barriers {}
                           :task-map task-map
                           :serialized-task task
                           :log log
                           :messenger messenger
                           :monitoring task-monitoring
                           :task-information task-information
                           :outbox-ch outbox-ch
                           :restart-ch restart-ch
                           :task-kill-ch task-kill-ch
                           :kill-ch kill-ch
                           :peer-opts opts
                           :fn (operation/resolve-task-fn task-map)
                           :replica replica
                           :log-prefix log-prefix})

           _ (info log-prefix "Warming up task lifecycle" task)

           filtered-windows (vec (wc/filter-windows windows (:name task)))
           window-ids (set (map :window/id filtered-windows))
           filtered-triggers (filterv #(window-ids (:trigger/window-id %)) triggers)

           pipeline-data (->> pipeline-data
                              c/task-params->event-map
                              c/flow-conditions->event-map
                              c/lifecycles->event-map
                              (c/windows->event-map filtered-windows filtered-triggers)
                              (c/triggers->event-map filtered-triggers)
                              c/task->event-map)

           _ (assert (empty? (.__extmap pipeline-data)) (str "Ext-map for Event record should be empty at start. Contains: " (keys (.__extmap pipeline-data))))

           _ (backoff-until-task-start! pipeline-data)

           ex-f (fn [e] (handle-exception task-information log e restart-ch outbox-ch id job-id))
           pipeline-data (->> pipeline-data
                              lc/invoke-before-task-start
                              add-pipeline
                              ;resolve-filter-state
                              ;resolve-log
                              ;replay-windows-from-log
                              ;(start-window-state-thread! ex-f)
                              )]

       (>!! outbox-ch (entry/create-log-entry :signal-ready {:id id}))
       (info log-prefix "Enough peers are active, starting the task")
        (let [task-lifecycle-ch (start-task-lifecycle! pipeline-data ex-f)]
          ;; FIXME TURN BACK ON
          ;(s/validate os/Event pipeline-data)
=======
      (let [{:keys [workflow catalog task flow-conditions windows filtered-windows
                    triggers filtered-triggers lifecycles task-map metadata]} task-information
            ;; Number of buckets in the timeout pool is covered over a 60 second
            ;; interval, moving each bucket back 60 seconds / N buckets
            input-retry-timeout (arg-or-default :onyx/input-retry-timeout task-map)
            pending-timeout (arg-or-default :onyx/pending-timeout task-map)
            r-seq (rsc/create-r-seq pending-timeout input-retry-timeout)
            state (atom (->TaskState r-seq))

            _ (validate-pending-timeout pending-timeout opts)

            log-prefix (logger/log-prefix task-information)

            pipeline-data {:onyx.core/id id
                           :onyx.core/job-id job-id
                           :onyx.core/task-id task-id
                           :onyx.core/task (:name task)
                           :onyx.core/catalog catalog
                           :onyx.core/workflow workflow
                           :onyx.core/flow-conditions flow-conditions
                           :onyx.core/lifecycles lifecycles
                           :onyx.core/metadata metadata
                           :onyx.core/compiled (map->Compiled {})
                           :onyx.core/task-map task-map
                           :onyx.core/serialized-task task
                           :onyx.core/drained-back-off (arg-or-default :onyx.peer/drained-back-off opts)
                           :onyx.core/log log
                           :onyx.core/messenger-buffer messenger-buffer
                           :onyx.core/messenger messenger
                           :onyx.core/monitoring task-monitoring
                           :onyx.core/task-information task-information
                           :onyx.core/outbox-ch outbox-ch
                           :onyx.core/seal-ch seal-ch
                           :onyx.core/group-ch group-ch
                           :onyx.core/task-kill-ch task-kill-ch
                           :onyx.core/kill-ch kill-ch
                           :onyx.core/peer-opts opts
                           :onyx.core/fn (operation/resolve-task-fn task-map)
                           :onyx.core/replica replica
                           :onyx.core/peer-replica-view peer-replica-view
                           :onyx.core/log-prefix log-prefix
                           :onyx.core/state state}

            _ (info log-prefix "Warming up task lifecycle" task)

            add-pipeline (fn [event]
                           (assoc event 
                                  :onyx.core/pipeline 
                                  (build-pipeline task-map event)))

            pipeline-data (->> pipeline-data
                               c/task-params->event-map
                               c/flow-conditions->event-map
                               c/lifecycles->event-map
                               (c/windows->event-map filtered-windows filtered-triggers)
                               (c/triggers->event-map filtered-triggers)
                               add-pipeline
                               c/task->event-map)

            ex-f (fn [e] (handle-exception task-information log e group-ch outbox-ch id job-id))
            _ (while (and (first (alts!! [kill-ch task-kill-ch] :default true))
                          (not (start-lifecycle? pipeline-data)))
                (Thread/sleep (arg-or-default :onyx.peer/peer-not-ready-back-off opts)))

            pipeline-data (->> pipeline-data
                               (lc/invoke-before-task-start (:onyx.core/compiled pipeline-data))
                               resolve-filter-state
                               resolve-log
                               replay-windows-from-log
                               (start-window-state-thread! ex-f))]

        (>!! outbox-ch (entry/create-log-entry :signal-ready {:id id}))

        (loop [replica-state @replica]
          (when (and (first (alts!! [kill-ch task-kill-ch] :default true))
                     (or (not (common/job-covered? replica-state job-id))
                         (not (common/any-ackers? replica-state job-id))))
            (info log-prefix "Not enough virtual peers have warmed up to start the task yet, backing off and trying again...")
            (Thread/sleep (arg-or-default :onyx.peer/job-not-ready-back-off opts))
            (recur @replica)))

        (info log-prefix "Enough peers are active, starting the task")

        (let [input-retry-segments-ch (input-retry-segments! messenger pipeline-data input-retry-timeout task-kill-ch)
              aux-ch (launch-aux-threads! messenger pipeline-data outbox-ch seal-ch completion-ch task-kill-ch)
              task-lifecycle-ch (thread (run-task-lifecycle pipeline-data seal-ch kill-ch ex-f))]
          (s/validate Event pipeline-data)
>>>>>>> e1f3af94
          (assoc component
                 :event pipeline-data
                 :log-prefix log-prefix
                 :task-information task-information
                 :task-kill-ch task-kill-ch
                 :kill-ch kill-ch
<<<<<<< HEAD
                 :task-lifecycle-ch task-lifecycle-ch)))
      (catch Throwable e
        (handle-exception task-information log e restart-ch outbox-ch id job-id)
=======
                 :task-lifecycle-ch task-lifecycle-ch
                 :input-retry-segments-ch input-retry-segments-ch
                 :aux-ch aux-ch)))
      (catch Throwable e
        (handle-exception task-information log e group-ch outbox-ch id job-id)
>>>>>>> e1f3af94
        component)))

  (stop [component]
    (if-let [task-name (:name (:task (:task-information component)))]
      (info (:log-prefix component) "Stopping task lifecycle")
      (warn (:log-prefix component) "Stopping task lifecycle, failed to initialize task set up"))
    (info "event from component is " (:event component))

    (when-let [event (:event component)]

      ; (when-not (empty? (:triggers event))
      ;   (>!! (:state-ch event) [(:scheduler-event component) event #()]))

      ; (stop-window-state-thread! event)

      ;; Ensure task operations are finished before closing peer connections
      (close! (:kill-ch component))

      (let [last-event (<!! (:task-lifecycle-ch component))]
        (when-let [pipeline (:pipeline last-event)]
          (op/stop pipeline last-event))

        (close! (:task-kill-ch component))

        ; (when-let [state-log (:state-log event)] 
        ;   (state-extensions/close-log state-log event))

        ; (when-let [filter-state (:filter-state event)] 
        ;   (when (exactly-once-task? event)
        ;     (state-extensions/close-filter @filter-state event)))

        ((:compiled-after-task-fn event) event)))

    (assoc component
           :event nil
           :task-lifecycle-ch nil)))

(defn task-lifecycle [peer task]
  (map->TaskLifeCycle (merge peer task)))<|MERGE_RESOLUTION|>--- conflicted
+++ resolved
@@ -168,93 +168,15 @@
     (trace (:log-prefix event) (format "Wrote %s segments" (count (:segments (:results rets)))))
     rets))
 
-<<<<<<< HEAD
-(defn handle-exception [task-info log e restart-ch outbox-ch peer-id job-id]
-  (let [data (ex-data e)]
-    (if (:lifecycle-restart? data)
-      (do (warn (logger/merge-error-keys (:original-exception data) task-info peer-id 
-                                         "Caught exception inside task lifecycle. Rebooting the task."))
-          (close! restart-ch))
-      (do (warn (logger/merge-error-keys e task-info peer-id 
-                                         "Handling uncaught exception thrown inside task lifecycle - killing this job."))
-=======
-(defn launch-aux-threads!
-  [messenger {:keys [onyx.core/pipeline
-                     onyx.core/compiled
-                     onyx.core/messenger-buffer
-                     onyx.core/monitoring
-                     onyx.core/replica
-                     onyx.core/peer-replica-view
-                     onyx.core/state] :as event}
-   outbox-ch seal-ch completion-ch task-kill-ch]
-  (thread
-   (try
-     (let [{:keys [retry-ch release-ch]} messenger-buffer]
-       (loop []
-         (when-let [[v ch] (alts!! [task-kill-ch completion-ch seal-ch release-ch retry-ch])]
-           (when v
-             (cond (= ch release-ch)
-                   (->> (p-ext/ack-segment pipeline event v)
-                        (lc/invoke-after-ack event compiled v))
-
-                   (= ch completion-ch)
-                   (let [{:keys [id peer-id]} v
-                         site (peer-site peer-replica-view peer-id)]
-                     (when site 
-                       (emit-latency :peer-complete-segment
-                                     monitoring
-                                     #(extensions/internal-complete-segment messenger id site))))
-
-                   (= ch retry-ch)
-                   (->> (p-ext/retry-segment pipeline event v)
-                        (lc/invoke-after-retry event compiled v))
-
-                   (= ch seal-ch)
-                   (do
-                     (p-ext/seal-resource pipeline event)
-                     (let [entry (entry/create-log-entry :seal-output {:job (:onyx.core/job-id event)
-                                                                       :task (:onyx.core/task-id event)})]
-                       (>!! outbox-ch entry))))
-             (recur)))))
-     (catch Throwable e
-       (fatal (logger/merge-error-keys e (:onyx.core/task-information event) "Internal error. Failed to read core.async channels"))))))
-
-(defn input-retry-segments! [messenger {:keys [onyx.core/pipeline
-                                               onyx.core/compiled]
-                                        :as event}
-                             input-retry-timeout task-kill-ch]
-  (go
-    (when (= :input (:onyx/type (:onyx.core/task-map event)))
-      (loop []
-        (let [timeout-ch (timeout input-retry-timeout)
-              ch (second (alts!! [timeout-ch task-kill-ch]))]
-          (when (= ch timeout-ch)
-            (let [tail (last (get-in @(:onyx.core/state event) [:timeout-pool]))]
-              (doseq [m tail]
-                (when (p-ext/pending? pipeline event m)
-                  (trace (:log-prefix compiled) (format "Input retry message %s" m))
-                  (->> (p-ext/retry-segment pipeline event m)
-                       (lc/invoke-after-retry event compiled m))))
-              (swap! (:onyx.core/state event) update :timeout-pool rsc/expire-bucket)
-              (recur))))))))
-
 (defn handle-exception [task-info log e group-ch outbox-ch id job-id]
   (let [data (ex-data e)]
     (if (:onyx.core/lifecycle-restart? data)
       (do (warn (logger/merge-error-keys (:original-exception data) task-info "Caught exception inside task lifecycle. Rebooting the task."))
           (>!! group-ch [:restart-vpeer id]))
       (do (warn (logger/merge-error-keys e task-info "Handling uncaught exception thrown inside task lifecycle - killing this job."))
->>>>>>> e1f3af94
           (let [entry (entry/create-log-entry :kill-job {:job job-id})]
             (extensions/write-chunk log :exception e job-id)
             (>!! outbox-ch entry))))))
-
-(s/defn assign-windows :- os/Event
-  [{:keys [windows] :as event}]
-  (when-not (empty? windows)
-    (let [{:keys [tree]} (:results event)]
-      (throw (ex-info "Assign windows needs an acking implementation to use BookKeeper in async mode. Suggest use of synchronous mode for now."))))
-  event)
 
 (defn emit-barriers [{:keys [task-type messenger id pipeline barriers] :as event}]
   (cond (= :input task-type) 
@@ -396,7 +318,7 @@
        (lc/invoke-read-batch read-batch)
        (apply-fn)
        (build-new-segments)
-       (lc/invoke-assign-windows assign-windows)
+       ;(lc/invoke-assign-windows assign-windows)
        (lc/invoke-write-batch write-batch)
        ;(flow-retry-segments)
        (lc/invoke-after-batch)
@@ -486,18 +408,12 @@
   (thread (run-task-lifecycle event kill-ch ex-f)))
 
 (defrecord TaskLifeCycle
-<<<<<<< HEAD
-  [id log messenger job-id task-id replica restart-ch log-prefix peer task
-   kill-ch outbox-ch opts task-kill-ch scheduler-event task-monitoring task-information event]
-=======
-    [id log messenger-buffer messenger job-id task-id replica peer-replica-view group-ch log-prefix
-     kill-ch outbox-ch seal-ch completion-ch opts task-kill-ch scheduler-event task-monitoring task-information]
->>>>>>> e1f3af94
+  [id log messenger-buffer messenger job-id task-id replica peer-replica-view group-ch log-prefix
+   kill-ch outbox-ch seal-ch completion-ch opts task-kill-ch scheduler-event task-monitoring task-information]
   component/Lifecycle
 
   (start [component]
     (try
-<<<<<<< HEAD
      (let [{:keys [workflow catalog task flow-conditions windows triggers lifecycles metadata]} task-information
            log-prefix (logger/log-prefix task-information id)
            task-map (find-task catalog (:name task))
@@ -520,7 +436,7 @@
                            :monitoring task-monitoring
                            :task-information task-information
                            :outbox-ch outbox-ch
-                           :restart-ch restart-ch
+                           :group-ch group-ch
                            :task-kill-ch task-kill-ch
                            :kill-ch kill-ch
                            :peer-opts opts
@@ -546,7 +462,7 @@
 
            _ (backoff-until-task-start! pipeline-data)
 
-           ex-f (fn [e] (handle-exception task-information log e restart-ch outbox-ch id job-id))
+           ex-f (fn [e] (handle-exception task-information log e group-ch outbox-ch id job-id))
            pipeline-data (->> pipeline-data
                               lc/invoke-before-task-start
                               add-pipeline
@@ -558,116 +474,19 @@
 
        (>!! outbox-ch (entry/create-log-entry :signal-ready {:id id}))
        (info log-prefix "Enough peers are active, starting the task")
-        (let [task-lifecycle-ch (start-task-lifecycle! pipeline-data ex-f)]
-          ;; FIXME TURN BACK ON
-          ;(s/validate os/Event pipeline-data)
-=======
-      (let [{:keys [workflow catalog task flow-conditions windows filtered-windows
-                    triggers filtered-triggers lifecycles task-map metadata]} task-information
-            ;; Number of buckets in the timeout pool is covered over a 60 second
-            ;; interval, moving each bucket back 60 seconds / N buckets
-            input-retry-timeout (arg-or-default :onyx/input-retry-timeout task-map)
-            pending-timeout (arg-or-default :onyx/pending-timeout task-map)
-            r-seq (rsc/create-r-seq pending-timeout input-retry-timeout)
-            state (atom (->TaskState r-seq))
-
-            _ (validate-pending-timeout pending-timeout opts)
-
-            log-prefix (logger/log-prefix task-information)
-
-            pipeline-data {:onyx.core/id id
-                           :onyx.core/job-id job-id
-                           :onyx.core/task-id task-id
-                           :onyx.core/task (:name task)
-                           :onyx.core/catalog catalog
-                           :onyx.core/workflow workflow
-                           :onyx.core/flow-conditions flow-conditions
-                           :onyx.core/lifecycles lifecycles
-                           :onyx.core/metadata metadata
-                           :onyx.core/compiled (map->Compiled {})
-                           :onyx.core/task-map task-map
-                           :onyx.core/serialized-task task
-                           :onyx.core/drained-back-off (arg-or-default :onyx.peer/drained-back-off opts)
-                           :onyx.core/log log
-                           :onyx.core/messenger-buffer messenger-buffer
-                           :onyx.core/messenger messenger
-                           :onyx.core/monitoring task-monitoring
-                           :onyx.core/task-information task-information
-                           :onyx.core/outbox-ch outbox-ch
-                           :onyx.core/seal-ch seal-ch
-                           :onyx.core/group-ch group-ch
-                           :onyx.core/task-kill-ch task-kill-ch
-                           :onyx.core/kill-ch kill-ch
-                           :onyx.core/peer-opts opts
-                           :onyx.core/fn (operation/resolve-task-fn task-map)
-                           :onyx.core/replica replica
-                           :onyx.core/peer-replica-view peer-replica-view
-                           :onyx.core/log-prefix log-prefix
-                           :onyx.core/state state}
-
-            _ (info log-prefix "Warming up task lifecycle" task)
-
-            add-pipeline (fn [event]
-                           (assoc event 
-                                  :onyx.core/pipeline 
-                                  (build-pipeline task-map event)))
-
-            pipeline-data (->> pipeline-data
-                               c/task-params->event-map
-                               c/flow-conditions->event-map
-                               c/lifecycles->event-map
-                               (c/windows->event-map filtered-windows filtered-triggers)
-                               (c/triggers->event-map filtered-triggers)
-                               add-pipeline
-                               c/task->event-map)
-
-            ex-f (fn [e] (handle-exception task-information log e group-ch outbox-ch id job-id))
-            _ (while (and (first (alts!! [kill-ch task-kill-ch] :default true))
-                          (not (start-lifecycle? pipeline-data)))
-                (Thread/sleep (arg-or-default :onyx.peer/peer-not-ready-back-off opts)))
-
-            pipeline-data (->> pipeline-data
-                               (lc/invoke-before-task-start (:onyx.core/compiled pipeline-data))
-                               resolve-filter-state
-                               resolve-log
-                               replay-windows-from-log
-                               (start-window-state-thread! ex-f))]
-
-        (>!! outbox-ch (entry/create-log-entry :signal-ready {:id id}))
-
-        (loop [replica-state @replica]
-          (when (and (first (alts!! [kill-ch task-kill-ch] :default true))
-                     (or (not (common/job-covered? replica-state job-id))
-                         (not (common/any-ackers? replica-state job-id))))
-            (info log-prefix "Not enough virtual peers have warmed up to start the task yet, backing off and trying again...")
-            (Thread/sleep (arg-or-default :onyx.peer/job-not-ready-back-off opts))
-            (recur @replica)))
-
-        (info log-prefix "Enough peers are active, starting the task")
-
-        (let [input-retry-segments-ch (input-retry-segments! messenger pipeline-data input-retry-timeout task-kill-ch)
-              aux-ch (launch-aux-threads! messenger pipeline-data outbox-ch seal-ch completion-ch task-kill-ch)
-              task-lifecycle-ch (thread (run-task-lifecycle pipeline-data seal-ch kill-ch ex-f))]
-          (s/validate Event pipeline-data)
->>>>>>> e1f3af94
-          (assoc component
-                 :event pipeline-data
-                 :log-prefix log-prefix
-                 :task-information task-information
-                 :task-kill-ch task-kill-ch
-                 :kill-ch kill-ch
-<<<<<<< HEAD
-                 :task-lifecycle-ch task-lifecycle-ch)))
-      (catch Throwable e
-        (handle-exception task-information log e restart-ch outbox-ch id job-id)
-=======
-                 :task-lifecycle-ch task-lifecycle-ch
-                 :input-retry-segments-ch input-retry-segments-ch
-                 :aux-ch aux-ch)))
-      (catch Throwable e
-        (handle-exception task-information log e group-ch outbox-ch id job-id)
->>>>>>> e1f3af94
-        component)))
+       (let [task-lifecycle-ch (start-task-lifecycle! pipeline-data ex-f)]
+         ;; FIXME TURN BACK ON
+         ;(s/validate os/Event pipeline-data)
+         (assoc component
+                :event pipeline-data
+                :log-prefix log-prefix
+                :task-information task-information
+                :task-kill-ch task-kill-ch
+                :kill-ch kill-ch
+                :task-lifecycle-ch task-lifecycle-ch)))
+     (catch Throwable e
+       (handle-exception task-information log e group-ch outbox-ch id job-id)
+       component)))
 
   (stop [component]
     (if-let [task-name (:name (:task (:task-information component)))]
