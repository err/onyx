--- conflicted
+++ resolved
@@ -38,7 +38,6 @@
       (not-empty (:triggers event))))
 
 (defn exactly-once-task? [event]
-<<<<<<< HEAD
   (contains? (:task-map event) :onyx/uniqueness-key))
 
 ; (defn resolve-log [{:keys [peer-opts] :as pipeline}]
@@ -68,39 +67,7 @@
 ;   (when-not (empty? windows)
 ;     (close! state-ch)
 ;     ;; Drain state-ch to unblock any blocking puts
-;     (while (poll! state-ch))
 ;     (<!! state-thread-ch)))
-=======
-  (contains? (:onyx.core/task-map event) :onyx/uniqueness-key))
-
-(defn resolve-log [{:keys [onyx.core/peer-opts] :as pipeline}]
-  (let [log-impl (arg-or-default :onyx.peer/state-log-impl peer-opts)] 
-    (assoc pipeline :onyx.core/state-log (if (windowed-task? pipeline) 
-                                           (state-extensions/initialize-log log-impl pipeline)))))
-
-(defn resolve-filter-state [{:keys [onyx.core/peer-opts] :as pipeline}]
-  (let [filter-impl (arg-or-default :onyx.peer/state-filter-impl peer-opts)] 
-    (assoc pipeline 
-           :onyx.core/filter-state 
-           (if (windowed-task? pipeline)
-             (if (exactly-once-task? pipeline) 
-               (atom (state-extensions/initialize-filter filter-impl pipeline)))))))
-
-(defn start-window-state-thread!
-  [ex-f {:keys [onyx.core/windows] :as event}]
-  (if (empty? windows) 
-    event
-    (let [state-ch (chan 1)
-          event (assoc event :onyx.core/state-ch state-ch)
-          process-state-thread-ch (thread (ws/process-state-loop event ex-f))] 
-      (assoc event :onyx.core/state-thread-ch process-state-thread-ch))))
-
-(defn stop-window-state-thread!
-  [{:keys [onyx.core/windows onyx.core/state-ch onyx.core/state-thread-ch] :as event}]
-  (when-not (empty? windows)
-    (close! state-ch)
-    (<!! state-thread-ch)))
->>>>>>> 2dd3a1f9
 
 (s/defn start-lifecycle? [event]
   (let [rets (lc/invoke-start-task event)]
