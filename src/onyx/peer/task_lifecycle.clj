--- conflicted
+++ resolved
@@ -13,13 +13,8 @@
               [onyx.extensions :as extensions]
               [onyx.compression.nippy]
               [onyx.types :refer [->Leaf leaf ->Route ->Ack ->Result]]
-<<<<<<< HEAD
+              [onyx.interop]
               [onyx.static.default-vals :refer [defaults arg-or-default]]))
-=======
-              [onyx.static.default-vals :refer [defaults arg-or-default]]
-              [onyx.interop])
-    (:import [java.security MessageDigest]))
->>>>>>> 7cd86e8a
 
 ;; TODO: Are there any exceptions that a peer should autoreboot itself?
 (def restartable-exceptions [])
@@ -77,7 +72,6 @@
     compiled-flow-conditions))
 
 (defn add-route-data
-<<<<<<< HEAD
   [event result leaf downstream]
   (if (nil? (:onyx.core/flow-conditions event))
     (->Route downstream nil nil nil)
@@ -95,28 +89,6 @@
   (let [message (:message leaf) 
         routes (:routes leaf)
         post-transformation (:post-transformation routes)
-=======
-  [{:keys [onyx.core/serialized-task onyx.core/compiled-norm-fcs onyx.core/compiled-ex-fcs]
-    :as event} result leaf downstream]
-  (if (operation/exception? (:message leaf))
-    (if (seq compiled-ex-fcs)
-      (choose-output-paths event compiled-ex-fcs result leaf serialized-task downstream)
-      (throw (:message leaf)))
-    (choose-output-paths event compiled-norm-fcs result leaf serialized-task downstream)))
-
-(defn group-message [segment catalog task]
-  (let [t (find-task-fast catalog task)]
-    (if-let [k (:onyx/group-by-key t)]
-      (if (sequential? k)
-        (hash (select-keys segment k))
-        (hash (get segment k)))
-      (when-let [f (:onyx/group-by-fn t)]
-        (hash ((operation/resolve-fn {:onyx/fn f}) segment))))))
-
-(defn group-segments [leaf next-tasks catalog event]
-  (let [post-transformation (:post-transformation (:routes leaf))
-        message (:message leaf)
->>>>>>> 7cd86e8a
         msg (if (and (operation/exception? message) post-transformation)
               ((operation/kw->fn post-transformation) event message)
               message)]
