--- conflicted
+++ resolved
@@ -133,42 +133,6 @@
   event)
 
 (defn decompress-batch [event]
-<<<<<<< HEAD
-  (let [rets (merge event (p-ext/decompress-batch event))]
-    ;(println "decompress batch " event " rets " rets)
-    (if (sentinel-found? rets)
-      (do (if (p-ext/drained? rets)
-            (complete-job rets)
-            (p-ext/replay-message rets (sentinel-id rets)))
-          (strip-sentinel rets))
-      rets)))
-
-(defn apply-fn [{:keys [onyx.core/batch onyx.core/decompressed] :as event}]
-  (if (seq decompressed)
-    (let [rets
-          (merge event
-                 (reduce
-                  (fn [rets [raw thawed]]
-                    (let [new-segments (p-ext/apply-fn event (:message thawed))
-                          new-segments (if coll? new-segments) new-segments (vector new-segments)
-                          new-ack-vals (map (fn [x] (acker/gen-ack-value)) new-segments)
-                          tagged (apply acker/prefuse-vals new-ack-vals)
-                          results (map (fn [segment ack-val]
-                                         {:id (:id raw)
-                                          :acker-id (:acker-id raw)
-                                          :completion-id (:completion-id raw)
-                                          :message segment
-                                          :ack-val ack-val})
-                                       new-segments new-ack-vals)]
-                      (-> rets
-                          (update-in [:onyx.core/results] concat results)
-                          (assoc-in [:onyx.core/children raw] tagged))))
-                  {:onyx.core/results [] :onyx.core/children {}}
-                  (map vector batch decompressed)))]
-      (ack-messages rets)
-      rets)
-    (merge event {:onyx.core/results []})))
-=======
   (merge event {:onyx.core/decompressed (:onyx.core/batch event)}))
 
 (defn try-complete-job [event]
@@ -226,7 +190,6 @@
   (if (:onyx/side-effects-only? (:onyx.core/task-map event))
     (apply-fn-batch event)
     (apply-fn-single event)))
->>>>>>> eb435f18
 
 (defn compress-batch [event]
   (merge event (p-ext/compress-batch event)))
