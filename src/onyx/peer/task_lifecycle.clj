(ns ^:no-doc onyx.peer.task-lifecycle
<<<<<<< HEAD
  (:require [clojure.core.async :refer [alts!! <!! >!! <! >! poll! timeout chan close! thread go]]
            [com.stuartsierra.component :as component]
            [taoensso.timbre :refer [debug info error warn trace fatal]]
            [schema.core :as s]
            [onyx.schema :as os]
            [onyx.log.commands.common :as common]
            [onyx.log.entry :as entry]
            [onyx.monitoring.measurements :refer [emit-latency emit-latency-value]]
            [onyx.static.planning :as planning :refer [find-task]]
            [onyx.static.uuid :as uuid]
            [onyx.protocol.task-state :refer :all]
            [onyx.peer.coordinator :as coordinator :refer [new-peer-coordinator]]
            [onyx.peer.task-compile :as c]
            [onyx.windowing.window-compile :as wc]
            [onyx.lifecycles.lifecycle-invoke :as lc]
            [onyx.peer.function :as function]
            [onyx.peer.operation :as operation]
            [onyx.compression.nippy :refer [messaging-decompress]]
            [onyx.messaging.protocols.messenger :as m]
            [onyx.messaging.protocols.publisher :as pub]
            [onyx.messaging.protocols.subscriber :as sub]
            [onyx.messaging.protocols.status-publisher :as status-pub]
            [onyx.peer.visualization :as viz]
            [onyx.messaging.messenger-state :as ms]
            [onyx.log.replica]
            [onyx.extensions :as extensions]
            [onyx.types :refer [->Results ->MonitorEvent map->Event]]
            [onyx.peer.window-state :as ws]
            [onyx.peer.transform :refer [apply-fn]]
            [onyx.plugin.protocols.input :as oi]
            [onyx.plugin.protocols.output :as oo]
            [onyx.plugin.protocols.plugin :as op]
            [onyx.flow-conditions.fc-routing :as r]
            [onyx.static.logging :as logger]
            [onyx.state.state-extensions :as state-extensions]
            [onyx.static.default-vals :refer [defaults arg-or-default]]
            [onyx.messaging.common :as mc]))
=======
    (:require [clojure.core.async :refer [alts!! <!! >!! <! >! poll! timeout chan close! thread go]]
              [com.stuartsierra.component :as component]
              [taoensso.timbre :refer [info error warn trace fatal]]
              [onyx.schema :refer [Event]]
              [schema.core :as s]
              [onyx.static.rotating-seq :as rsc]
              [onyx.log.commands.common :as common]
              [onyx.log.entry :as entry]
              [onyx.monitoring.measurements :refer [emit-latency emit-latency-value emit-count]]
              [onyx.static.planning :refer [find-task]]
              [onyx.static.uuid :as uuid]
              [onyx.messaging.acking-daemon :as acker]
              [onyx.peer.task-compile :as c]
              [onyx.windowing.window-compile :as wc]
              [onyx.lifecycles.lifecycle-invoke :as lc]
              [onyx.peer.pipeline-extensions :as p-ext]
              [onyx.peer.function :as function]
              [onyx.peer.operation :as operation]
              [onyx.extensions :as extensions]
              [onyx.types :refer [->Ack ->Results ->MonitorEvent dec-count! inc-count! map->Event map->Compiled]]
              [onyx.peer.window-state :as ws]
              [onyx.peer.transform :refer [apply-fn]]
              [onyx.peer.grouping :as g]
              [onyx.flow-conditions.fc-routing :as r]
              [onyx.log.commands.peer-replica-view :refer [peer-site]]
              [onyx.static.logging :as logger]
              [onyx.state.state-extensions :as state-extensions]
              [onyx.static.default-vals :refer [arg-or-default]]))

(defrecord TaskState [timeout-pool])

(s/defn windowed-task? [event]
  (or (not-empty (:onyx.core/windows event))
      (not-empty (:onyx.core/triggers event))))

(defn exactly-once-task? [event]
  (contains? (:onyx.core/task-map event) :onyx/uniqueness-key))

(defn resolve-log [{:keys [onyx.core/peer-opts] :as pipeline}]
  (let [log-impl (arg-or-default :onyx.peer/state-log-impl peer-opts)] 
    (assoc pipeline :onyx.core/state-log (if (windowed-task? pipeline) 
                                           (state-extensions/initialize-log log-impl pipeline)))))

(defn resolve-filter-state [{:keys [onyx.core/peer-opts] :as pipeline}]
  (let [filter-impl (arg-or-default :onyx.peer/state-filter-impl peer-opts)] 
    (assoc pipeline 
           :onyx.core/filter-state 
           (if (windowed-task? pipeline)
             (if (exactly-once-task? pipeline) 
               (atom (state-extensions/initialize-filter filter-impl pipeline)))))))

(defn start-window-state-thread!
  [ex-f {:keys [onyx.core/windows] :as event}]
  (if (empty? windows) 
    event
    (let [state-ch (chan 1)
          event (assoc event :onyx.core/state-ch state-ch)
          process-state-thread-ch (thread (ws/process-state-loop event ex-f))] 
      (assoc event :onyx.core/state-thread-ch process-state-thread-ch))))

(defn stop-window-state-thread!
  [{:keys [onyx.core/windows onyx.core/state-ch onyx.core/state-thread-ch] :as event}]
  (when-not (empty? windows)
    (close! state-ch)
    (<!! state-thread-ch)))
>>>>>>> 4e0fda19

(s/defn start-lifecycle? [event]
  (let [rets (lc/invoke-start-task event)]
    (when-not (:start-lifecycle? rets)
      (info (:log-prefix event) "Peer chose not to start the task yet. Backing off and retrying..."))
    rets))

(defrecord SegmentRetries [segments retries])

(defn add-from-leaf 
  [event result root leaves accum {:keys [message] :as leaf}]
  (let [routes (r/route-data event result message)
        message* (r/flow-conditions-transform message routes event)
        leaf* (if (= message message*)
                leaf
                (assoc leaf :message message*))]
    (if (= :retry (:action routes))
      (assoc accum :retries (conj! (:retries accum) root))
      (update accum :segments (fn [s] (conj! s (assoc leaf* :flow (:flow routes))))))))

;; TODO REMOVE
(s/defn add-from-leaves
  "Flattens root/leaves and accumulates new segments and retries"
  [segments retries event :- os/Event result]
  (let [root (:root result)
        leaves (:leaves result)]
    (reduce (fn [accum leaf]
              (lc/invoke-flow-conditions add-from-leaf event result root leaves accum leaf))
            (->SegmentRetries segments retries)
            leaves)))

;; Get rid of this stuff
(defn persistent-results! [results]
  (->Results (:tree results)
             (persistent! (:segments results))
             (persistent! (:retries results))))

<<<<<<< HEAD
(defn build-new-segments [state]
  (let [{:keys [onyx.core/results onyx.core/monitoring] :as event} (get-event state)]
    (-> state
        (set-event! (emit-latency 
                     :peer-batch-latency 
                     monitoring
                     #(let [results (reduce (fn [accumulated result]
                                              (let [root (:root result)
                                                    segments (:segments accumulated)
                                                    retries (:retries accumulated)
                                                    ret (add-from-leaves segments retries event result)]
                                                (->Results (:tree results) (:segments ret) (:retries ret))))
                                            results
                                            (:tree results))]
                        (assoc event :onyx.core/results (persistent-results! results)))))
        (advance)))) 

; (s/defn flow-retry-segments :- Event
;   [{:keys [onyx.core/task-state onyx.core/state onyx.core/messenger 
;            onyx.core/monitoring onyx.core/results] :as event} 
;   (doseq [root (:retries results)]
;     (when-let [site (peer-site task-state (:completion-id root))]
;       (emit-latency :peer-retry-segment
;                     monitoring
;                     #(extensions/internal-retry-segment messenger (:id root) site))))
;   event)

(s/defn next-iteration
  [state]
  {:post [(empty? (:onyx.core/batch (:event %)))
          (empty? (:segments (:onyx.core/results (:event %))))]}
  (-> state 
      (set-context! nil)
      (init-event!)
      (set-event! (assoc (get-event state) :onyx.core/lifecycle-id (uuid/random-uuid)))
      (advance)))

(defn prepare-batch [state] 
  (advance (oo/prepare-batch (get-pipeline state) state)))

(defn write-batch [state] 
  (oo/write-batch (get-pipeline state) state))

(defn handle-exception-action [state lifecycle t]
  (if state
    (let [event (get-event state)
          handler-fn (:compiled-handle-exception-fn event)]
      (handler-fn event lifecycle t))
    :restart))

(defn handle-exception [task-info log e lifecycle exception-action group-ch outbox-ch id job-id]
  (let [data (ex-data e)
        ;; Default to original exception if Onyx didn't wrap the original exception
        inner (or (.getCause ^Throwable e) e)]
    (if (= exception-action :restart)
      (let [msg (format "Caught exception inside task lifecycle %s. Rebooting the task." lifecycle)]         (warn (logger/merge-error-keys inner task-info id msg)) 
        (>!! group-ch [:restart-vpeer id]))
      (let [msg (format "Handling uncaught exception thrown inside task lifecycle %s. Killing the job." lifecycle)
            entry (entry/create-log-entry :kill-job {:job job-id})]
        (warn (logger/merge-error-keys e task-info id msg))
        (extensions/write-chunk log :exception inner job-id)
        (>!! outbox-ch entry)))))

(defn input-poll-barriers [state]
  (m/poll (get-messenger state))
  (advance state))

(defn do-poll-heartbeats! [state]
  (run! pub/poll-heartbeats! (m/publishers (get-messenger state)))
  state)

(defn poll-heartbeats [state]
  (advance (do-poll-heartbeats! state)))

;; In the future this shouldn't be neccesary
(defn strip-coordinator [src-peer-id]
  (if (vector? src-peer-id)
    (second src-peer-id)
    src-peer-id))

(defn evict-dead-peers! [state timed-out-peer-ids]
  (let [replica (get-replica state)
        {:keys [onyx.core/id onyx.core/outbox-ch]} (get-event state)]
    (info "Should be killing " (vec timed-out-peer-ids))
    (run! (fn [peer-id] 
            (let [entry {:fn :leave-cluster
                         :peer-parent id
                         :args {:id peer-id
                                :group-id (get-in replica [:groups-reverse-index peer-id])}}]
              (info "Peer timed out with no heartbeats. Emitting leave cluster." entry)
              (>!! outbox-ch entry)))
          timed-out-peer-ids)))

(defn dead-peer-detection [state]
    (do-poll-heartbeats! state)
    (let [messenger (get-messenger state)
          timed-out-subs (mapcat pub/timed-out-subscribers (m/publishers messenger))
          timed-out-pubs (sub/timed-out-publishers (m/subscriber messenger))
          timed-out (concat timed-out-subs timed-out-pubs)]
      (if-not (empty? timed-out)
        (do (println "UPSTREAM TIMED OUT" timed-out-pubs \n
                     "DOWNSTREAM TIMED OUT" timed-out-subs \n
                     "detected from" 
                     (:onyx.core/id (get-event state)) 
                     (:onyx.core/task (get-event state)))
            (evict-dead-peers! state (map strip-coordinator timed-out))
            (goto-recover! state))
        (advance state))))

(defn offer-heartbeats [state]
  (advance (heartbeat! state)))

(defn checkpoint-input [state]
  (let [messenger (get-messenger state)
        {:keys [onyx.core/job-id onyx.core/task-id onyx.core/slot-id onyx.core/log]} (get-event state)
        replica-version (m/replica-version messenger)
        epoch (m/epoch messenger)
        pipeline (get-pipeline state)
        checkpoint (oi/checkpoint pipeline)] 
    (extensions/write-checkpoint log job-id replica-version epoch task-id slot-id :input checkpoint)
    (println "Checkpointed input" job-id replica-version epoch task-id slot-id :input)
    (advance state)))

(defn checkpoint-state [state]
  (let [messenger (get-messenger state)
        {:keys [onyx.core/job-id onyx.core/task-id onyx.core/slot-id onyx.core/log]} (get-event state)
        replica-version (m/replica-version messenger)
        epoch (m/epoch messenger)] 
    (extensions/write-checkpoint log job-id replica-version epoch task-id slot-id 
                                 :state 
                                 (mapv ws/export-state (get-windows-state state)))
    (println "Checkpointed state" job-id replica-version epoch task-id slot-id :state)
    (advance state)))

(defn checkpoint-output [state]
  (let [messenger (get-messenger state)
        {:keys [onyx.core/job-id onyx.core/task-id onyx.core/slot-id onyx.core/log]} (get-event state)
        replica-version (m/replica-version messenger)
        epoch (m/epoch messenger)] 
    (extensions/write-checkpoint log job-id replica-version epoch task-id slot-id :output true)
    (println "Checkpointed output" job-id replica-version epoch task-id slot-id :output)
    (advance state)))

(defn prepare-barrier-sync [state]
  (let [messenger (get-messenger state)] 
    (if (m/barriers-aligned? messenger)
      (let [_ (m/next-epoch! messenger)
            e (m/epoch messenger)
            input? (= :input (:onyx/type (:onyx.core/task-map (get-event state))))
            pipeline (cond-> (get-pipeline state)
                       input? (oi/next-epoch e))
            completed? (if input? ;; use a different interface? then don't need to switch on this
                         (oi/completed? pipeline)
                         (m/all-barriers-completed? messenger))]
        (-> state 
            (set-pipeline! pipeline)
            (set-context! {:barrier-opts {:completed? completed?}
                           :src-peers (sub/src-peers (m/subscriber messenger))
                           :publishers (m/publishers messenger)})
            (advance)))
      (goto-next-batch! state))))

(defn offer-barriers [state]
  (let [messenger (get-messenger state)
        {:keys [barrier-opts publishers] :as context} (get-context state)
        _ (assert (not (empty? publishers)))
        offer-xf (comp (map (fn [pub]
                              [(m/offer-barrier messenger pub barrier-opts) 
                               pub]))
                       (remove (comp pos? first))
                       (map second))
        remaining-pubs (sequence offer-xf publishers)] 
    (if (empty? remaining-pubs)
      (advance state)
      (set-context! state (assoc context :publishers remaining-pubs)))))

(defn offer-barrier-status [state]
  (let [messenger (get-messenger state)
        {:keys [src-peers] :as context} (get-context state)
        _ (assert (not (empty? src-peers)))
        offer-xf (comp (map (fn [src-peer-id]
                              [(sub/offer-barrier-status! (m/subscriber messenger) src-peer-id)
                               src-peer-id]))
                       (remove (comp pos? first))
                       (map second))
        remaining-peers (sequence offer-xf src-peers)] 
    (if (empty? remaining-peers)
      (advance state)
      (set-context! state (assoc context :src-peers remaining-peers)))))

(defn unblock-subscribers [state]
  (m/unblock-subscriber! (get-messenger state))
  (advance (set-context! state nil)))

(defn complete-job! [state]
  (let [messenger (get-messenger state)
        {:keys [onyx.core/job-id onyx.core/task-id 
                onyx.core/slot-id onyx.core/outbox-ch]} (get-event state)
        entry (entry/create-log-entry :seal-output 
                                      {:replica-version (m/replica-version messenger)
                                       :job-id job-id 
                                       :task-id task-id
                                       :slot-id slot-id})]
    (info "job completed:" job-id task-id (:args entry))
    (>!! outbox-ch entry)
    (set-sealed! state true)))

(defn seal-barriers? [state]
  (if (m/barriers-aligned? (get-messenger state))
    (advance state)
    (goto-next-batch! state)))

(defn seal-barriers [state]
  (let [messenger (get-messenger state)] 
    (if (oo/synchronized? (get-pipeline state) (m/epoch messenger))
      (do
       (when (and (m/all-barriers-completed? messenger) 
                  (not (sealed? state)))
         (complete-job! state))
       (m/next-epoch! messenger)
       (-> state
           ;; prepare to send barrier status
           (set-context! {:src-peers (sub/src-peers (m/subscriber messenger))})
           (advance)))
      ;; block until synchronised
      state)))

;; Re-enable to prevent CPU burn?
; (defn backoff-when-drained! [event]
;   (Thread/sleep (arg-or-default :onyx.peer/drained-back-off (:peer-opts event))))

(defn assign-windows [state]
  (ws/assign-windows state :new-segment))

(defn build-lifecycle-invoke-fn [event lifecycle-key]
  (let [f (get event lifecycle-key)]
    (fn [state]
      (advance (set-event! state (f (get-event state)))))))

(defn read-checkpoint
  [{:keys [onyx.core/log onyx.core/job-id 
           onyx.core/task-id onyx.core/slot-id] :as event} 
   checkpoint-type 
   recover]
  (println "RECOVER IS " recover)
  (if-not (= :beginning recover)
    (extensions/read-checkpoint log job-id (first recover) (second recover) task-id slot-id checkpoint-type)))

(defn recover-input [state]
  (let [{:keys [recover] :as context} (get-context state)
        _ (assert recover)
        event (get-event state)
        stored (read-checkpoint event :input recover)
        messenger (get-messenger state)
        replica-version (m/replica-version messenger)
        epoch (m/epoch messenger)
        _ (info "RECOVER pipeline checkpoint" 
                (:onyx.core/job-id event) 
                (:onyx.core/task-id event) 
                stored)
        next-pipeline (-> state
                          (get-pipeline)
                          (oi/recover replica-version stored)
                          (oi/next-epoch epoch))]
    (-> state
        (set-pipeline! next-pipeline)
        (advance))))

(defn recover-state
  [state]
  (let [{:keys [onyx.core/log-prefix onyx.core/task-map 
                onyx.core/windows onyx.core/triggers] :as event} (get-event state)
        {:keys [recover] :as context} (get-context state)
        _ (assert recover)
        stored (read-checkpoint event :state recover)
        recovered-windows (->> windows
                               (mapv (fn [window] (wc/resolve-window-state window triggers task-map)))
                               (mapv (fn [stored ws]
                                       (if stored
                                         (let [recovered (ws/recover-state ws stored)] 
                                           (info "RECOVER state" (:onyx.core/id event) stored)
                                           recovered) 
                                         ws))
                                     (or stored (repeat nil))))]
    (-> state 
        (set-windows-state! recovered-windows)
        ;; Notify triggers that we have recovered our windows
        ;; ws/assign-windows will auto advance
        (ws/assign-windows :recovered))))

(defn poll-recover-input-function [state]
  (let [messenger (get-messenger state)] 
    (if-let [recover (m/poll-recover messenger)]
      (do
       (m/next-epoch! messenger)
       (-> state
           (set-context! {:recover recover
                          :barrier-opts {:recover recover 
                                         :completed? false}
                          :src-peers (sub/src-peers (m/subscriber messenger))
                          :publishers (m/publishers messenger)})
           (advance)))
      state)))

(defn poll-recover-output [state]
  (let [messenger (get-messenger state)] 
    (if-let [recover (m/poll-recover messenger)]
      (do
       (m/next-epoch! messenger)
       (-> state
           (set-context! {:src-peers (sub/src-peers (m/subscriber messenger))})
           (advance)))
      state)))

(def DEBUG false)

(defn iteration [state-machine replica]
  (when DEBUG (viz/update-monitoring! state-machine))
  (loop [state (if-not (= (get-replica state-machine) replica)
                 (next-replica! state-machine replica)
                 state-machine)]
    (let [next-state (exec state)]
      (when (zero? (rand-int 1000)) 
        (print-state next-state))
      (cond (and (advanced? next-state) 
                 (not (new-iteration? next-state)))
            (recur next-state)

            (new-iteration? next-state)
            next-state

            :else ;; blocked
            (do
             (.sleep java.util.concurrent.TimeUnit/NANOSECONDS 500000)
             (debug "Polling heartbeats because blocked, keep things going")
             ;; Probably shouldn't always offer heartbeats
             ;; here because we are technically blocked?
             (-> next-state 
                 (do-poll-heartbeats!)
                 (heartbeat!)))))))
=======
(defn build-new-segments
  [compiled {:keys [onyx.core/results onyx.core/monitoring] :as event}]
  (emit-latency 
   :peer-batch-latency 
   monitoring
   #(let [results (reduce (fn [accumulated result]
                            (let [root (:root result)
                                  segments (:segments accumulated)
                                  retries (:retries accumulated)
                                  ret (add-from-leaves segments retries event result compiled)
                                  new-ack (->Ack (:id root) (:completion-id root) (:ack-val ret) (atom 1) nil)
                                  acks (conj! (:acks accumulated) new-ack)]
                              (->Results (:tree results) acks (:segments ret) (:retries ret))))
                          results
                          (:tree results))]
      (assoc event :onyx.core/results (persistent-results! results)))))

(s/defn ack-segments :- Event
  [{:keys [peer-replica-view task-map state messenger monitoring] :as compiled} 
   {:keys [onyx.core/results] :as event} :- Event]
  (doseq [[acker-id acks] (->> (:acks results)
                               (filter dec-count!)
                               (group-by :completion-id))]
    (when-let [site (peer-site peer-replica-view acker-id)]
      (emit-latency :peer-ack-segments
                    monitoring
                    #(extensions/internal-ack-segments messenger site acks))))
  event)

(s/defn flow-retry-segments :- Event
  [{:keys [peer-replica-view state messenger monitoring] :as compiled}
   event :- Event]
  (let [{:keys [retries]} (:onyx.core/results event)
        event (if (not (empty? retries))
                (update-in event
                           [:onyx.core/results :acks]
                           (fn [acks]
                             (filterv (comp not (set (map :id retries)) :id) acks)))
                event)]
    (doseq [root (:retries (:onyx.core/results event))]
      (when-let [site (peer-site peer-replica-view (:completion-id root))]
        (emit-latency
         :peer-retry-segment
         monitoring
         #(extensions/internal-retry-segment messenger (:id root) site))))
    event))

(s/defn gen-lifecycle-id
  [event]
  (assoc event :onyx.core/lifecycle-id (uuid/random-uuid)))

(defn handle-backoff! [event]
  (let [batch (:onyx.core/batch event)]
    (when (and (= (count batch) 1)
               (= (:message (first batch)) :done))
      (Thread/sleep (:onyx.core/drained-back-off event)))))

(defn read-batch
  [{:keys [peer-replica-view task-type pipeline] :as compiled}
   event]
  (if (and (= task-type :input) (:backpressure? @peer-replica-view))
    (assoc event :onyx.core/batch '())
    (let [rets (merge event (p-ext/read-batch pipeline event))
          rets (merge event (lc/invoke-after-read-batch compiled rets))]
      (handle-backoff! event)
      rets)))

(s/defn tag-messages :- Event
  [{:keys [peer-replica-view task-type id] :as compiled} event :- Event]
  (if (= task-type :input)
    (update event
            :onyx.core/batch
            (fn [batch]
              (map (fn [segment]
                     (add-acker-id ((:pick-acker-fn @peer-replica-view))
                                   (add-completion-id id segment)))
                   batch)))
    event))

(s/defn add-messages-to-timeout-pool :- Event
  [{:keys [task-type state]} event :- Event]
  (when (= task-type :input)
    (swap! state update :timeout-pool rsc/add-to-head
           (map :id (:onyx.core/batch event))))
  event)

(s/defn process-sentinel :- Event
  [{:keys [task-type monitoring pipeline]} event :- Event]
  (if (and (= task-type :input)
           (sentinel-found? event))
    (do
      (extensions/emit monitoring (->MonitorEvent :peer-sentinel-found))
      (if (p-ext/drained? pipeline event)
        (complete-job event)
        (p-ext/retry-segment pipeline event (sentinel-id event)))
      (update event
              :onyx.core/batch
              (fn [batch]
                (remove (fn [v] (= :done (:message v)))
                        batch))))
    event))

(defn replay-windows-from-log
  [{:keys [onyx.core/log-prefix onyx.core/windows-state
           onyx.core/filter-state onyx.core/state-log] :as event}]
  (when (windowed-task? event)
    (swap! windows-state 
           (fn [windows-state] 
             (let [exactly-once? (exactly-once-task? event)
                   apply-fn (fn [ws [unique-id window-logs]]
                              (if exactly-once? 
                                (swap! filter-state state-extensions/apply-filter-id event unique-id))
                              (mapv ws/play-entry ws window-logs))
                   replayed-state (state-extensions/playback-log-entries state-log event windows-state apply-fn)]
               (trace log-prefix (format "Replayed state: %s" replayed-state))
               replayed-state))))
  event)

(s/defn write-batch :- Event 
  [compiled event :- Event]
  (let [rets (merge event (p-ext/write-batch (:pipeline compiled) event))]
    (emit-count :peer-processed-segments (:onyx.core/monitoring event) (count (:onyx.core/batch event)))
    (trace (:log-prefix compiled) (format "Wrote %s segments" (count (:onyx.core/results rets))))
    rets))

(defn launch-aux-threads!
  [messenger {:keys [onyx.core/pipeline
                     onyx.core/compiled
                     onyx.core/messenger-buffer
                     onyx.core/monitoring
                     onyx.core/replica
                     onyx.core/peer-replica-view
                     onyx.core/state] :as event}
   outbox-ch seal-ch completion-ch task-kill-ch]
  (thread
   (try
     (let [{:keys [retry-ch release-ch]} messenger-buffer]
       (loop []
         (when-let [[v ch] (alts!! [task-kill-ch completion-ch seal-ch release-ch retry-ch])]
           (when v
             (try 
              (cond (= ch release-ch)
                    (->> (p-ext/ack-segment pipeline event v)
                         (lc/invoke-after-ack event compiled v))

                    (= ch completion-ch)
                    (let [{:keys [id peer-id]} v
                          site (peer-site peer-replica-view peer-id)]
                      (when site 
                        (emit-latency :peer-complete-segment
                                      monitoring
                                      #(extensions/internal-complete-segment messenger id site))))

                    (= ch retry-ch)
                    (->> (p-ext/retry-segment pipeline event v)
                         (lc/invoke-after-retry event compiled v))

                    (= ch seal-ch)
                    (do
                     (p-ext/seal-resource pipeline event)
                     (let [entry (entry/create-log-entry :seal-output {:job (:onyx.core/job-id event)
                                                                       :task (:onyx.core/task-id event)})]
                       (>!! outbox-ch entry))))
              (catch IllegalArgumentException iae
                (info "Message arrived for a peer when it was allocated for alternative task.
                       This is generally safe to ignore, but may result due to high peer allocation churn.
                       Error:" (.getMessage iae))))
             (recur)))))
     (catch Throwable e
       (fatal (logger/merge-error-keys e (:onyx.core/task-information event) "Internal error. Failed to read core.async channels"))))))

(defn input-retry-segments! [messenger {:keys [onyx.core/pipeline
                                               onyx.core/compiled]
                                        :as event}
                             input-retry-timeout task-kill-ch]
  (go
    (when (= :input (:onyx/type (:onyx.core/task-map event)))
      (loop []
        (let [timeout-ch (timeout input-retry-timeout)
              ch (second (alts!! [timeout-ch task-kill-ch]))]
          (when (= ch timeout-ch)
            (let [tail (last (get-in @(:onyx.core/state event) [:timeout-pool]))]
              (doseq [m tail]
                (when (p-ext/pending? pipeline event m)
                  (trace (:log-prefix compiled) (format "Input retry message %s" m))
                  (->> (p-ext/retry-segment pipeline event m)
                       (lc/invoke-after-retry event compiled m))))
              (swap! (:onyx.core/state event) update :timeout-pool rsc/expire-bucket)
              (recur))))))))

(defn deserializable-exception [^Throwable throwable]
  (let [{:keys [data trace]} (Throwable->map throwable)
        data (assoc data :original-exception (keyword (.getName (.getClass throwable))))]
    ;; First element may either be a StackTraceElement or a vector
    ;; of 4 elements, those of which construct a STE.
    (if (sequential? (first trace))
      (let [ste (map #(StackTraceElement.
                       (str (nth % 0))
                       (str (nth % 1))
                       (nth % 2)
                       (nth % 3))
                     trace)]
        (doto ^Throwable (ex-info (.getMessage throwable) data)
          (.setStackTrace (into-array StackTraceElement ste))))
      (doto ^Throwable (ex-info (.getMessage throwable) data)
        (.setStackTrace (into-array StackTraceElement trace))))))

(defn handle-exception [task-info log e group-ch outbox-ch id job-id]
  (let [data (ex-data e)
        inner (.getCause ^Throwable e)]
    (if (:onyx.core/lifecycle-restart? data)
      (do (warn (logger/merge-error-keys inner task-info "Caught exception inside task lifecycle. Rebooting the task."))
          (>!! group-ch [:restart-vpeer id]))
      (do (warn (logger/merge-error-keys e task-info "Handling uncaught exception thrown inside task lifecycle - killing this job."))
          (let [entry (entry/create-log-entry :kill-job {:job job-id})]
            (extensions/write-chunk log :exception (deserializable-exception e) job-id)
            (>!! outbox-ch entry))))))

(s/defn assign-windows :- Event
  [compiled {:keys [onyx.core/windows] :as event}]
  (when-not (empty? windows)
    (let [{:keys [tree acks]} (:onyx.core/results event)]
      (when-not (empty? tree)
        ;; Increment that the messages aren't fully acked until process-state has processed the data
        (run! inc-count! acks)
        (>!! (:onyx.core/state-ch event) [:new-segment event #(ack-segments compiled event)]))))
  event)
>>>>>>> 4e0fda19

(defn apply-after-fn [compiled event]
  (merge event (lc/invoke-after-apply-fn compiled event)))

(defn run-task-lifecycle
  "The main task run loop, read batch, ack messages, etc."
  [state-machine ex-f]
  (try
<<<<<<< HEAD
    (let [{:keys [onyx.core/replica-atom]} (get-event state-machine)] 
      (loop [sm state-machine 
             replica-val @replica-atom]
        (debug "New task iteration:" (:onyx/type (:onyx.core/task-map (get-event sm))))
        (let [next-sm (iteration sm replica-val)]
          (if-not (killed? next-sm)
            (recur next-sm @replica-atom)
            (do
             (println "Fell out of task lifecycle loop")
             next-sm)))))
   (catch Throwable e
     (ex-f e state-machine)
     state-machine)))

(defn build-pipeline [task-map event]
=======
    (while (first (alts!! [seal-ch kill-ch] :default true))
      (->> init-event
           (gen-lifecycle-id)
           (lc/invoke-before-batch compiled)
           (lc/invoke-read-batch read-batch compiled)
           (tag-messages compiled)
           (add-messages-to-timeout-pool compiled)
           (process-sentinel compiled)
           (apply-fn compiled)
           (build-new-segments compiled)
           (apply-after-fn compiled)
           (lc/invoke-assign-windows assign-windows compiled)
           (lc/invoke-write-batch write-batch compiled)
           (flow-retry-segments compiled)
           (lc/invoke-after-batch compiled)
           (ack-segments compiled)))
    (catch Throwable e
      (ex-f e))))

(defn validate-pending-timeout [pending-timeout opts]
  (when (> pending-timeout (arg-or-default :onyx.messaging/ack-daemon-timeout opts))
    (throw (ex-info "Pending timeout cannot be greater than acking daemon timeout"
                    {:opts opts :pending-timeout pending-timeout}))))


(defn build-pipeline [task-map pipeline-data]
>>>>>>> 4e0fda19
  (let [kw (:onyx/plugin task-map)]
    (try
     (if (#{:input :output} (:onyx/type task-map))
       (case (:onyx/language task-map)
         :java (operation/instantiate-plugin-instance (name kw) event)
         (let [user-ns (namespace kw)
               user-fn (name kw)
               pipeline (if (and user-ns user-fn)
                          (if-let [f (ns-resolve (symbol user-ns) (symbol user-fn))]
                            (f event)))]
           (if pipeline
             (op/start pipeline event)
             (throw (ex-info "Failure to resolve plugin builder fn.
                              Did you require the file that contains this symbol?" 
                             {:kw kw})))))
       (function/->FunctionPlugin))
      (catch Throwable e
        (throw e)))))

(defrecord TaskInformation 
  [log job-id task-id workflow catalog task flow-conditions windows triggers lifecycles metadata]
  component/Lifecycle
  (start [component]
    (let [catalog (extensions/read-chunk log :catalog job-id)
          task (extensions/read-chunk log :task job-id task-id)
          flow-conditions (extensions/read-chunk log :flow-conditions job-id)
          windows (extensions/read-chunk log :windows job-id)
          triggers (extensions/read-chunk log :triggers job-id)
          workflow (extensions/read-chunk log :workflow job-id)
          lifecycles (extensions/read-chunk log :lifecycles job-id)
          metadata (extensions/read-chunk log :job-metadata job-id)]
      (assoc component 
             :workflow workflow :catalog catalog :task task :flow-conditions flow-conditions
             :windows windows :triggers triggers :lifecycles lifecycles :metadata metadata)))
  (stop [component]
    (assoc component 
           :catalog nil :task nil :flow-conditions nil :windows nil 
           :triggers nil :lifecycles nil :metadata nil)))

(defn new-task-information [peer task]
  (map->TaskInformation (select-keys (merge peer task) [:log :job-id :task-id :id])))

;; Publisher heartbeats
;; At the start of each cycle, set all publications to used? false
;; Whenever you send a message / barrier / whatever to a publication, set used? true
;; At the end of the cycle, send heartbeats to used? false publications
;; Make all of this done by the messenger

;; Subscriber heartbeats
;; At the end of each cycle, check whether subscriber is still alive
;; If it is not, do not send a message and consider re-establishing via log message / peer reboot
;; If it is, then send a heartbeat in the backchannel to the publisher

;; TODO, try to filter out lifecycles that are actually identity
(defn filter-task-lifecycles 
  [{:keys [onyx.core/task-map onyx.core/windows onyx.core/triggers] :as event}]
  (let [task-type (:onyx/type task-map)
        windowed? (or (not (empty? windows))
                      (not (empty? triggers)))] 
    (cond-> []

      ;; compile / initialise

      ;; backoff until task start

      ;; invoke before task start

      ;; build pipeline

      ;; start coordinator

      (#{:input} task-type)                   (conj {:lifecycle :poll-recover-input
                                                     :fn poll-recover-input-function
                                                     :blockable? true})
      (#{:function} task-type)                (conj {:lifecycle :poll-recover-function
                                                     :fn poll-recover-input-function
                                                     :blockable? true})
      (#{:output} task-type)                  (conj {:lifecycle :poll-recover-output
                                                     :fn poll-recover-output
                                                     :blockable? true})
      (#{:input :function} task-type)         (conj {:lifecycle :offer-barriers
                                                     :fn offer-barriers
                                                     :blockable? true})
      (#{:input :function :output} task-type) (conj {:lifecycle :offer-barrier-status
                                                     :fn offer-barrier-status
                                                     :blockable? true})
      (#{:input} task-type)                   (conj {:lifecycle :recover-input 
                                                     :fn recover-input})
      windowed?                               (conj {:lifecycle :recover-state 
                                                     :fn recover-state})
      (#{:input :function :output} task-type) (conj {:lifecycle :unblock-subscribers
                                                     :fn unblock-subscribers})
      (#{:input :function :output} task-type) (conj {:lifecycle :next-iteration
                                                     :fn next-iteration})
      (#{:input :function :output} task-type) (conj {:lifecycle :poll-heartbeats
                                                     :fn poll-heartbeats})
      (#{:input} task-type)                   (conj {:lifecycle :input-poll-barriers
                                                     :fn input-poll-barriers})
      (#{:input :function} task-type)         (conj {:lifecycle :prepare-barrier-sync
                                                     :fn prepare-barrier-sync})
      (#{:output} task-type)                  (conj {:lifecycle :seal-barriers?
                                                     :fn seal-barriers?
                                                     :blockable? false})
      (#{:output} task-type)                  (conj {:lifecycle :seal-barriers
                                                     :fn seal-barriers
                                                     :blockable? true})
      ;; TODO: double check that checkpoint doesn't occur immediately after recovery
      (#{:input} task-type)                   (conj {:lifecycle :checkpoint-input
                                                     :fn checkpoint-input
                                                     :blockable? true})
      windowed?                               (conj {:lifecycle :checkpoint-state
                                                     :fn checkpoint-state
                                                     :blockable? true})
      ;; OUTPUT IS TOO AHEAD?
      (#{:output} task-type)                  (conj {:lifecycle :checkpoint-output
                                                     :fn checkpoint-output
                                                     :blockable? true})
      (#{:input :function} task-type)         (conj {:lifecycle :offer-barriers
                                                     :fn offer-barriers
                                                     :blockable? true})
      ;; rename aligneds -> aligments
      (#{:input :function :output} task-type) (conj {:lifecycle :offer-barrier-status
                                                     :fn offer-barrier-status
                                                     :blockable? true})
      (#{:input :function :output} task-type) (conj {:lifecycle :unblock-subscribers
                                                     :fn unblock-subscribers})
      (#{:input :function :output} task-type) (conj {:lifecycle :before-batch
                                                     :fn (build-lifecycle-invoke-fn event :compiled-before-batch-fn)})
      (#{:input} task-type)                   (conj {:lifecycle :read-batch
                                                     :fn function/read-input-batch})
      (#{:function :output} task-type)        (conj {:lifecycle :read-batch
                                                     :fn function/read-function-batch})
      (#{:input :function :output} task-type) (conj {:lifecycle :dead-peer-detection
                                                     :fn dead-peer-detection})
      (#{:input :function :output} task-type) (conj {:lifecycle :after-read-batch
                                                     :fn (build-lifecycle-invoke-fn event :compiled-after-read-batch-fn)})
      (#{:input :function :output} task-type) (conj {:lifecycle :apply-fn
                                                     :fn apply-fn})
      (#{:input :function :output} task-type) (conj {:lifecycle :build-new-segments
                                                     :fn build-new-segments})
      windowed?                               (conj {:lifecycle :assign-windows
                                                     :fn assign-windows})
      (#{:input :function :output} task-type) (conj {:lifecycle :prepare-batch
                                                     :fn prepare-batch})
      (#{:input :function :output} task-type) (conj {:lifecycle :write-batch
                                                     :fn write-batch
                                                     :blockable? true})
      (#{:input :function :output} task-type) (conj {:lifecycle :after-batch
                                                     :fn (build-lifecycle-invoke-fn event :compiled-after-batch-fn)})
      (#{:input :function :output} task-type) (conj {:lifecycle :offer-heartbeats
                                                     :fn offer-heartbeats}))))

(deftype TaskStateMachine [^int recover-idx 
                           ^int iteration-idx 
                           ^int batch-idx
                           ^int nstates 
                           lifecycle-names
                           #^"[Lclojure.lang.IFn;" lifecycle-fns 
                           ^:unsynchronized-mutable ^int idx 
                           ^:unsynchronized-mutable ^java.lang.Boolean advanced 
                           ^:unsynchronized-mutable sealed
                           ^:unsynchronized-mutable replica 
                           ^:unsynchronized-mutable messenger 
                           messenger-group
                           ^:unsynchronized-mutable coordinator
                           ^:unsynchronized-mutable pipeline
                           ^:unsynchronized-mutable init-event 
                           ^:unsynchronized-mutable event
                           ^:unsynchronized-mutable windows-state
                           ^:unsynchronized-mutable context
                           heartbeat-ms
                           ^:unsynchronized-mutable last-heartbeat]
  PTaskStateMachine
  (start [this] this)
  (stop [this]
    (when coordinator (coordinator/stop coordinator))
    (when messenger (component/stop messenger))
    (when pipeline (op/stop pipeline event))
    this)
  (killed? [this]
    (or @(:onyx.core/task-kill-flag event) @(:onyx.core/kill-flag event)))
  (new-iteration? [this]
    (= idx iteration-idx))
  (advanced? [this]
    advanced)
  (get-lifecycle [this]
    (get lifecycle-names idx))
  (heartbeat! [this]
    ;; TODO, publisher should be smarter about sending a message only when it hasn't 
    ;; been sending messages, as segments count as heartbeats too
    (let [curr-time (System/currentTimeMillis)] 
      (when (> curr-time (+ last-heartbeat heartbeat-ms))
        (set! last-heartbeat curr-time)
        (run! pub/offer-heartbeat! (m/publishers messenger))
        (sub/offer-heartbeat! (m/subscriber messenger)))
      this))
  (print-state [this]
    (let [task-map (:onyx.core/task-map event)] 
      (info "Task state" 
               [(:onyx/type task-map)
                (:onyx/name task-map)
                :slot
                (:onyx.core/slot-id event)
                :id
                (:onyx.core/id event)
                (get-lifecycle this)
                :adv? advanced
                :rv
                (m/replica-version messenger)
                :e
                (m/epoch messenger)
                ; Replace with expected from subscriber itself
                ;:n-subs
                ;(count (m/subscriber messenger))
                :n-pubs
                (count (m/publishers messenger))
                :batch
                (:onyx.core/batch event)
                :segments-gen
                (:segments (:onyx.core/results event))]))
    this)
  (set-context! [this new-context]
    (set! context new-context)
    this)
  (get-context [this]
    context)
  (set-sealed! [this new-sealed]
    (set! sealed new-sealed)
    this)
  (sealed? [this]
    sealed)
  (set-pipeline! [this new-pipeline]
    (set! pipeline new-pipeline)
    this)
  (get-pipeline [this]
    pipeline)
  (next-replica! [this new-replica]
    (let [job-id (:onyx.core/job-id event)
          old-version (get-in replica [:allocation-version job-id])
          new-version (get-in new-replica [:allocation-version job-id])]
      (if (or (= old-version new-version)
              (killed? this))
        this
        (let [next-messenger (ms/next-messenger-state! messenger event replica new-replica)
              next-coordinator (coordinator/next-state coordinator replica new-replica)]
          (-> this
              (set-sealed! false)
              (set-coordinator! next-coordinator)
              (set-messenger! next-messenger)
              (set-replica! new-replica)
              (goto-recover!))))))
  (set-windows-state! [this new-windows-state]
    (set! windows-state new-windows-state)
    this)
  (get-windows-state [this]
    windows-state)
  (set-replica! [this new-replica]
    (set! replica new-replica)
    this)
  (get-replica [this]
    replica)
  (init-event! [this]
    (set! event init-event)
    this)
  (set-event! [this new-event]
    (set! event new-event)
    this)
  (get-event [this] event)
  (set-messenger! [this new-messenger]
    (set! messenger new-messenger)
    this)
  (get-messenger [this]
    messenger)
  (set-coordinator! [this next-coordinator]
    (set! coordinator next-coordinator)
    this)
  (goto-recover! [this]
    (set! idx recover-idx)
    (-> this 
        (set-context! nil)
        (init-event!)))
  (goto-next-iteration! [this]
    (set! idx iteration-idx))
  (goto-next-batch! [this]
    (set! advanced true)
    (set! idx batch-idx)
    this)
  (get-coordinator [this]
    coordinator)
  (exec [this]
    (set! advanced false)
    (let [task-fn (aget lifecycle-fns idx)]
      (task-fn this)))
  (advance [this]
    (let [new-idx ^int (unchecked-add-int idx 1)]
      (set! advanced true)
      (if (= new-idx nstates)
        (goto-next-iteration! this)
        (set! idx new-idx))
      this)))

(defn lookup-lifecycle-idx [lifecycles name]
  (->> lifecycles
       (map-indexed (fn [idx v]
                      (if (= name (:lifecycle v))
                        idx)))
       (remove nil?)
       (first)))

(defn new-state-machine [event opts messenger messenger-group coordinator pipeline]
  (let [base-replica (onyx.log.replica/starting-replica opts)
        lifecycles (filter-task-lifecycles event)
        names (mapv :lifecycle lifecycles)
        arr #^"[Lclojure.lang.IFn;" (into-array clojure.lang.IFn (map :fn lifecycles))
        recover-idx (int 0)
        iteration-idx (int (lookup-lifecycle-idx lifecycles :next-iteration))
        batch-idx (int (lookup-lifecycle-idx lifecycles :before-batch))
        heartbeat-ms (arg-or-default :onyx.peer/heartbeat-ms opts)]
    (->TaskStateMachine recover-idx iteration-idx batch-idx (alength arr) names arr 
                        (int 0) false false base-replica messenger messenger-group coordinator 
                        pipeline event event (c/event->windows-states event) nil
                        heartbeat-ms (System/currentTimeMillis))))

(defn backoff-until-task-start! 
  [{:keys [onyx.core/kill-flag onyx.core/task-kill-flag onyx.core/opts] :as event}]
  (while (and (not (or @kill-flag @task-kill-flag))
              (not (start-lifecycle? event)))
    (Thread/sleep (arg-or-default :onyx.peer/peer-not-ready-back-off opts))))

(defn start-task-lifecycle! [state ex-f]
  (thread (run-task-lifecycle state ex-f)))

(defn final-state [component]
  (<!! (:task-lifecycle-ch component)))

(defn compile-task [{:keys [task-information job-id task-id id monitoring log
                            replica-origin replica opts outbox-ch group-ch task-kill-flag kill-flag]}]
  (let [{:keys [workflow catalog task flow-conditions 
                windows triggers lifecycles metadata]} task-information
        ;; KILL JOB IF ANYTHING FROM HERE TO BELOW LINE FAILS
        log-prefix (logger/log-prefix task-information)
        task-map (find-task catalog (:name task))
        filtered-windows (vec (wc/filter-windows windows (:name task)))
        window-ids (set (map :window/id filtered-windows))
        filtered-triggers (filterv #(window-ids (:trigger/window-id %)) triggers)
        _ (info log-prefix "Compiling lifecycle")]
    (->> {:onyx.core/id id
          :onyx.core/job-id job-id
          :onyx.core/task-id task-id
          :onyx.core/slot-id (get-in replica-origin [:task-slot-ids job-id task-id id])
          :onyx.core/task (:name task)
          :onyx.core/catalog catalog
          :onyx.core/workflow workflow
          :onyx.core/windows filtered-windows
          :onyx.core/triggers filtered-triggers
          :onyx.core/flow-conditions flow-conditions
          :onyx.core/lifecycles lifecycles
          :onyx.core/metadata metadata
          :onyx.core/task-map task-map
          :onyx.core/serialized-task task
          :onyx.core/log log
          :onyx.core/monitoring monitoring
          :onyx.core/task-information task-information
          :onyx.core/outbox-ch outbox-ch
          :onyx.core/group-ch group-ch
          :onyx.core/task-kill-flag task-kill-flag
          :onyx.core/kill-flag kill-flag
          :onyx.core/peer-opts opts
          :onyx.core/fn (operation/resolve-task-fn task-map)
          :onyx.core/replica-atom replica
          :onyx.core/log-prefix log-prefix
          ;; TODO, remove
          :messenger-slot-id (common/messenger-slot-id replica-origin job-id task-id id)}
         c/task-params->event-map
         c/flow-conditions->event-map
         c/lifecycles->event-map
         c/task->event-map)))

(defrecord TaskLifeCycle
  [id log messenger messenger-group job-id task-id replica group-ch log-prefix
   kill-flag outbox-ch completion-ch peer-group opts task-kill-flag
   scheduler-event task-monitoring task-information replica-origin]

  component/Lifecycle
  (start [component]
    (assert (zero? (count (m/publishers messenger))))
    (assert (nil? (m/subscriber messenger)))
    (try
     (let [;; kill job
           event (compile-task component)
           _ (info log-prefix "Warming up task lifecycle" (:onyx.core/serialized-task event))
           _ (backoff-until-task-start! event)
           event (lc/invoke-before-task-start event)
           task-map (:onyx.core/task-map event)
           ;; stop, and put through handle
           pipeline (build-pipeline task-map event)
           ;; stop, and put through handle
           workflow-depth (planning/workflow-depth (:workflow task-information))
           coordinator (new-peer-coordinator workflow-depth log messenger-group 
                                             opts id job-id group-ch)
           initial-state (new-state-machine event opts messenger messenger-group coordinator pipeline)
           ex-f (fn [e state] 
                  (let [lifecycle (get-lifecycle state)
                        action (handle-exception-action state lifecycle e)] 
                    (handle-exception task-information log e lifecycle action 
                                      group-ch outbox-ch id job-id)))]
       (info log-prefix "Enough peers are active, starting the task")
       (let [task-lifecycle-ch (start-task-lifecycle! initial-state ex-f)]
         ;; need extra try to clean up state in cases where state machine was actually created
         (s/validate os/Event event)
         (assoc component
                :event event
                :state initial-state
                :log-prefix log-prefix
                :task-information task-information
                ;; atom for storing peer test state in property test
                :holder (atom nil)
                :task-kill-flag task-kill-flag
                :kill-flag kill-flag
                :task-lifecycle-ch task-lifecycle-ch)))
     (catch Throwable e
       (handle-exception task-information log e :initilizing :kill group-ch outbox-ch id job-id)
       component)))

  (stop [component]
    (if-let [task-name (:name (:task (:task-information component)))]
      (info (:log-prefix component) "Stopping task lifecycle")
      (warn (:log-prefix component) "Stopping task lifecycle, failed to initialize task set up"))

<<<<<<< HEAD
    (when-let [event (:event component)]
      (debug (:log-prefix component) "Stopped task. Waiting to fall out")
      (reset! (:kill-flag component) true)
      (when-let [last-state (final-state component)]
        (stop last-state)
        (when-not (empty? (:onyx.core/triggers (get-event last-state)))
          (ws/assign-windows last-state (:scheduler-event component)))
=======
    (when-let [event (some-> component
                             :pipeline-data
                             (assoc :onyx.core/scheduler-event (:scheduler-event component)))]
      (when-not (empty? (:onyx.core/triggers event))
        (>!! (:onyx.core/state-ch event) [(:scheduler-event component) event #()]))

      (stop-window-state-thread! event)

      ;; Ensure task operations are finished before closing peer connections
      (close! (:seal-ch component))
      (<!! (:task-lifecycle-ch component))
      (close! (:task-kill-ch component))

      (<!! (:input-retry-segments-ch component))
      (<!! (:aux-ch component))

      (when-let [state-log (:onyx.core/state-log event)] 
        (state-extensions/close-log state-log event))
>>>>>>> 4e0fda19

        (reset! (:task-kill-flag component) true)

        ;; Move these compiled versions to outside of event
        ((:compiled-after-task-fn event) event)))

    (assoc component
           :event nil
           :state nil
           :holder nil
           :log-prefix nil
           :task-information nil
           :task-kill-flag nil
           :kill-flag nil
           :task-lifecycle-ch nil)))

(defn task-lifecycle [peer task]
  (map->TaskLifeCycle (merge peer task)))<|MERGE_RESOLUTION|>--- conflicted
+++ resolved
@@ -1,5 +1,4 @@
 (ns ^:no-doc onyx.peer.task-lifecycle
-<<<<<<< HEAD
   (:require [clojure.core.async :refer [alts!! <!! >!! <! >! poll! timeout chan close! thread go]]
             [com.stuartsierra.component :as component]
             [taoensso.timbre :refer [debug info error warn trace fatal]]
@@ -35,75 +34,8 @@
             [onyx.flow-conditions.fc-routing :as r]
             [onyx.static.logging :as logger]
             [onyx.state.state-extensions :as state-extensions]
-            [onyx.static.default-vals :refer [defaults arg-or-default]]
+            [onyx.static.default-vals :refer [arg-or-default]]
             [onyx.messaging.common :as mc]))
-=======
-    (:require [clojure.core.async :refer [alts!! <!! >!! <! >! poll! timeout chan close! thread go]]
-              [com.stuartsierra.component :as component]
-              [taoensso.timbre :refer [info error warn trace fatal]]
-              [onyx.schema :refer [Event]]
-              [schema.core :as s]
-              [onyx.static.rotating-seq :as rsc]
-              [onyx.log.commands.common :as common]
-              [onyx.log.entry :as entry]
-              [onyx.monitoring.measurements :refer [emit-latency emit-latency-value emit-count]]
-              [onyx.static.planning :refer [find-task]]
-              [onyx.static.uuid :as uuid]
-              [onyx.messaging.acking-daemon :as acker]
-              [onyx.peer.task-compile :as c]
-              [onyx.windowing.window-compile :as wc]
-              [onyx.lifecycles.lifecycle-invoke :as lc]
-              [onyx.peer.pipeline-extensions :as p-ext]
-              [onyx.peer.function :as function]
-              [onyx.peer.operation :as operation]
-              [onyx.extensions :as extensions]
-              [onyx.types :refer [->Ack ->Results ->MonitorEvent dec-count! inc-count! map->Event map->Compiled]]
-              [onyx.peer.window-state :as ws]
-              [onyx.peer.transform :refer [apply-fn]]
-              [onyx.peer.grouping :as g]
-              [onyx.flow-conditions.fc-routing :as r]
-              [onyx.log.commands.peer-replica-view :refer [peer-site]]
-              [onyx.static.logging :as logger]
-              [onyx.state.state-extensions :as state-extensions]
-              [onyx.static.default-vals :refer [arg-or-default]]))
-
-(defrecord TaskState [timeout-pool])
-
-(s/defn windowed-task? [event]
-  (or (not-empty (:onyx.core/windows event))
-      (not-empty (:onyx.core/triggers event))))
-
-(defn exactly-once-task? [event]
-  (contains? (:onyx.core/task-map event) :onyx/uniqueness-key))
-
-(defn resolve-log [{:keys [onyx.core/peer-opts] :as pipeline}]
-  (let [log-impl (arg-or-default :onyx.peer/state-log-impl peer-opts)] 
-    (assoc pipeline :onyx.core/state-log (if (windowed-task? pipeline) 
-                                           (state-extensions/initialize-log log-impl pipeline)))))
-
-(defn resolve-filter-state [{:keys [onyx.core/peer-opts] :as pipeline}]
-  (let [filter-impl (arg-or-default :onyx.peer/state-filter-impl peer-opts)] 
-    (assoc pipeline 
-           :onyx.core/filter-state 
-           (if (windowed-task? pipeline)
-             (if (exactly-once-task? pipeline) 
-               (atom (state-extensions/initialize-filter filter-impl pipeline)))))))
-
-(defn start-window-state-thread!
-  [ex-f {:keys [onyx.core/windows] :as event}]
-  (if (empty? windows) 
-    event
-    (let [state-ch (chan 1)
-          event (assoc event :onyx.core/state-ch state-ch)
-          process-state-thread-ch (thread (ws/process-state-loop event ex-f))] 
-      (assoc event :onyx.core/state-thread-ch process-state-thread-ch))))
-
-(defn stop-window-state-thread!
-  [{:keys [onyx.core/windows onyx.core/state-ch onyx.core/state-thread-ch] :as event}]
-  (when-not (empty? windows)
-    (close! state-ch)
-    (<!! state-thread-ch)))
->>>>>>> 4e0fda19
 
 (s/defn start-lifecycle? [event]
   (let [rets (lc/invoke-start-task event)]
@@ -141,7 +73,6 @@
              (persistent! (:segments results))
              (persistent! (:retries results))))
 
-<<<<<<< HEAD
 (defn build-new-segments [state]
   (let [{:keys [onyx.core/results onyx.core/monitoring] :as event} (get-event state)]
     (-> state
@@ -482,244 +413,11 @@
              (-> next-state 
                  (do-poll-heartbeats!)
                  (heartbeat!)))))))
-=======
-(defn build-new-segments
-  [compiled {:keys [onyx.core/results onyx.core/monitoring] :as event}]
-  (emit-latency 
-   :peer-batch-latency 
-   monitoring
-   #(let [results (reduce (fn [accumulated result]
-                            (let [root (:root result)
-                                  segments (:segments accumulated)
-                                  retries (:retries accumulated)
-                                  ret (add-from-leaves segments retries event result compiled)
-                                  new-ack (->Ack (:id root) (:completion-id root) (:ack-val ret) (atom 1) nil)
-                                  acks (conj! (:acks accumulated) new-ack)]
-                              (->Results (:tree results) acks (:segments ret) (:retries ret))))
-                          results
-                          (:tree results))]
-      (assoc event :onyx.core/results (persistent-results! results)))))
-
-(s/defn ack-segments :- Event
-  [{:keys [peer-replica-view task-map state messenger monitoring] :as compiled} 
-   {:keys [onyx.core/results] :as event} :- Event]
-  (doseq [[acker-id acks] (->> (:acks results)
-                               (filter dec-count!)
-                               (group-by :completion-id))]
-    (when-let [site (peer-site peer-replica-view acker-id)]
-      (emit-latency :peer-ack-segments
-                    monitoring
-                    #(extensions/internal-ack-segments messenger site acks))))
-  event)
-
-(s/defn flow-retry-segments :- Event
-  [{:keys [peer-replica-view state messenger monitoring] :as compiled}
-   event :- Event]
-  (let [{:keys [retries]} (:onyx.core/results event)
-        event (if (not (empty? retries))
-                (update-in event
-                           [:onyx.core/results :acks]
-                           (fn [acks]
-                             (filterv (comp not (set (map :id retries)) :id) acks)))
-                event)]
-    (doseq [root (:retries (:onyx.core/results event))]
-      (when-let [site (peer-site peer-replica-view (:completion-id root))]
-        (emit-latency
-         :peer-retry-segment
-         monitoring
-         #(extensions/internal-retry-segment messenger (:id root) site))))
-    event))
-
-(s/defn gen-lifecycle-id
-  [event]
-  (assoc event :onyx.core/lifecycle-id (uuid/random-uuid)))
-
-(defn handle-backoff! [event]
-  (let [batch (:onyx.core/batch event)]
-    (when (and (= (count batch) 1)
-               (= (:message (first batch)) :done))
-      (Thread/sleep (:onyx.core/drained-back-off event)))))
-
-(defn read-batch
-  [{:keys [peer-replica-view task-type pipeline] :as compiled}
-   event]
-  (if (and (= task-type :input) (:backpressure? @peer-replica-view))
-    (assoc event :onyx.core/batch '())
-    (let [rets (merge event (p-ext/read-batch pipeline event))
-          rets (merge event (lc/invoke-after-read-batch compiled rets))]
-      (handle-backoff! event)
-      rets)))
-
-(s/defn tag-messages :- Event
-  [{:keys [peer-replica-view task-type id] :as compiled} event :- Event]
-  (if (= task-type :input)
-    (update event
-            :onyx.core/batch
-            (fn [batch]
-              (map (fn [segment]
-                     (add-acker-id ((:pick-acker-fn @peer-replica-view))
-                                   (add-completion-id id segment)))
-                   batch)))
-    event))
-
-(s/defn add-messages-to-timeout-pool :- Event
-  [{:keys [task-type state]} event :- Event]
-  (when (= task-type :input)
-    (swap! state update :timeout-pool rsc/add-to-head
-           (map :id (:onyx.core/batch event))))
-  event)
-
-(s/defn process-sentinel :- Event
-  [{:keys [task-type monitoring pipeline]} event :- Event]
-  (if (and (= task-type :input)
-           (sentinel-found? event))
-    (do
-      (extensions/emit monitoring (->MonitorEvent :peer-sentinel-found))
-      (if (p-ext/drained? pipeline event)
-        (complete-job event)
-        (p-ext/retry-segment pipeline event (sentinel-id event)))
-      (update event
-              :onyx.core/batch
-              (fn [batch]
-                (remove (fn [v] (= :done (:message v)))
-                        batch))))
-    event))
-
-(defn replay-windows-from-log
-  [{:keys [onyx.core/log-prefix onyx.core/windows-state
-           onyx.core/filter-state onyx.core/state-log] :as event}]
-  (when (windowed-task? event)
-    (swap! windows-state 
-           (fn [windows-state] 
-             (let [exactly-once? (exactly-once-task? event)
-                   apply-fn (fn [ws [unique-id window-logs]]
-                              (if exactly-once? 
-                                (swap! filter-state state-extensions/apply-filter-id event unique-id))
-                              (mapv ws/play-entry ws window-logs))
-                   replayed-state (state-extensions/playback-log-entries state-log event windows-state apply-fn)]
-               (trace log-prefix (format "Replayed state: %s" replayed-state))
-               replayed-state))))
-  event)
-
-(s/defn write-batch :- Event 
-  [compiled event :- Event]
-  (let [rets (merge event (p-ext/write-batch (:pipeline compiled) event))]
-    (emit-count :peer-processed-segments (:onyx.core/monitoring event) (count (:onyx.core/batch event)))
-    (trace (:log-prefix compiled) (format "Wrote %s segments" (count (:onyx.core/results rets))))
-    rets))
-
-(defn launch-aux-threads!
-  [messenger {:keys [onyx.core/pipeline
-                     onyx.core/compiled
-                     onyx.core/messenger-buffer
-                     onyx.core/monitoring
-                     onyx.core/replica
-                     onyx.core/peer-replica-view
-                     onyx.core/state] :as event}
-   outbox-ch seal-ch completion-ch task-kill-ch]
-  (thread
-   (try
-     (let [{:keys [retry-ch release-ch]} messenger-buffer]
-       (loop []
-         (when-let [[v ch] (alts!! [task-kill-ch completion-ch seal-ch release-ch retry-ch])]
-           (when v
-             (try 
-              (cond (= ch release-ch)
-                    (->> (p-ext/ack-segment pipeline event v)
-                         (lc/invoke-after-ack event compiled v))
-
-                    (= ch completion-ch)
-                    (let [{:keys [id peer-id]} v
-                          site (peer-site peer-replica-view peer-id)]
-                      (when site 
-                        (emit-latency :peer-complete-segment
-                                      monitoring
-                                      #(extensions/internal-complete-segment messenger id site))))
-
-                    (= ch retry-ch)
-                    (->> (p-ext/retry-segment pipeline event v)
-                         (lc/invoke-after-retry event compiled v))
-
-                    (= ch seal-ch)
-                    (do
-                     (p-ext/seal-resource pipeline event)
-                     (let [entry (entry/create-log-entry :seal-output {:job (:onyx.core/job-id event)
-                                                                       :task (:onyx.core/task-id event)})]
-                       (>!! outbox-ch entry))))
-              (catch IllegalArgumentException iae
-                (info "Message arrived for a peer when it was allocated for alternative task.
-                       This is generally safe to ignore, but may result due to high peer allocation churn.
-                       Error:" (.getMessage iae))))
-             (recur)))))
-     (catch Throwable e
-       (fatal (logger/merge-error-keys e (:onyx.core/task-information event) "Internal error. Failed to read core.async channels"))))))
-
-(defn input-retry-segments! [messenger {:keys [onyx.core/pipeline
-                                               onyx.core/compiled]
-                                        :as event}
-                             input-retry-timeout task-kill-ch]
-  (go
-    (when (= :input (:onyx/type (:onyx.core/task-map event)))
-      (loop []
-        (let [timeout-ch (timeout input-retry-timeout)
-              ch (second (alts!! [timeout-ch task-kill-ch]))]
-          (when (= ch timeout-ch)
-            (let [tail (last (get-in @(:onyx.core/state event) [:timeout-pool]))]
-              (doseq [m tail]
-                (when (p-ext/pending? pipeline event m)
-                  (trace (:log-prefix compiled) (format "Input retry message %s" m))
-                  (->> (p-ext/retry-segment pipeline event m)
-                       (lc/invoke-after-retry event compiled m))))
-              (swap! (:onyx.core/state event) update :timeout-pool rsc/expire-bucket)
-              (recur))))))))
-
-(defn deserializable-exception [^Throwable throwable]
-  (let [{:keys [data trace]} (Throwable->map throwable)
-        data (assoc data :original-exception (keyword (.getName (.getClass throwable))))]
-    ;; First element may either be a StackTraceElement or a vector
-    ;; of 4 elements, those of which construct a STE.
-    (if (sequential? (first trace))
-      (let [ste (map #(StackTraceElement.
-                       (str (nth % 0))
-                       (str (nth % 1))
-                       (nth % 2)
-                       (nth % 3))
-                     trace)]
-        (doto ^Throwable (ex-info (.getMessage throwable) data)
-          (.setStackTrace (into-array StackTraceElement ste))))
-      (doto ^Throwable (ex-info (.getMessage throwable) data)
-        (.setStackTrace (into-array StackTraceElement trace))))))
-
-(defn handle-exception [task-info log e group-ch outbox-ch id job-id]
-  (let [data (ex-data e)
-        inner (.getCause ^Throwable e)]
-    (if (:onyx.core/lifecycle-restart? data)
-      (do (warn (logger/merge-error-keys inner task-info "Caught exception inside task lifecycle. Rebooting the task."))
-          (>!! group-ch [:restart-vpeer id]))
-      (do (warn (logger/merge-error-keys e task-info "Handling uncaught exception thrown inside task lifecycle - killing this job."))
-          (let [entry (entry/create-log-entry :kill-job {:job job-id})]
-            (extensions/write-chunk log :exception (deserializable-exception e) job-id)
-            (>!! outbox-ch entry))))))
-
-(s/defn assign-windows :- Event
-  [compiled {:keys [onyx.core/windows] :as event}]
-  (when-not (empty? windows)
-    (let [{:keys [tree acks]} (:onyx.core/results event)]
-      (when-not (empty? tree)
-        ;; Increment that the messages aren't fully acked until process-state has processed the data
-        (run! inc-count! acks)
-        (>!! (:onyx.core/state-ch event) [:new-segment event #(ack-segments compiled event)]))))
-  event)
->>>>>>> 4e0fda19
-
-(defn apply-after-fn [compiled event]
-  (merge event (lc/invoke-after-apply-fn compiled event)))
 
 (defn run-task-lifecycle
   "The main task run loop, read batch, ack messages, etc."
   [state-machine ex-f]
   (try
-<<<<<<< HEAD
     (let [{:keys [onyx.core/replica-atom]} (get-event state-machine)] 
       (loop [sm state-machine 
              replica-val @replica-atom]
@@ -735,34 +433,6 @@
      state-machine)))
 
 (defn build-pipeline [task-map event]
-=======
-    (while (first (alts!! [seal-ch kill-ch] :default true))
-      (->> init-event
-           (gen-lifecycle-id)
-           (lc/invoke-before-batch compiled)
-           (lc/invoke-read-batch read-batch compiled)
-           (tag-messages compiled)
-           (add-messages-to-timeout-pool compiled)
-           (process-sentinel compiled)
-           (apply-fn compiled)
-           (build-new-segments compiled)
-           (apply-after-fn compiled)
-           (lc/invoke-assign-windows assign-windows compiled)
-           (lc/invoke-write-batch write-batch compiled)
-           (flow-retry-segments compiled)
-           (lc/invoke-after-batch compiled)
-           (ack-segments compiled)))
-    (catch Throwable e
-      (ex-f e))))
-
-(defn validate-pending-timeout [pending-timeout opts]
-  (when (> pending-timeout (arg-or-default :onyx.messaging/ack-daemon-timeout opts))
-    (throw (ex-info "Pending timeout cannot be greater than acking daemon timeout"
-                    {:opts opts :pending-timeout pending-timeout}))))
-
-
-(defn build-pipeline [task-map pipeline-data]
->>>>>>> 4e0fda19
   (let [kw (:onyx/plugin task-map)]
     (try
      (if (#{:input :output} (:onyx/type task-map))
@@ -1192,7 +862,6 @@
       (info (:log-prefix component) "Stopping task lifecycle")
       (warn (:log-prefix component) "Stopping task lifecycle, failed to initialize task set up"))
 
-<<<<<<< HEAD
     (when-let [event (:event component)]
       (debug (:log-prefix component) "Stopped task. Waiting to fall out")
       (reset! (:kill-flag component) true)
@@ -1200,26 +869,6 @@
         (stop last-state)
         (when-not (empty? (:onyx.core/triggers (get-event last-state)))
           (ws/assign-windows last-state (:scheduler-event component)))
-=======
-    (when-let [event (some-> component
-                             :pipeline-data
-                             (assoc :onyx.core/scheduler-event (:scheduler-event component)))]
-      (when-not (empty? (:onyx.core/triggers event))
-        (>!! (:onyx.core/state-ch event) [(:scheduler-event component) event #()]))
-
-      (stop-window-state-thread! event)
-
-      ;; Ensure task operations are finished before closing peer connections
-      (close! (:seal-ch component))
-      (<!! (:task-lifecycle-ch component))
-      (close! (:task-kill-ch component))
-
-      (<!! (:input-retry-segments-ch component))
-      (<!! (:aux-ch component))
-
-      (when-let [state-log (:onyx.core/state-log event)] 
-        (state-extensions/close-log state-log event))
->>>>>>> 4e0fda19
 
         (reset! (:task-kill-flag component) true)
 
