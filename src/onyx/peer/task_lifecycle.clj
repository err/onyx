--- conflicted
+++ resolved
@@ -172,18 +172,14 @@
     rets))
 
 (defn handle-exception [task-info log e group-ch outbox-ch id job-id]
-<<<<<<< HEAD
-  (let [data (ex-data e)]
-=======
   (let [data (ex-data e)
         inner (.getCause ^Throwable e)]
->>>>>>> 5da6c4c0
     (if (:onyx.core/lifecycle-restart? data)
-      (do (warn (logger/merge-error-keys (:original-exception data) task-info "Caught exception inside task lifecycle. Rebooting the task."))
+      (do (warn (logger/merge-error-keys inner task-info "Caught exception inside task lifecycle. Rebooting the task."))
           (>!! group-ch [:restart-vpeer id]))
       (do (warn (logger/merge-error-keys e task-info "Handling uncaught exception thrown inside task lifecycle - killing this job."))
           (let [entry (entry/create-log-entry :kill-job {:job job-id})]
-            (extensions/write-chunk log :exception e job-id)
+            (extensions/write-chunk log :exception inner job-id)
             (>!! outbox-ch entry))))))
 
 (defn emit-barriers [{:keys [task-type messenger id pipeline barriers] :as event}]
