(ns ^:no-doc onyx.peer.task-lifecycle
    (:require [clojure.core.async :refer [alts!! alt!! <!! >!! <! >! timeout chan close! thread go]]
              [com.stuartsierra.component :as component]
              [taoensso.timbre :refer [info warn trace fatal] :as timbre]
              [rotating-seq.core :as rsc]
              [onyx.log.commands.common :as common]
              [onyx.log.entry :as entry]
              [onyx.static.planning :refer [find-task find-task-fast build-pred-fn]]
              [onyx.messaging.acking-daemon :as acker]
              [onyx.peer.pipeline-extensions :as p-ext]
              [onyx.peer.function :as function]
              [onyx.peer.operation :as operation]
              [onyx.extensions :as extensions]
              [onyx.compression.nippy]
              [onyx.types :refer [->Leaf leaf ->Route ->Ack ->Result]]
<<<<<<< HEAD
=======
              [onyx.interop]
>>>>>>> 2052c00f
              [onyx.static.default-vals :refer [defaults arg-or-default]]))

;; TODO: Are there any exceptions that a peer should autoreboot itself?
(def restartable-exceptions [])

(defn resolve-calling-params [catalog-entry opts]
  (concat (get (:onyx.peer/fn-params opts) (:onyx/name catalog-entry))
          (map (fn [param] (get catalog-entry param)) (:onyx/params catalog-entry))))

(defn munge-start-lifecycle [event]
  (let [rets ((:onyx.core/compiled-start-task-fn event) event)]
    (when-not (:onyx.core/start-lifecycle? rets)
      (timbre/info (format "[%s / %s] Lifecycle chose not to start the task yet. Backing off and retrying..."
                           (:onyx.core/id rets) (:onyx.core/lifecycle-id rets))))
    rets))

(defn add-acker-id [peers m]
  (assoc m :acker-id (rand-nth peers)))

(defn add-completion-id [id m]
  (assoc m :completion-id id))

(defn sentinel-found? [event]
  (seq (filter #(= :done (:message %)) 
               (:onyx.core/batch event))))

(defn complete-job [{:keys [onyx.core/job-id onyx.core/task-id] :as event}]
  (let [entry (entry/create-log-entry :exhaust-input {:job job-id :task task-id})]
    (>!! (:onyx.core/outbox-ch event) entry)))

(defn sentinel-id [event]
  (:id (first (filter #(= :done (:message %)) 
                      (:onyx.core/batch event)))))

(defn join-output-paths [all to-add downstream]
  (cond (= to-add :all) (set downstream)
        (= to-add :none) #{}
        :else (into (set all) to-add)))

(defn choose-output-paths
  [event compiled-flow-conditions result leaf downstream]
  (reduce
    (fn [{:keys [flow exclusions] :as all} entry]
      (if ((:flow/predicate entry) [event (:message (:root result)) (:message leaf) (map :message (:leaves result))])
        (if (:flow/short-circuit? entry)
          (reduced (->Route (join-output-paths flow (:flow/to entry) downstream)
                            (into (set exclusions) (:flow/exclude-keys entry))
                            (:flow/post-transform entry)
                            (:flow/action entry)))
          (->Route (join-output-paths flow (:flow/to entry) downstream)
                   (into (set exclusions) (:flow/exclude-keys entry))
                   nil
                   nil))
        all))
    (->Route #{} #{} nil nil)
    compiled-flow-conditions))

(defn add-route-data
  [event result leaf downstream]
  (if (nil? (:onyx.core/flow-conditions event))
    (->Route downstream nil nil nil)
    (let [compiled-ex-fcs (:onyx.core/compiled-ex-fcs event)]
      (if (operation/exception? (:message leaf))
        (if (seq compiled-ex-fcs)
          (choose-output-paths event compiled-ex-fcs result leaf downstream)  
          (throw (:message leaf)))
        (let [compiled-norm-fcs (:onyx.core/compiled-norm-fcs event)]
          (if (seq compiled-norm-fcs) 
            (choose-output-paths event compiled-norm-fcs result leaf downstream)   
            (->Route downstream nil nil nil)))))))

(defn apply-post-transformation [leaf event]
  (let [message (:message leaf) 
        routes (:routes leaf)
        post-transformation (:post-transformation routes)
        msg (if (and (operation/exception? message) post-transformation)
              ((operation/kw->fn post-transformation) event message)
              message)]
    (assoc leaf :message (reduce dissoc msg (:exclusions routes)))))

(defn add-hash-groups [leaf next-tasks task->group-by-fn]
  (let [message (:message leaf)]
    (assoc leaf :hash-group (reduce (fn [groups t]
                                      (if-let [group-fn (task->group-by-fn t)]
                                        (assoc groups t (hash (group-fn message)))
                                        groups))
                                    {} 
                                    next-tasks))))
 
(defn group-segments [leaf next-tasks catalog {:keys [onyx.core/flow-conditions onyx.core/task->group-by-fn] :as event}]
  (cond-> leaf 
    flow-conditions
    (apply-post-transformation event)
    (not-empty task->group-by-fn)
    (add-hash-groups next-tasks task->group-by-fn)))

(defn add-ack-vals [leaf]
  (assoc leaf 
         :ack-vals 
         (acker/generate-acks (count (:flow (:routes leaf))))))

(defn build-new-segments
  [egress-ids {:keys [onyx.core/results onyx.core/catalog] :as event}]
  (let [results (doall
                  (map (fn [{:keys [root leaves] :as result}]
                         (let [{:keys [id acker-id completion-id]} root] 
                           (assoc result 
                                  :leaves 
                                  (map (fn [leaf]
                                         (-> leaf 
                                             ;;; TODO; probably don't need routes in leaf.
                                             ;;; just need to pass the route into group-segments and add-ack-vals
                                             (assoc :routes (add-route-data event result leaf egress-ids))
                                             (assoc :id id)
                                             (assoc :acker-id acker-id)
                                             (assoc :completion-id completion-id)
                                             (group-segments egress-ids catalog event)
                                             (add-ack-vals)))
                                       leaves))))
                       results))]
    (assoc event :onyx.core/results results)))

(defn ack-routes? [routes]
  (and (not-empty (:flow routes))
       (not= (:action routes) 
             :retry)))

(defn gen-ack-fusion-vals 
  "Prefuses acks to reduce packet size"
  [task-map leaves]
  (if-not (= (:onyx/type task-map) :output)
    (reduce (fn [fused-ack leaf]
              (if (ack-routes? (:routes leaf))
                (reduce bit-xor fused-ack (:ack-vals leaf))
                fused-ack)) 
            0
            leaves)
    0))

(defn ack-messages [task-map replica state messenger {:keys [onyx.core/results] :as event}]
  (doseq [[acker-id results-by-acker] (group-by (comp :acker-id :root) results)]
    (let [link (operation/peer-link @replica state event acker-id)
          acks (doall 
                 (map (fn [result] (let [root (:root result)
                                         fused-leaf-vals (gen-ack-fusion-vals task-map (:leaves result))
                                         fused-vals (if-let [ack-val (:ack-val root)] 
                                                      (bit-xor fused-leaf-vals ack-val)
                                                      fused-leaf-vals)]
                                     (->Ack (:id root)
                                            (:completion-id root)
                                            ;; or'ing by zero covers the case of flow conditions where an
                                            ;; input task produces a segment that goes nowhere.
                                            (or fused-vals 0)
                                            (System/currentTimeMillis))))
                      results-by-acker))] 
      (extensions/internal-ack-messages messenger event link acks)))
  event)

(defn flow-retry-messages [replica state messenger {:keys [onyx.core/results] :as event}]
  (doseq [result results]
    (when (seq (filter (fn [leaf] (= :retry (:action (:routes leaf)))) (:leaves result)))
      (let [root (:root result)
            link (operation/peer-link @replica state event (:completion-id root))]
        (extensions/internal-retry-message
          messenger
          event
          (:id root)
          link))))
  event)

(defn inject-batch-resources [compiled-before-batch-fn pipeline event]
  (let [rets (-> event 
                 (merge (compiled-before-batch-fn event))
                 (assoc :onyx.core/lifecycle-id (java.util.UUID/randomUUID)))]
    (taoensso.timbre/trace (format "[%s / %s] Started a new batch"
                                   (:onyx.core/id rets) (:onyx.core/lifecycle-id rets)))
    rets))

(defn handle-backoff! [event]
  (let [batch (:onyx.core/batch event)]
    (when (and (= (count batch) 1)
               (= (:message (first batch)) :done))
      (Thread/sleep (:onyx.core/drained-back-off event)))))

(defn read-batch [task-type replica peer-replica-view job-id pipeline event]
  (if (and (= task-type :input) (get (:backpressure peer-replica-view) job-id)) 
    (assoc event :onyx.core/batch '())
    (let [rets (p-ext/read-batch pipeline event)]
      (handle-backoff! event)
      (merge event rets))))

(defn validate-ackable! [peers event]
  (when-not (seq peers)
    (do (warn (format "[%s] This job no longer has peers capable of acking. This job will now pause execution." (:onyx.core/id event)))
        (throw (ex-info "Not enough acker peers" {:peers peers}))))) 

(defn tag-messages [task-type replica id job-id max-acker-links event]
  (if (= task-type :input)
    (let [peers (get (:ackers @replica) job-id)
          _ (validate-ackable! peers event)
          candidates (operation/select-n-peers id peers max-acker-links)] 
      (assoc event 
             :onyx.core/batch
             (map (fn [segment] 
                    (add-acker-id candidates 
                                  (add-completion-id id segment)))
                  (:onyx.core/batch event))))
    event))

(defn add-messages-to-timeout-pool [task-type state event]
  (when (= task-type :input)
    (swap! state update-in [:timeout-pool] rsc/add-to-head
           (map :id (:onyx.core/batch event))))
  event)

(defn try-complete-job [pipeline event]
  (when (sentinel-found? event)
    (if (p-ext/drained? pipeline event)
      (complete-job event)
      (p-ext/retry-message pipeline event (sentinel-id event))))
  event)

(defn strip-sentinel
  [event]
  (if (= (:onyx/type (:onyx.core/task-map event)) :input)
    (update-in event
               [:onyx.core/batch]
               (fn [batch]
                 (remove (fn [v] (= :done (:message v)))
                         batch)))
    event))

(defn collect-next-segments [f input]
  (let [segments (try (f input) (catch Throwable e e))]
    (if (sequential? segments) segments (list segments))))

(defn apply-fn-single [f {:keys [onyx.core/batch] :as event}]
  (assoc
   event
   :onyx.core/results
   (doall
     (map
       (fn [segment]
         (let [segments (collect-next-segments f (:message segment))
               leaves (map leaf segments)]
           (->Result segment leaves)))
       batch))))

(defn apply-fn-bulk [f {:keys [onyx.core/batch] :as event}]
  ;; Bulk functions intentionally ignore their outputs.
  (let [segments (map :message batch)]
    (f segments)
    (assoc
      event
      :onyx.core/results
      (doall 
        (map
          (fn [segment]
            (->Result segment (list (leaf (:message segment)))))
          batch)))))

(defn curry-params [f params]
  (reduce #(partial %1 %2) f params))

(defn apply-fn [f bulk? event]
  (let [g (curry-params f (:onyx.core/params event))
        rets
        (if bulk?
          (apply-fn-bulk g event)
          (apply-fn-single g event))]
    (taoensso.timbre/trace (format "[%s / %s] Applied fn to %s segments"
                                   (:onyx.core/id rets)
                                   (:onyx.core/lifecycle-id rets)
                                   (count (:onyx.core/results rets))))
    rets))

(defn write-batch [pipeline event]
  (let [rets (merge event (p-ext/write-batch pipeline event))]
    (taoensso.timbre/trace (format "[%s / %s] Wrote %s segments"
                                   (:onyx.core/id rets)
                                   (:onyx.core/lifecycle-id rets)
                                   (count (:onyx.core/results rets))))
    rets))

(defn close-batch-resources [event]
  (let [rets (merge event ((:onyx.core/compiled-after-batch-fn event) event))]
    (taoensso.timbre/trace (format "[%s / %s] Closed batch plugin resources"
                                   (:onyx.core/id rets)
                                   (:onyx.core/lifecycle-id rets)))
    rets))

(defn launch-aux-threads!
  [{:keys [release-ch retry-ch] :as messenger} {:keys [onyx.core/pipeline
                                                       onyx.core/compiled-after-ack-message-fn 
                                                       onyx.core/compiled-after-retry-message-fn 
                                                       onyx.core/replica
                                                       onyx.core/state] :as event} 
   outbox-ch seal-ch completion-ch task-kill-ch]
  (thread
<<<<<<< HEAD
    (try
      (loop []
        (when-let [[v ch] (alts!! [task-kill-ch completion-ch seal-ch release-ch retry-ch])]
          (when v
            (cond (= ch release-ch)
                  (->> (p-ext/ack-message pipeline event v)
                       (compiled-after-ack-message-fn event v))

                  (= ch completion-ch)
                  (let [{:keys [id peer-id]} v
                        peer-link (operation/peer-link @replica state event peer-id)]
                    (extensions/internal-complete-message messenger event id peer-link))

                  (= ch retry-ch)
                  (->> (p-ext/retry-message pipeline event v)
                       (compiled-after-retry-message-fn event v))

                  (= ch seal-ch)
                  (do
                    (p-ext/seal-resource pipeline event)
                    (let [entry (entry/create-log-entry :seal-output {:job (:onyx.core/job-id event)
                                                                      :task (:onyx.core/task-id event)})]
                      (>!! outbox-ch entry))))
            (recur))))
      (catch Throwable e
        (fatal e)))))

(defn input-retry-messages! [messenger {:keys [onyx.core/pipeline
                                               onyx.core/compiled-after-retry-message-fn] 
                                        :as event} 
=======
   (try
     (loop []
       (when-let [[v ch] (alts!! [task-kill-ch completion-ch seal-ch release-ch retry-ch])]
         (when v
           (cond (= ch release-ch)
                 (p-ext/ack-message pipeline event v)

                 (= ch completion-ch)
                 (let [{:keys [id peer-id]} v
                       peer-link (operation/peer-link @replica state event peer-id)]
                   (extensions/internal-complete-message messenger event id peer-link))

                 (= ch retry-ch)
                 (p-ext/retry-message pipeline event v)

                 (= ch seal-ch)
                 (do
                   (p-ext/seal-resource pipeline event)
                   (let [entry (entry/create-log-entry :seal-output {:job (:onyx.core/job-id event)
                                                                     :task (:onyx.core/task-id event)})]
                     (>!! outbox-ch entry))))
           (recur))))
     (catch Throwable e
       (fatal e)))))

(defn input-retry-messages! [messenger {:keys [onyx.core/pipeline] :as event} 
>>>>>>> 2052c00f
                             input-retry-timeout task-kill-ch]
  (go
    (when (= :input (:onyx/type (:onyx.core/task-map event)))
      (loop []
        (let [timeout-ch (timeout input-retry-timeout)
              ch (second (alts!! [timeout-ch task-kill-ch]))]
          (when (= ch timeout-ch)
            (let [tail (last (get-in @(:onyx.core/state event) [:timeout-pool]))]
              (doseq [m tail]
                (when (p-ext/pending? pipeline event m)
                  (taoensso.timbre/trace (format "Input retry message %s" m))
                  (->> (p-ext/retry-message pipeline event m)
                       (compiled-after-retry-message-fn event m))))
              (swap! (:onyx.core/state event) update-in [:timeout-pool] rsc/expire-bucket)
              (recur))))))))

(defn handle-exception [e restart-ch outbox-ch job-id]
  (warn e)
  (if (some #{(type e)} restartable-exceptions)
    (>!! restart-ch true)
    (let [entry (entry/create-log-entry :kill-job {:job job-id})]
      (>!! outbox-ch entry))))

(defn only-relevant-branches [flow task]
  (filter #(= (:flow/from %) task) flow))

(defn compile-flow-conditions [flow-conditions task-name f]
  (let [conditions (filter f (only-relevant-branches flow-conditions task-name))]
    (map
     (fn [condition]
       (assoc condition :flow/predicate (build-pred-fn (:flow/predicate condition) condition)))
     conditions)))

(defn compile-fc-norms [flow-conditions task-name]
  (compile-flow-conditions flow-conditions task-name (comp not :flow/thrown-exception?)))

(defn compile-fc-exs [flow-conditions task-name]
  (compile-flow-conditions flow-conditions task-name :flow/thrown-exception?))

(defn run-task-lifecycle 
  "The main task run loop, read batch, ack messages, etc."
  [{:keys [onyx.core/task-map
           onyx.core/pipeline
           onyx.core/replica
           onyx.core/peer-replica-view
           onyx.core/state
           onyx.core/compiled-before-batch-fn
           onyx.core/serialized-task
           onyx.core/messenger
           onyx.core/id 
           onyx.core/params
           onyx.core/fn
           onyx.core/max-acker-links 
           onyx.core/job-id] :as init-event} seal-ch kill-ch ex-f]
  (let [task-type (:onyx/type task-map)
        bulk? (:onyx/bulk? task-map)
        egress-ids (keys (:egress-ids serialized-task))] 
    (try
      (while (first (alts!! [seal-ch kill-ch] :default true))
        (->> init-event
             (inject-batch-resources compiled-before-batch-fn pipeline)
<<<<<<< HEAD
             ;;; TODO, use @ version of replica in all these fns
=======
             ;;; TODO, pass value version of replica/replica-view into these fns
>>>>>>> 2052c00f
             (read-batch task-type replica peer-replica-view job-id pipeline)
             (tag-messages task-type replica id job-id max-acker-links)
             (add-messages-to-timeout-pool task-type state)
             (try-complete-job pipeline)
             (strip-sentinel)
             (apply-fn fn bulk?)
             (build-new-segments egress-ids)
             (write-batch pipeline)
             (flow-retry-messages replica state messenger)
             (ack-messages task-map replica state messenger)
             (close-batch-resources)))
      (catch Throwable e
        (ex-f e)))))

(defn resolve-compression-fn-impls [opts]
  (assoc opts
    :onyx.peer/decompress-fn-impl
    (if-let [f (:onyx.peer/decompress-fn opts)]
      (operation/resolve-fn f)
      onyx.compression.nippy/decompress)
    :onyx.peer/compress-fn-impl
    (if-let [f (:onyx.peer/compress-fn opts)]
      (operation/resolve-fn f)
      onyx.compression.nippy/compress)))

(defn gc-peer-links [event state opts]
  (let [interval (arg-or-default :onyx.messaging/peer-link-gc-interval opts)
        idle (arg-or-default :onyx.messaging/peer-link-idle-timeout opts)]
    (loop []
      (try
        (Thread/sleep interval)
        (let [t (System/currentTimeMillis)
              snapshot @state
              to-remove (map first 
                             (filter (fn [[k v]] (>= (- t @(:timestamp v)) idle)) 
                                     (:links snapshot)))]
          (doseq [k to-remove]
            (swap! state dissoc k)
            (extensions/close-peer-connection (:onyx.core/messenger event) 
                                              event 
                                              (:link (get (:links snapshot) k)))))
        (catch InterruptedException e
          (throw e))
        (catch Throwable e
          (fatal e)))
      (recur))))

(defn compile-start-task-functions [lifecycles task-name]
  (let [matched (filter #(= (:lifecycle/task %) task-name) lifecycles)
        fs
        (remove
         nil?
         (map
          (fn [lifecycle]
            (let [calls-map (var-get (operation/kw->fn (:lifecycle/calls lifecycle)))]
              (when-let [g (:lifecycle/start-task? calls-map)]
                (fn [x] (g x lifecycle)))))
          matched))]
    (fn [event]
      (if (seq fs)
        (every? true? ((apply juxt fs) event))
        true))))

(defn compile-lifecycle-functions [lifecycles task-name kw]
  (let [matched (filter #(= (:lifecycle/task %) task-name) lifecycles)]
    (reduce
     (fn [f lifecycle]
       (let [calls-map (var-get (operation/kw->fn (:lifecycle/calls lifecycle)))]
         (if-let [g (get calls-map kw)]
           (comp (fn [x] (merge x (g x lifecycle))) f)
           f)))
     identity
     matched)))

(defn compile-ack-retry-lifecycle-functions [lifecycles task-name kw]
  (let [matched (filter #(= (:lifecycle/task %) task-name) lifecycles)
        fns (keep (fn [lifecycle] 
                    (let [calls-map (var-get (operation/kw->fn (:lifecycle/calls lifecycle)))]
                      (if-let [g (get calls-map kw)]
                        (vector lifecycle g)))) 
                  matched)]
    (reduce (fn [g [lifecycle f]] 
              (fn [event message-id rets] 
                (g event message-id rets)
                (f event message-id rets lifecycle)))
            (fn [event message-id rets])
            fns)))

(defn compile-before-task-start-functions [lifecycles task-name]
  (compile-lifecycle-functions lifecycles task-name :lifecycle/before-task-start))

(defn compile-before-batch-task-functions [lifecycles task-name]
  (compile-lifecycle-functions lifecycles task-name :lifecycle/before-batch))

(defn compile-after-batch-task-functions [lifecycles task-name]
  (compile-lifecycle-functions lifecycles task-name :lifecycle/after-batch))

(defn compile-after-task-functions [lifecycles task-name]
  (compile-lifecycle-functions lifecycles task-name :lifecycle/after-task-stop))

(defn compile-after-ack-message-functions [lifecycles task-name]
  (compile-ack-retry-lifecycle-functions lifecycles task-name :lifecycle/after-ack-message))

(defn compile-after-retry-message-functions [lifecycles task-name]
  (compile-ack-retry-lifecycle-functions lifecycles task-name :lifecycle/after-retry-message))

(defn resolve-task-fn [entry]
  (if (or (:onyx/fn entry) 
          (= (:onyx/type entry) :function))
    (case (:onyx/language entry)
      :java (operation/build-fn-java (:onyx/fn entry))
      (operation/kw->fn (:onyx/fn entry)))))

(defn instantiate-plugin-instance [class-name pipeline-data]
  (.newInstance (.getDeclaredConstructor ^Class (Class/forName class-name)
                                         (into-array Class [clojure.lang.IPersistentMap]))
                (into-array [pipeline-data])))

(defn build-pipeline [task-map pipeline-data]
  (let [kw (:onyx/plugin task-map)]
    (try 
      (if (#{:input :output} (:onyx/type task-map))
        (case (:onyx/language task-map)
          :java (instantiate-plugin-instance (name kw) pipeline-data)
          (let [user-ns (namespace kw)
                user-fn (name kw)
                pipeline (if (and user-ns user-fn)
                           (if-let [f (ns-resolve (symbol user-ns) (symbol user-fn))]
                             (f pipeline-data)))]
            (or pipeline
                (throw (ex-info "Failure to resolve plugin builder fn. 
                                 Did you require the file that contains this symbol?" {:kw kw})))))
        (onyx.peer.function/function pipeline-data))
      (catch Throwable e 
        (throw (ex-info "Failed to resolve or build plugin on the classpath, did you require/import the file that contains this plugin?" {:symbol kw :exception e})))))) 

(defn validate-pending-timeout [pending-timeout opts]
  (when (> pending-timeout (arg-or-default :onyx.messaging/ack-daemon-timeout opts))
    (throw (ex-info "Pending timeout cannot be greater than acking daemon timeout"
                    {:opts opts :pending-timeout pending-timeout}))))

(defn compile-grouping-fn 
  "Compiles grouping outgoing grouping task info into a task->group-fn map
  for quick lookup and group fn calls"
  [catalog egress-ids]
  (merge (->> catalog
              (filter (fn [entry] 
                        (and (:onyx/group-by-key entry)
                             egress-ids
                             (egress-ids (:onyx/name entry)))))
              (map (fn [entry] 
                     (let [group-key (:onyx/group-by-key entry)
<<<<<<< HEAD
                           group-fn (if (keyword? group-key)
                                      group-key
                                      #(get % group-key))] 
=======
                           group-fn (cond (keyword? group-key)
                                          group-key
                                          (sequential? group-key)
                                          #(select-keys % group-key)
                                          :else
                                          #(get % group-key))] 
>>>>>>> 2052c00f
                       [(:onyx/name entry) group-fn])))
              (into {}))
         (->> catalog 
              (filter (fn [entry] 
                        (and (:onyx/group-by-fn entry)
                             egress-ids
                             (egress-ids (:onyx/name entry)))))
              (map (fn [entry]
                     [(:onyx/name entry)
                      (operation/resolve-fn {:onyx/fn (:onyx/group-by-fn entry)})]))
              (into {}))))

(defn clear-messenger-buffer! 
  "Clears the messenger buffer of all messages related to prevous task lifecycle.
  In an ideal case, this might transfer messages over to another peer first as it help with retries."
  [{:keys [inbound-ch] :as messenger-buffer}]
  (while (first (alts!! [inbound-ch] :default false))))

(defrecord TaskLifeCycle
    [id log messenger-buffer messenger job-id task-id replica peer-replica-view restart-ch
     kill-ch outbox-ch seal-resp-ch completion-ch opts task-kill-ch]
  component/Lifecycle

  (start [component]
    (try
      (let [catalog (extensions/read-chunk log :catalog job-id)
            task (extensions/read-chunk log :task task-id)
            flow-conditions (extensions/read-chunk log :flow-conditions job-id)
            lifecycles (extensions/read-chunk log :lifecycles job-id)
            catalog-entry (find-task catalog (:name task))

            ;; Number of buckets in the timeout pool is covered over a 60 second
            ;; interval, moving each bucket back 60 seconds / N buckets
            input-retry-timeout (arg-or-default :onyx/input-retry-timeout catalog-entry) 
            pending-timeout (arg-or-default :onyx/pending-timeout catalog-entry) 
            r-seq (rsc/create-r-seq pending-timeout input-retry-timeout)
            state (atom {:timeout-pool r-seq})

            _ (taoensso.timbre/info (format "[%s] Warming up Task LifeCycle for job %s, task %s" id job-id (:name task)))
            _ (validate-pending-timeout pending-timeout opts)

            pipeline-data {:onyx.core/id id
                           :onyx.core/job-id job-id
                           :onyx.core/task-id task-id
                           :onyx.core/task (:name task)
                           :onyx.core/catalog catalog
                           :onyx.core/workflow (extensions/read-chunk log :workflow job-id)
                           :onyx.core/flow-conditions flow-conditions
                           :onyx.core/compiled-start-task-fn (compile-start-task-functions lifecycles (:name task))
                           :onyx.core/compiled-before-task-start-fn (compile-before-task-start-functions lifecycles (:name task))
                           :onyx.core/compiled-before-batch-fn (compile-before-batch-task-functions lifecycles (:name task))
                           :onyx.core/compiled-after-batch-fn (compile-after-batch-task-functions lifecycles (:name task))
                           :onyx.core/compiled-after-task-fn (compile-after-task-functions lifecycles (:name task))
                           :onyx.core/compiled-after-ack-message-fn (compile-after-ack-message-functions lifecycles (:name task))
                           :onyx.core/compiled-after-retry-message-fn (compile-after-retry-message-functions lifecycles (:name task))
                           :onyx.core/compiled-norm-fcs (compile-fc-norms flow-conditions (:name task))
                           :onyx.core/compiled-ex-fcs (compile-fc-exs flow-conditions (:name task))
                           :onyx.core/task->group-by-fn (compile-grouping-fn catalog (:egress-ids task))
                           :onyx.core/task-map catalog-entry
                           :onyx.core/serialized-task task
                           :onyx.core/params (resolve-calling-params catalog-entry opts)
                           :onyx.core/drained-back-off (or (:onyx.peer/drained-back-off opts) 400)
                           :onyx.core/log log
                           :onyx.core/messenger-buffer messenger-buffer
                           :onyx.core/messenger messenger
                           :onyx.core/outbox-ch outbox-ch
                           :onyx.core/seal-ch seal-resp-ch
                           :onyx.core/peer-opts (resolve-compression-fn-impls opts)
                           :onyx.core/max-downstream-links (arg-or-default :onyx.messaging/max-downstream-links opts)
                           :onyx.core/max-acker-links (arg-or-default :onyx.messaging/max-acker-links opts)
                           :onyx.core/fn (or (resolve-task-fn catalog-entry) identity)
                           :onyx.core/replica replica
                           :onyx.core/peer-replica-view peer-replica-view
                           :onyx.core/state state}

            pipeline (build-pipeline catalog-entry pipeline-data)
            pipeline-data (assoc pipeline-data :onyx.core/pipeline pipeline)

            ex-f (fn [e] (handle-exception e restart-ch outbox-ch job-id))
            _ (while (and (first (alts!! [kill-ch task-kill-ch] :default true))
                          (not (munge-start-lifecycle pipeline-data)))
                (Thread/sleep (or (:onyx.peer/peer-not-ready-back-off opts) 2000)))

            pipeline-data (merge pipeline-data ((:onyx.core/compiled-before-task-start-fn pipeline-data) pipeline-data))]

        (clear-messenger-buffer! messenger-buffer)
        (>!! outbox-ch (entry/create-log-entry :signal-ready {:id id}))

        (loop [replica-state @replica]
          (when (and (first (alts!! [kill-ch task-kill-ch] :default true))
                     (or (not (common/job-covered? replica-state job-id))
                         (not (common/any-ackers? replica-state job-id))))
            (taoensso.timbre/info (format "[%s] Not enough virtual peers have warmed up to start the task yet, backing off and trying again..." id))
            (Thread/sleep 500)
            (recur @replica)))

        (taoensso.timbre/info (format "[%s] Enough peers are active, starting the task" id))

        (let [input-retry-messages-ch (input-retry-messages! messenger pipeline-data input-retry-timeout task-kill-ch)
              aux-ch (launch-aux-threads! messenger pipeline-data outbox-ch seal-resp-ch completion-ch task-kill-ch)
              task-lifecycle-ch (thread (run-task-lifecycle pipeline-data seal-resp-ch kill-ch ex-f))
              peer-link-gc-thread (future (gc-peer-links pipeline-data state opts))]
          (assoc component 
                 :pipeline pipeline
                 :pipeline-data pipeline-data
                 :seal-ch seal-resp-ch
                 :task-kill-ch task-kill-ch
                 :task-lifecycle-ch task-lifecycle-ch
                 :input-retry-messages-ch input-retry-messages-ch
                 :aux-ch aux-ch
                 :peer-link-gc-thread peer-link-gc-thread)))
      (catch Throwable e
        (handle-exception e restart-ch outbox-ch job-id)
        component)))

  (stop [component]
    (taoensso.timbre/info (format "[%s] Stopping Task LifeCycle for %s" id (:onyx.core/task (:pipeline-data component))))
    (when-let [event (:pipeline-data component)]
      ;; Ensure task operations are finished before closing peer connections
      (close! (:seal-ch component))
      (<!! (:task-lifecycle-ch component))
      (close! (:task-kill-ch component))

      (<!! (:input-retry-messages-ch component))
      (<!! (:aux-ch component))
      
      ((:onyx.core/compiled-after-task-fn event) event)
      
      (let [state @(:onyx.core/state event)]
        (doseq [[_ link-map] (:links state)]
          (extensions/close-peer-connection (:onyx.core/messenger event) event (:link link-map)))))

    (when-let [t (:peer-link-gc-thread component)]
      (future-cancel t))

    (assoc component
      :pipeline nil
      :pipeline-data nil
      :seal-ch nil
      :aux-ch nil
      :input-retry-messages-ch nil
      :task-lifecycle-ch nil
      :peer-link-gc-thread nil)))

(defn task-lifecycle [args {:keys [id log messenger-buffer messenger job task replica peer-replica-view
                                   restart-ch kill-ch outbox-ch seal-ch completion-ch opts task-kill-ch]}]
  (map->TaskLifeCycle {:id id :log log :messenger-buffer messenger-buffer
                       :messenger messenger :job-id job :task-id task :restart-ch restart-ch
                       :peer-replica-view peer-replica-view
                       :kill-ch kill-ch :outbox-ch outbox-ch
                       :replica replica :seal-resp-ch seal-ch :completion-ch completion-ch
                       :opts opts :task-kill-ch task-kill-ch}))<|MERGE_RESOLUTION|>--- conflicted
+++ resolved
@@ -13,10 +13,7 @@
               [onyx.extensions :as extensions]
               [onyx.compression.nippy]
               [onyx.types :refer [->Leaf leaf ->Route ->Ack ->Result]]
-<<<<<<< HEAD
-=======
               [onyx.interop]
->>>>>>> 2052c00f
               [onyx.static.default-vals :refer [defaults arg-or-default]]))
 
 ;; TODO: Are there any exceptions that a peer should autoreboot itself?
@@ -316,7 +313,6 @@
                                                        onyx.core/state] :as event} 
    outbox-ch seal-ch completion-ch task-kill-ch]
   (thread
-<<<<<<< HEAD
     (try
       (loop []
         (when-let [[v ch] (alts!! [task-kill-ch completion-ch seal-ch release-ch retry-ch])]
@@ -347,34 +343,6 @@
 (defn input-retry-messages! [messenger {:keys [onyx.core/pipeline
                                                onyx.core/compiled-after-retry-message-fn] 
                                         :as event} 
-=======
-   (try
-     (loop []
-       (when-let [[v ch] (alts!! [task-kill-ch completion-ch seal-ch release-ch retry-ch])]
-         (when v
-           (cond (= ch release-ch)
-                 (p-ext/ack-message pipeline event v)
-
-                 (= ch completion-ch)
-                 (let [{:keys [id peer-id]} v
-                       peer-link (operation/peer-link @replica state event peer-id)]
-                   (extensions/internal-complete-message messenger event id peer-link))
-
-                 (= ch retry-ch)
-                 (p-ext/retry-message pipeline event v)
-
-                 (= ch seal-ch)
-                 (do
-                   (p-ext/seal-resource pipeline event)
-                   (let [entry (entry/create-log-entry :seal-output {:job (:onyx.core/job-id event)
-                                                                     :task (:onyx.core/task-id event)})]
-                     (>!! outbox-ch entry))))
-           (recur))))
-     (catch Throwable e
-       (fatal e)))))
-
-(defn input-retry-messages! [messenger {:keys [onyx.core/pipeline] :as event} 
->>>>>>> 2052c00f
                              input-retry-timeout task-kill-ch]
   (go
     (when (= :input (:onyx/type (:onyx.core/task-map event)))
@@ -436,11 +404,7 @@
       (while (first (alts!! [seal-ch kill-ch] :default true))
         (->> init-event
              (inject-batch-resources compiled-before-batch-fn pipeline)
-<<<<<<< HEAD
-             ;;; TODO, use @ version of replica in all these fns
-=======
              ;;; TODO, pass value version of replica/replica-view into these fns
->>>>>>> 2052c00f
              (read-batch task-type replica peer-replica-view job-id pipeline)
              (tag-messages task-type replica id job-id max-acker-links)
              (add-messages-to-timeout-pool task-type state)
@@ -593,18 +557,12 @@
                              (egress-ids (:onyx/name entry)))))
               (map (fn [entry] 
                      (let [group-key (:onyx/group-by-key entry)
-<<<<<<< HEAD
-                           group-fn (if (keyword? group-key)
-                                      group-key
-                                      #(get % group-key))] 
-=======
                            group-fn (cond (keyword? group-key)
                                           group-key
                                           (sequential? group-key)
                                           #(select-keys % group-key)
                                           :else
                                           #(get % group-key))] 
->>>>>>> 2052c00f
                        [(:onyx/name entry) group-fn])))
               (into {}))
          (->> catalog 
