(ns ^:no-doc onyx.peer.task-compile
  (:require [onyx.peer.operation :refer [kw->fn] :as operation]
            [onyx.static.planning :refer [find-task build-pred-fn]]
            [onyx.static.validation :as validation]
            [onyx.windowing.aggregation :as agg]
            [taoensso.timbre :refer [info error warn trace fatal] :as timbre]
            [clj-tuple :as t]))

(defn only-relevant-branches [flow task]
  (filter #(= (:flow/from %) task) flow))

(defn compile-flow-conditions [flow-conditions task-name f]
  (let [conditions (filter f (only-relevant-branches flow-conditions task-name))]
    (map
     (fn [condition]
       (assoc condition :flow/predicate (build-pred-fn (:flow/predicate condition) condition)))
     conditions)))

(defn compile-fc-norms [flow-conditions task-name]
  (compile-flow-conditions flow-conditions task-name (comp not :flow/thrown-exception?)))

(defn compile-fc-exs [flow-conditions task-name]
  (compile-flow-conditions flow-conditions task-name :flow/thrown-exception?))

(defn resolve-lifecycle-calls [calls]
  (let [calls-map (var-get (kw->fn calls))]
    (try
      (validation/validate-lifecycle-calls calls-map)
      (catch Throwable t
        (let [e (ex-info (str "Error validating lifecycle map. " (.getCause t)) calls-map )]
          (error e)
          (throw e))))
    calls-map))

(defn select-applicable-lifecycles [lifecycles task-name]
  (filter #(or (= (:lifecycle/task %) :all)
               (= (:lifecycle/task %) task-name)) lifecycles))

(defn compile-start-task-functions [lifecycles task-name]
  (let [matched (select-applicable-lifecycles lifecycles task-name)
        fs
        (remove
         nil?
         (map
          (fn [lifecycle]
            (let [calls-map (resolve-lifecycle-calls (:lifecycle/calls lifecycle))]
              (when-let [g (:lifecycle/start-task? calls-map)]
                (fn [x] (g x lifecycle)))))
          matched))]
    (fn [event]
      (if (seq fs)
        (every? true? ((apply juxt fs) event))
        true))))

(defn compile-lifecycle-functions [lifecycles task-name kw]
  (let [matched (select-applicable-lifecycles lifecycles task-name)]
    (reduce
     (fn [f lifecycle]
       (let [calls-map (resolve-lifecycle-calls (:lifecycle/calls lifecycle))]
         (if-let [g (get calls-map kw)]
           (comp (fn [x] (merge x (g x lifecycle))) f)
           f)))
     identity
     matched)))

(defn compile-ack-retry-lifecycle-functions [lifecycles task-name kw]
  (let [matched (select-applicable-lifecycles lifecycles task-name)
        fns (keep (fn [lifecycle]
                    (let [calls-map (resolve-lifecycle-calls (:lifecycle/calls lifecycle))]
                      (if-let [g (get calls-map kw)]
                        (vector lifecycle g))))
                  matched)]
    (reduce (fn [g [lifecycle f]]
              (fn [event message-id rets]
                (g event message-id rets)
                (f event message-id rets lifecycle)))
            (fn [event message-id rets])
            fns)))

(defn compile-before-task-start-functions [lifecycles task-name]
  (compile-lifecycle-functions lifecycles task-name :lifecycle/before-task-start))

(defn compile-before-batch-task-functions [lifecycles task-name]
  (compile-lifecycle-functions lifecycles task-name :lifecycle/before-batch))

(defn compile-after-batch-task-functions [lifecycles task-name]
  (compile-lifecycle-functions lifecycles task-name :lifecycle/after-batch))

(defn compile-after-task-functions [lifecycles task-name]
  (compile-lifecycle-functions lifecycles task-name :lifecycle/after-task-stop))

(defn compile-after-ack-segment-functions [lifecycles task-name]
  (compile-ack-retry-lifecycle-functions lifecycles task-name :lifecycle/after-ack-segment))

(defn compile-after-retry-segment-functions [lifecycles task-name]
  (compile-ack-retry-lifecycle-functions lifecycles task-name :lifecycle/after-retry-segment))

(defn compile-grouping-fn
  "Compiles grouping outgoing grouping task info into a task->group-fn map
  for quick lookup and group fn calls"
  [catalog egress-ids]
  (merge (->> catalog
              (filter (fn [entry]
                        (and (:onyx/group-by-key entry)
                             egress-ids
                             (egress-ids (:onyx/name entry)))))
              (map (fn [entry]
                     (let [group-key (:onyx/group-by-key entry)
                           group-fn (cond (keyword? group-key)
                                          group-key
                                          (sequential? group-key)
                                          #(select-keys % group-key)
                                          :else
                                          #(get % group-key))]
                       [(:onyx/name entry) group-fn])))
              (into (t/hash-map)))
         (->> catalog
              (filter (fn [entry]
                        (and (:onyx/group-by-fn entry)
                             egress-ids
                             (egress-ids (:onyx/name entry)))))
              (map (fn [entry]
                     [(:onyx/name entry)
                      (operation/resolve-fn {:onyx/fn (:onyx/group-by-fn entry)})]))
              (into (t/hash-map)))))

(defn filter-windows [windows task]
  (filter #(= (:window/task %) task) windows))

(defn filter-triggers [triggers windows]
  (filter #(some #{(:trigger/window-id %)}
                 (map :window/id windows))
          triggers))

<<<<<<< HEAD
(defn resolve-aggregations [windows]
  (map
   #(assoc % :window/agg-fn (agg/aggregation-fn (:window/aggregation %)))
=======
(defn resolve-window-init [window calls]
  (if-not (:aggregation/init calls)
    (let [init (:window/init calls)]
      (when-not init
        (throw (ex-info "No :window/init supplied, this is required for this aggregation" {:window window})))
      (constantly (:window/init window)))
    (:aggregation/init calls)))

(defn resolve-windows [windows]
  (map
   (fn [window]
     (let [calls (var-get (kw->fn (:window/aggregation window)))]
       (assoc window
              :window/agg-init (resolve-window-init window calls)
              :window/agg-fn (:aggregation/fn calls)
              :window/log-resolve (:aggregation/log-resolve calls))))
>>>>>>> 99915b1f
   windows))

(defn resolve-triggers [triggers]
  (map
   #(assoc %
      :trigger/id (java.util.UUID/randomUUID)
      :trigger/sync-fn (kw->fn (:trigger/sync %)))
   triggers))<|MERGE_RESOLUTION|>--- conflicted
+++ resolved
@@ -132,11 +132,6 @@
                  (map :window/id windows))
           triggers))
 
-<<<<<<< HEAD
-(defn resolve-aggregations [windows]
-  (map
-   #(assoc % :window/agg-fn (agg/aggregation-fn (:window/aggregation %)))
-=======
 (defn resolve-window-init [window calls]
   (if-not (:aggregation/init calls)
     (let [init (:window/init calls)]
@@ -153,7 +148,6 @@
               :window/agg-init (resolve-window-init window calls)
               :window/agg-fn (:aggregation/fn calls)
               :window/log-resolve (:aggregation/log-resolve calls))))
->>>>>>> 99915b1f
    windows))
 
 (defn resolve-triggers [triggers]
