(ns ^:no-doc onyx.peer.virtual-peer
  (:require [clojure.core.async :refer [chan >!! <!! thread alts!! close! dropping-buffer promise-chan]]
            [com.stuartsierra.component :as component]
            [onyx.messaging.messenger :as m]
            [onyx.extensions :as extensions]
            [taoensso.timbre :as timbre :refer [info]]
            [onyx.peer.operation :as operation]
            [onyx.messaging.aeron :as am]
            [onyx.log.entry :refer [create-log-entry]]
            [onyx.static.default-vals :refer [defaults arg-or-default]]))

<<<<<<< HEAD
(defn send-to-outbox! [{:keys [outbox-ch] :as state} reactions]
  (doseq [reaction reactions]
    (clojure.core.async/>!! outbox-ch reaction))
  state)

(def logssss (atom {}))

(defn annotate-reaction [{:keys [message-id]} id entry]
  (let [peer-annotated (assoc entry :peer-parent id)]
    ;; Not all messages are derived from other messages.
    ;; For instance, :prepare-join-cluster is a "root"
    ;; message.
    (if message-id
      (assoc peer-annotated :entry-parent message-id)
      peer-annotated)))

(defn processing-loop [id log peer-group origin inbox-ch outbox-ch restart-ch kill-ch opts monitoring task-component-fn]
  (let [replica-atom (atom origin)]
    (try
      (loop [state {:id id
                    :task-component-fn task-component-fn
                    :replica replica-atom
                    :log log
                    :buffered-outbox []
                    :peer-group peer-group
                    :monitoring monitoring
                    :outbox-ch outbox-ch
                    :opts opts
                    :kill-ch kill-ch
                    :restart-ch restart-ch}]
        (let [replica @replica-atom
              [entry ch] (alts!! [kill-ch inbox-ch] :priority true)]
          (swap! logssss assoc (:message-id entry) entry)
          (cond 
            (instance? java.lang.Throwable entry) 
            (close! restart-ch)
            (nil? entry) 
            (when (:lifecycle state)
              (component/stop @(:lifecycle state)))
            :else
            (let [new-replica (assoc (extensions/apply-log-entry entry replica)
                                     :version (:message-id entry))
                  diff (extensions/replica-diff entry replica new-replica)
                  reactions (extensions/reactions entry replica new-replica diff state)
                  new-state (extensions/fire-side-effects! entry replica new-replica diff state)
                  annotated-reactions (mapv (partial annotate-reaction entry id) reactions)]
              (reset! replica-atom new-replica)
              (recur (send-to-outbox! new-state annotated-reactions))))))
      (catch Throwable e
        (taoensso.timbre/error e (format "Peer %s: error in processing loop. Restarting." id))
        (close! restart-ch))
      (finally
        ;; call peer replica view side effects shutdown stuff here
        (taoensso.timbre/info (format "Peer %s: finished of processing loop" id))))))

(defn outbox-loop [id log outbox-ch restart-ch]
  (try
    (loop []
      (when-let [entry (<!! outbox-ch)]
        (extensions/write-log-entry log entry)
        (recur)))
    (catch Throwable e
      (taoensso.timbre/warn e (format "Peer %s: error writing log entry. Restarting." id))
      (close! restart-ch))
    (finally
      (taoensso.timbre/info (format "Peer %s: finished outbox loop" id)))))

(defrecord VirtualPeer [opts peer-group task-component-fn]
  component/Lifecycle

  (start [{:keys [log monitoring] :as component}]
    (let [id (java.util.UUID/randomUUID)]
      (taoensso.timbre/info (format "Starting Virtual Peer %s" id))
      (try
        ;; Race to write the job scheduler and messaging to durable storage so that
        ;; non-peers subscribers can discover which messaging to use.
        ;; Only one peer will succeed, and only one needs to.
        (extensions/write-chunk log :job-scheduler {:job-scheduler (:onyx.peer/job-scheduler opts)} nil)
        (extensions/write-chunk log :messaging {:messaging (select-keys opts [:onyx.messaging/impl])} nil)

        (let [inbox-ch (chan (arg-or-default :onyx.peer/inbox-capacity opts))
              outbox-ch (chan (arg-or-default :onyx.peer/outbox-capacity opts))
              kill-ch (chan (dropping-buffer 1))
              restart-ch (chan 1)
              peer-site (m/peer-site (:messaging-group peer-group) id)
              entry (create-log-entry :prepare-join-cluster {:joiner id :peer-site peer-site
                                                             :tags (or (:onyx.peer/tags opts) [])})
              origin (extensions/subscribe-to-log log inbox-ch)]
          (extensions/register-pulse log id)
          (>!! outbox-ch entry)

          (let [outbox-loop-ch (thread (outbox-loop id log outbox-ch restart-ch))
                processing-loop-ch (thread (processing-loop id log peer-group origin inbox-ch outbox-ch restart-ch kill-ch opts monitoring task-component-fn))]
            (assoc component
                   :outbox-loop-ch outbox-loop-ch
                   :processing-loop-ch processing-loop-ch
                   :id id :inbox-ch inbox-ch
                   :outbox-ch outbox-ch :kill-ch kill-ch
                   :restart-ch restart-ch)))
        (catch Throwable e
          (taoensso.timbre/fatal e (format "Error starting Virtual Peer %s" id))
          (throw e)))))

  (stop [component]
=======
(defrecord VirtualPeer [group-ch outbox-ch peer-config task-component-fn id]
  component/Lifecycle

  (start [{:keys [group-id logging-config monitoring log acking-daemon messenger]
           :as component}]
    (taoensso.timbre/info (format "Starting Virtual Peer %s" id))
    (let [peer-site (extensions/peer-site messenger)
          kill-ch (promise-chan)
          state {:id id
                 :type :peer
                 :group-id group-id
                 :task-component-fn task-component-fn
                 :peer-replica-view (atom {})
                 :replica (atom {})
                 :log log
                 :messenger messenger
                 :monitoring monitoring
                 :opts peer-config
                 :kill-ch kill-ch
                 :outbox-ch outbox-ch
                 :group-ch group-ch
                 :completion-ch (:completion-ch acking-daemon)
                 :logging-config logging-config
                 :peer-site peer-site}]
      (>!! outbox-ch 
           {:fn :add-virtual-peer
            :peer-parent id
            :args {:id id
                   :group-id group-id 
                   :peer-site peer-site 
                   :tags (:onyx.peer/tags peer-config)}})
      (assoc component
             :id id
             :group-id group-id
             :peer-config peer-config
             :peer-site peer-site
             :kill-ch kill-ch
             :group-ch group-ch
             :outbox-ch outbox-ch
             :state state)))

  (stop [{:keys [outbox-ch kill-ch group-id id] :as component}]
>>>>>>> e1f3af94
    (taoensso.timbre/info (format "Stopping Virtual Peer %s" (:id component)))
    (>!! outbox-ch
         {:fn :leave-cluster
          :peer-parent id
          :args {:id id
                 :group-id group-id}})
    (close! kill-ch)
    (assoc component 
           :state nil :group-ch nil :outbox-ch nil :kill-ch nil :id nil 
           :group-id nil :peer-config nil :peer-site nil)))

(defmethod clojure.core/print-method VirtualPeer
  [system ^java.io.Writer writer]
  (.write writer "#<Virtual Peer>"))

<<<<<<< HEAD
(defn virtual-peer [opts peer-group task-component-fn]
  (map->VirtualPeer {:opts opts :peer-group peer-group :task-component-fn task-component-fn}))
=======
(defn virtual-peer
  [group-ch outbox-ch log peer-config task-component-fn id]
  (map->VirtualPeer {:id id
                     :log log
                     :outbox-ch outbox-ch
                     :group-ch group-ch
                     :peer-config peer-config
                     :task-component-fn task-component-fn}))
>>>>>>> e1f3af94
<|MERGE_RESOLUTION|>--- conflicted
+++ resolved
@@ -9,119 +9,14 @@
             [onyx.log.entry :refer [create-log-entry]]
             [onyx.static.default-vals :refer [defaults arg-or-default]]))
 
-<<<<<<< HEAD
-(defn send-to-outbox! [{:keys [outbox-ch] :as state} reactions]
-  (doseq [reaction reactions]
-    (clojure.core.async/>!! outbox-ch reaction))
-  state)
-
-(def logssss (atom {}))
-
-(defn annotate-reaction [{:keys [message-id]} id entry]
-  (let [peer-annotated (assoc entry :peer-parent id)]
-    ;; Not all messages are derived from other messages.
-    ;; For instance, :prepare-join-cluster is a "root"
-    ;; message.
-    (if message-id
-      (assoc peer-annotated :entry-parent message-id)
-      peer-annotated)))
-
-(defn processing-loop [id log peer-group origin inbox-ch outbox-ch restart-ch kill-ch opts monitoring task-component-fn]
-  (let [replica-atom (atom origin)]
-    (try
-      (loop [state {:id id
-                    :task-component-fn task-component-fn
-                    :replica replica-atom
-                    :log log
-                    :buffered-outbox []
-                    :peer-group peer-group
-                    :monitoring monitoring
-                    :outbox-ch outbox-ch
-                    :opts opts
-                    :kill-ch kill-ch
-                    :restart-ch restart-ch}]
-        (let [replica @replica-atom
-              [entry ch] (alts!! [kill-ch inbox-ch] :priority true)]
-          (swap! logssss assoc (:message-id entry) entry)
-          (cond 
-            (instance? java.lang.Throwable entry) 
-            (close! restart-ch)
-            (nil? entry) 
-            (when (:lifecycle state)
-              (component/stop @(:lifecycle state)))
-            :else
-            (let [new-replica (assoc (extensions/apply-log-entry entry replica)
-                                     :version (:message-id entry))
-                  diff (extensions/replica-diff entry replica new-replica)
-                  reactions (extensions/reactions entry replica new-replica diff state)
-                  new-state (extensions/fire-side-effects! entry replica new-replica diff state)
-                  annotated-reactions (mapv (partial annotate-reaction entry id) reactions)]
-              (reset! replica-atom new-replica)
-              (recur (send-to-outbox! new-state annotated-reactions))))))
-      (catch Throwable e
-        (taoensso.timbre/error e (format "Peer %s: error in processing loop. Restarting." id))
-        (close! restart-ch))
-      (finally
-        ;; call peer replica view side effects shutdown stuff here
-        (taoensso.timbre/info (format "Peer %s: finished of processing loop" id))))))
-
-(defn outbox-loop [id log outbox-ch restart-ch]
-  (try
-    (loop []
-      (when-let [entry (<!! outbox-ch)]
-        (extensions/write-log-entry log entry)
-        (recur)))
-    (catch Throwable e
-      (taoensso.timbre/warn e (format "Peer %s: error writing log entry. Restarting." id))
-      (close! restart-ch))
-    (finally
-      (taoensso.timbre/info (format "Peer %s: finished outbox loop" id)))))
-
-(defrecord VirtualPeer [opts peer-group task-component-fn]
-  component/Lifecycle
-
-  (start [{:keys [log monitoring] :as component}]
-    (let [id (java.util.UUID/randomUUID)]
-      (taoensso.timbre/info (format "Starting Virtual Peer %s" id))
-      (try
-        ;; Race to write the job scheduler and messaging to durable storage so that
-        ;; non-peers subscribers can discover which messaging to use.
-        ;; Only one peer will succeed, and only one needs to.
-        (extensions/write-chunk log :job-scheduler {:job-scheduler (:onyx.peer/job-scheduler opts)} nil)
-        (extensions/write-chunk log :messaging {:messaging (select-keys opts [:onyx.messaging/impl])} nil)
-
-        (let [inbox-ch (chan (arg-or-default :onyx.peer/inbox-capacity opts))
-              outbox-ch (chan (arg-or-default :onyx.peer/outbox-capacity opts))
-              kill-ch (chan (dropping-buffer 1))
-              restart-ch (chan 1)
-              peer-site (m/peer-site (:messaging-group peer-group) id)
-              entry (create-log-entry :prepare-join-cluster {:joiner id :peer-site peer-site
-                                                             :tags (or (:onyx.peer/tags opts) [])})
-              origin (extensions/subscribe-to-log log inbox-ch)]
-          (extensions/register-pulse log id)
-          (>!! outbox-ch entry)
-
-          (let [outbox-loop-ch (thread (outbox-loop id log outbox-ch restart-ch))
-                processing-loop-ch (thread (processing-loop id log peer-group origin inbox-ch outbox-ch restart-ch kill-ch opts monitoring task-component-fn))]
-            (assoc component
-                   :outbox-loop-ch outbox-loop-ch
-                   :processing-loop-ch processing-loop-ch
-                   :id id :inbox-ch inbox-ch
-                   :outbox-ch outbox-ch :kill-ch kill-ch
-                   :restart-ch restart-ch)))
-        (catch Throwable e
-          (taoensso.timbre/fatal e (format "Error starting Virtual Peer %s" id))
-          (throw e)))))
-
-  (stop [component]
-=======
 (defrecord VirtualPeer [group-ch outbox-ch peer-config task-component-fn id]
   component/Lifecycle
 
   (start [{:keys [group-id logging-config monitoring log acking-daemon messenger]
            :as component}]
     (taoensso.timbre/info (format "Starting Virtual Peer %s" id))
-    (let [peer-site (extensions/peer-site messenger)
+    (let [;; FIXME peer-site. Takes replica and peer
+          peer-site (m/get-peer-site nil nil)
           kill-ch (promise-chan)
           state {:id id
                  :type :peer
@@ -157,7 +52,6 @@
              :state state)))
 
   (stop [{:keys [outbox-ch kill-ch group-id id] :as component}]
->>>>>>> e1f3af94
     (taoensso.timbre/info (format "Stopping Virtual Peer %s" (:id component)))
     (>!! outbox-ch
          {:fn :leave-cluster
@@ -173,10 +67,6 @@
   [system ^java.io.Writer writer]
   (.write writer "#<Virtual Peer>"))
 
-<<<<<<< HEAD
-(defn virtual-peer [opts peer-group task-component-fn]
-  (map->VirtualPeer {:opts opts :peer-group peer-group :task-component-fn task-component-fn}))
-=======
 (defn virtual-peer
   [group-ch outbox-ch log peer-config task-component-fn id]
   (map->VirtualPeer {:id id
@@ -184,5 +74,4 @@
                      :outbox-ch outbox-ch
                      :group-ch group-ch
                      :peer-config peer-config
-                     :task-component-fn task-component-fn}))
->>>>>>> e1f3af94
+                     :task-component-fn task-component-fn}))