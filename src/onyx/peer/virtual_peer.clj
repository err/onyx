--- conflicted
+++ resolved
@@ -9,21 +9,9 @@
               [onyx.static.default-vals :refer [defaults arg-or-default]]))
 
 (defn send-to-outbox [{:keys [outbox-ch] :as state} reactions]
-<<<<<<< HEAD
-  (if (:stall-output? state)
-    (do
-      (doseq [reaction (filter :immediate? reactions)]
-        (clojure.core.async/>!! outbox-ch reaction))
-      (update state :buffered-outbox into (remove :immediate? reactions)))
-    (do
-      (doseq [reaction reactions]
-        (clojure.core.async/>!! outbox-ch reaction))
-      state)))
-=======
   (doseq [reaction reactions]
     (clojure.core.async/>!! outbox-ch reaction))
   state)
->>>>>>> 06f01eee
 
 (defn processing-loop [id log buffer messenger origin inbox-ch outbox-ch restart-ch kill-ch completion-ch opts monitoring]
   (try
