--- conflicted
+++ resolved
@@ -38,12 +38,6 @@
            :lifecycles [{:lifecycle/task task-name
                          :core.async/id (java.util.UUID/randomUUID)
                          :core.async/size (inc chan-size)
-<<<<<<< HEAD
-                         :lifecycle/calls :onyx.plugin.core-async/out-calls}]}
-    :schema {:task-map os/TaskMap
-             :lifecycles [os/Lifecycle]}}))
-=======
                          :lifecycle/calls :onyx.plugin.core-async/out-calls}
                         {:lifecycle/task task-name
-                         :lifecycle/calls :onyx.plugin.core-async/writer-calls}]}}))
->>>>>>> e1f3af94
+                         :lifecycle/calls :onyx.plugin.core-async/writer-calls}]}}))