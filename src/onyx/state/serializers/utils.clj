--- conflicted
+++ resolved
@@ -80,11 +80,7 @@
   (if (and (empty? windows) (empty? triggers)) 
     {}
     (let [grouped? (g/grouped-task? task-map)
-<<<<<<< HEAD
-          state-indexes (ws/state-indexes job-id windows triggers)
-=======
-          state-indices (ws/state-indices event)
->>>>>>> 56e08170
+          state-indices (ws/state-indices job-id windows triggers)
           window-definitions (map (fn [{:keys [window/id] :as w}]
                                     {:extent (wext/extent-serializer w)
                                      :grouped? grouped?
