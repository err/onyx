--- conflicted
+++ resolved
@@ -493,7 +493,7 @@
   (s/enum :busy-spin :low-restart-latency :high-restart-latency))
 
 (s/defschema Messaging
-  (s/enum :aeron :dummy-messenger))
+  (s/enum :aeron :atom))
 
 (s/defschema StateLogImpl
   (s/enum :bookkeeper :none))
@@ -627,12 +627,7 @@
    :input-tasks {JobId [TaskId]}
    :output-tasks {JobId [TaskId]}
    :exempt-tasks  {JobId [TaskId]}
-<<<<<<< HEAD
-   :ackers {JobId [PeerId]} 
-=======
    :sealed-outputs {JobId #{TaskId}}
-   :ackers {JobId [PeerId]}
->>>>>>> e1f3af94
    :acker-percentage {JobId s/Int}
    :acker-exclude-inputs {TaskId s/Bool}
    :acker-exclude-outputs {TaskId s/Bool}
@@ -692,44 +687,6 @@
               {}
               model))))
 
-<<<<<<< HEAD
-(s/defn lookup-schema [k]
-  (let [base-phase {:integer s/Num
-                    :boolean s/Bool
-                    :keyword s/Keyword
-                    :any s/Any
-                    :segment s/Any
-                    :peer-config PeerConfig
-                    :catalog-entry TaskMap
-                    :window-entry Window
-                    :trigger-entry Trigger
-                    :lifecycle-entry Lifecycle
-                    :workflow Workflow
-                    :uuid s/Uuid
-                    :flow-conditions-entry FlowCondition
-                    :job-metadata {s/Any s/Any}
-                    :function Function
-                    :string s/Str
-                    ;; To further restrict in the future
-                    :results s/Any
-                    :replica-atom s/Any
-                    :task-state-atom s/Any
-                    :windows-state-atom s/Any
-                    :map {s/Any s/Any}
-                    :serialized-task s/Any
-                    :channel s/Any
-                    :record s/Any
-                    :peer-state-atom s/Any}]
-    (or (base-phase k)
-        (information-model->schema (i/model k))
-        (throw (Exception. (format "Unable to lookup schema for type %s." k))))))
-
-(def StateEvent 
-  (-> (information-model->schema (i/model :state-event))
-      (assoc s/Any s/Any)))
-
-(def WindowState
-=======
 (defn lookup-schema [doc-name->schema k]
   (or (doc-name->schema k)
       (information-model->schema doc-name->schema (i/model k))
@@ -784,7 +741,6 @@
   (:state-event schema-name->schema))
 
 (s/defschema WindowState
->>>>>>> e1f3af94
   (s/constrained
    {:window-extension WindowExtension
     :trigger-states [TriggerState]
