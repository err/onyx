(ns onyx.schema
  (:require [schema.core :as s]
            [onyx.information-model :as i]
            [onyx.types]
            [schema.spec.leaf :as leaf]
            [schema.spec.core :as spec]))

(s/defschema NamespacedKeyword
  (s/pred (fn [kw]
            (and (keyword? kw)
                 (namespace kw)))
          'keyword-namespaced?))

(s/defschema Function
  (s/cond-pre (s/pred var? 'var?)
              (s/pred ifn? 'ifn?)))

(s/defschema TaskName
  (s/pred (fn [v]
            (and (not= :all v)
                 (not= :none v)
                 (keyword? v)))
          'task-name?))

(defn ^{:private true} edge-two-nodes? [edge]
  (= (count edge) 2))

(def ^{:private true} edge-validator
  (s/constrained [TaskName] (fn [edge]
                              (and (= (count edge) 2)
                                   (vector? edge))) 'edge-two-nodes?))

(s/defschema Workflow
  (s/constrained [edge-validator] vector? 'vector?))

(s/defschema Language
  (apply s/enum (get-in i/model [:catalog-entry :model :onyx/language :choices])))

(s/defschema PosInt
  (s/constrained s/Int pos? 'pos?))

(s/defschema SPosInt
  (s/constrained s/Int (fn [v] (>= v 0)) 'spos?))

(defrecord RestrictedKwNamespace [v]
  s/Schema
  (spec [this] (leaf/leaf-spec
                (some-fn
                 (spec/simple-precondition this keyword?)
                 (spec/precondition this
                                    (fn [datom]
                                      (not= (name v)
                                            (namespace datom)))
                                    (fn [datom]
                                      (list '= (list 'name v)
                                            (list 'namespace datom)))))))
  (explain [this] [:restricted-ns v]))

(defn ^:deprecated build-allowed-key-ns [nspace]
  (RestrictedKwNamespace. nspace))

(defn restricted-ns [nspace]
  (RestrictedKwNamespace. nspace))

(defn deprecated [key-seq]
  (s/pred
   (fn [_]
     (throw (ex-info (:deprecation-doc (get-in i/model key-seq)) {})))
   'deprecated-key?))

(def base-task-map
  {:onyx/name TaskName
   :onyx/type (apply s/enum (get-in i/model [:catalog-entry :model :onyx/type :choices]))
   :onyx/batch-size PosInt
   (s/optional-key :onyx/params) [s/Any]
   (s/optional-key :onyx/uniqueness-key) s/Any
   (s/optional-key :onyx/deduplicate?) s/Bool
   (s/optional-key :onyx/restart-pred-fn)
   (deprecated [:catalog-entry :model :onyx/restart-pred-fn])
   (s/optional-key :onyx/language) Language
   (s/optional-key :onyx/batch-timeout) SPosInt
   (s/optional-key :onyx/doc) s/Str
   (s/optional-key :onyx/bulk?) s/Bool
   (s/optional-key :onyx/max-peers) PosInt
   (s/optional-key :onyx/min-peers) PosInt
   (s/optional-key :onyx/n-peers) PosInt
   (s/optional-key :onyx/required-tags) [s/Keyword]
   (restricted-ns :onyx) s/Any})

(s/defschema FluxPolicy
  (apply s/enum (get-in i/model [:catalog-entry :model :onyx/flux-policy :choices])))

(s/defschema FnPath
  (s/cond-pre NamespacedKeyword s/Keyword))

(def partial-grouping-task
  {(s/optional-key :onyx/group-by-key) s/Any
   (s/optional-key :onyx/group-by-fn) FnPath
   :onyx/flux-policy FluxPolicy})

(defn grouping-task? [task-map]
  (and (#{:function :output} (:onyx/type task-map))
       (or (not (nil? (:onyx/group-by-key task-map)))
           (not (nil? (:onyx/group-by-fn task-map))))))

(def partial-input-task
  {:onyx/plugin (s/cond-pre NamespacedKeyword s/Keyword)
   :onyx/medium s/Keyword
   :onyx/type (s/enum :input)
   (s/optional-key :onyx/fn) FnPath
   (s/optional-key :onyx/input-retry-timeout) PosInt
   (s/optional-key :onyx/pending-timeout) PosInt
   (s/optional-key :onyx/max-pending) PosInt})

(def partial-output-task
  {:onyx/plugin (s/cond-pre NamespacedKeyword s/Keyword)
   :onyx/medium s/Keyword
   :onyx/type (s/enum :output)
   (s/optional-key :onyx/fn) FnPath})

(s/defschema NonNamespacedKeyword
  (s/pred (fn [v]
            (and (keyword? v)
                 (not (namespace v))))
          'keyword-non-namespaced))

(def partial-java-plugin
  {:onyx/plugin NonNamespacedKeyword
   (s/optional-key :onyx/fn) FnPath})

(def partial-clojure-plugin
  {:onyx/plugin NamespacedKeyword
   (s/optional-key :onyx/fn) FnPath})

(def partial-fn-task
  {:onyx/fn (s/cond-pre NamespacedKeyword s/Keyword)
   (s/optional-key :onyx/plugin) (s/cond-pre NamespacedKeyword s/Keyword)})

(def partial-clojure-fn-task
  {:onyx/fn NamespacedKeyword})

(def partial-java-fn-task
  {:onyx/fn s/Keyword})

(defn java? [task-map]
  (= :java (:onyx/language task-map)))

(defn valid-min-peers-max-peers-n-peers? [entry]
  (case (:onyx/flux-policy entry)
    :continue
    (or (:onyx/n-peers entry)
        (:onyx/min-peers entry)
        (= (:onyx/max-peers entry) 1))
    :kill
    (or (:onyx/n-peers entry)
        (:onyx/min-peers entry)
        (= (:onyx/max-peers entry) 2))
    :recover
    (or (:onyx/n-peers entry)
        (and (:onyx/max-peers entry)
             (= (:onyx/max-peers entry)
                (:onyx/min-peers entry)))
        (= (:onyx/max-peers entry) 1))))

<<<<<<< HEAD
(def input-task-map
  {:clojure (merge base-task-map
                   partial-input-task)
   :java (merge base-task-map
                partial-input-task
                partial-java-plugin)})

(def output-task-map
  {:clojure-grouping (merge
                      base-task-map
                      partial-output-task
                      partial-grouping-task
                      partial-clojure-plugin)
   :java-grouping (merge
                   base-task-map
                   partial-output-task
                   partial-grouping-task
                   partial-java-plugin)
   :clojure (merge base-task-map
                   partial-output-task
                   partial-clojure-plugin)
   :java (merge base-task-map
                partial-output-task
                partial-java-plugin)})

(def function-task-map
  {:clojure-grouping (merge base-task-map
                            partial-fn-task
                            partial-grouping-task
                            partial-clojure-fn-task)
   :java-grouping (merge base-task-map
                         partial-fn-task
                         partial-grouping-task
                         partial-java-fn-task)
   :clojure (merge base-task-map
                   partial-fn-task
                   partial-clojure-fn-task)
   :java (merge base-task-map
                partial-fn-task
                partial-java-fn-task)})

(defn UniqueTaskMap
  ([] (UniqueTaskMap nil))
  ([schema & schemas]
   (let [customize (fn [s] (apply merge s (cons schema schemas)))
         clojure? (complement java?)]
     (s/conditional
     ;;;; Inputs
      #(and (= (:onyx/type %) :input)
            (java? %))
      (customize (:java input-task-map))
      #(and (= (:onyx/type %) :input)
            (clojure? %))
      (customize (:clojure input-task-map))

     ;;;; Outputs
      #(and (= (:onyx/type %) :output)
            (grouping-task? %)
            (java? %))
      (s/constrained (customize (:java-grouping output-task-map))
                     valid-min-peers-max-peers-n-peers?
                     'valid-flux-policy-min-max-n-peers)
      #(and (= (:onyx/type %) :output)
            (grouping-task? %)
            (clojure? %))
      (s/constrained (customize (:clojure-grouping output-task-map))
                     valid-min-peers-max-peers-n-peers?
                     'valid-flux-policy-min-max-n-peers)
      #(and (= (:onyx/type %) :output)
            (not (grouping-task? %))
            (java? %)) (customize (:java output-task-map))
      #(and (= (:onyx/type %) :output)
            (not (grouping-task? %))
            (clojure? %)) (customize (:clojure output-task-map))
     ;;;; Functions
      #(and (= (:onyx/type %) :function)
            (grouping-task? %)
            (java? %)) (s/constrained (customize (:java-grouping function-task-map))
                                      valid-min-peers-max-peers-n-peers?
                                      'valid-flux-policy-min-max-n-peers)
      #(and (= (:onyx/type %) :function)
            (grouping-task? %)
            (clojure? %)) (s/constrained (customize (:clojure-grouping function-task-map))
                                         valid-min-peers-max-peers-n-peers?
                                         'valid-flux-policy-min-max-n-peers)

      #(and (= (:onyx/type %) :function)
            (not (grouping-task? %))
            (java? %)) (customize (:java function-task-map))

      #(and (= (:onyx/type %) :function)
            (not (grouping-task? %))
            (clojure? %)) (customize (:clojure function-task-map))))))

(def TaskMap
  (UniqueTaskMap))
=======
(s/defschema OutputTaskSchema
  (let [base-output-schema (merge base-task-map partial-output-task)
        base-output-grouping (merge base-output-schema partial-grouping-task)
        java-output-grouping (merge base-output-grouping partial-java-plugin)
        clojure-output-grouping (merge base-output-grouping partial-clojure-plugin)]
    (s/conditional grouping-task?
                   (s/conditional java?
                                  (s/constrained java-output-grouping
                                                 valid-min-peers-max-peers-n-peers?
                                                 'valid-flux-policy-min-max-n-peers)
                                  :else
                                  (s/constrained clojure-output-grouping
                                                 valid-min-peers-max-peers-n-peers?
                                                 'valid-flux-policy-min-max-n-peers))
                   :else
                   (s/conditional java?
                                  (merge base-output-schema partial-java-plugin)
                                  :else
                                  (merge base-output-schema partial-clojure-plugin))
                   'onyx-output-task-type)))

(s/defschema InputTaskSchema
  (let [base-input-schema (merge base-task-map partial-input-task)]
    (s/conditional java?
                   (merge base-input-schema partial-java-plugin)
                   :else
                   base-input-schema
                   'onyx-input-task-type)))

(s/defschema FunctionTaskSchema
  (let [base-function-task (merge base-task-map partial-fn-task)
        java-function-task (merge base-function-task partial-grouping-task partial-java-fn-task)
        clojure-function-task (merge base-function-task partial-grouping-task partial-clojure-fn-task)]
    (s/conditional grouping-task?
                   (s/conditional java?
                                  (s/constrained java-function-task
                                                 valid-min-peers-max-peers-n-peers?
                                                 'valid-flux-policy-min-max-n-peers)
                                  :else
                                  (s/constrained clojure-function-task
                                                 valid-min-peers-max-peers-n-peers?
                                                 'valid-flux-policy-min-max-n-peers))
                   :else
                   (s/conditional java?
                                  (merge base-function-task partial-java-fn-task)
                                  :else
                                  (merge base-function-task partial-clojure-fn-task))
                   'onyx-function-task-type)))

(s/defschema TaskMap
  (s/conditional
   #(= (:onyx/type %) :input)
   InputTaskSchema
   #(= (:onyx/type %) :output)
   OutputTaskSchema
   #(= (:onyx/type %) :function)
   FunctionTaskSchema
   'onyx-type-conditional))
>>>>>>> 7706d14b

(s/defschema Catalog
  [TaskMap])

(s/defschema Lifecycle
  {:lifecycle/task s/Keyword
   :lifecycle/calls NamespacedKeyword
   (s/optional-key :lifecycle/doc) s/Str
   (restricted-ns :lifecycle) s/Any})

(s/defschema LifecycleCall
  {(s/optional-key :lifecycle/doc) s/Str
   (s/optional-key :lifecycle/start-task?) Function
   (s/optional-key :lifecycle/before-task-start) Function
   (s/optional-key :lifecycle/before-batch) Function
   (s/optional-key :lifecycle/after-read-batch) Function
   (s/optional-key :lifecycle/after-batch) Function
   (s/optional-key :lifecycle/after-task-stop) Function
   (s/optional-key :lifecycle/after-ack-segment) Function
   (s/optional-key :lifecycle/after-retry-segment) Function
   (s/optional-key :lifecycle/handle-exception) Function})

(s/defschema FlowAction
  (s/enum :retry))

(s/defschema UnsupportedFlowKey
  (s/pred (fn [k]
            (or (not (keyword? k))
                (not (= "flow" (namespace k)))))
          'unsupported-flow-key))

(s/defschema SpecialFlowTasks (s/enum :all :none))

(s/defschema FlowCondition
  {:flow/from (s/cond-pre TaskName SpecialFlowTasks)
   :flow/to (s/cond-pre TaskName [TaskName] SpecialFlowTasks)
   :flow/predicate (s/cond-pre s/Keyword [s/Any])
   (s/optional-key :flow/post-transform) NamespacedKeyword
   (s/optional-key :flow/thrown-exception?) s/Bool
   (s/optional-key :flow/action) FlowAction
   (s/optional-key :flow/short-circuit?) s/Bool
   (s/optional-key :flow/exclude-keys) [s/Keyword]
   (s/optional-key :flow/doc) s/Str
   (restricted-ns :flow) s/Any})

(s/defschema Unit
  [(s/one s/Int "unit-count")
   (s/one s/Keyword "unit-type")])

(s/defschema WindowType
  (apply s/enum (get-in i/model [:window-entry :model :window/type :choices])))

(s/defschema UnsupportedWindowKey
  (s/pred (fn [k]
            (or (not (keyword? k))
                (not (= "window" (namespace k)))))
          'unsupported-window-key))

(s/defschema WindowBase
  {:window/id s/Keyword
   :window/task TaskName
   :window/type WindowType
   :window/aggregation (s/cond-pre s/Keyword [s/Keyword])
   (s/optional-key :window/init) s/Any
   (s/optional-key :window/window-key) s/Any
   (s/optional-key :window/min-value) s/Int
   (s/optional-key :window/range) Unit
   (s/optional-key :window/slide) Unit
   (s/optional-key :window/timeout-gap) Unit
   (s/optional-key :window/session-key) s/Any
   (s/optional-key :window/doc) s/Str
   (restricted-ns :window) s/Any})

(s/defschema Window
  (s/constrained
    WindowBase
    (fn [v] (if (#{:fixed :sliding} (:window/type v))
              (:window/range v)
              true))
    'range-defined-for-fixed-and-sliding?))

(s/defschema StateAggregationCall
  {(s/optional-key :aggregation/init) Function
   :aggregation/create-state-update Function
   :aggregation/apply-state-update Function
   (s/optional-key :aggregation/super-aggregation-fn) Function})

(s/defschema WindowExtension
  (s/constrained
   {:window Window
    :id s/Keyword
    :task TaskName
    :type WindowType
    :aggregation (s/cond-pre s/Keyword [s/Keyword])
    (s/optional-key :init) (s/maybe s/Any)
    (s/optional-key :window-key) (s/maybe s/Any)
    (s/optional-key :min-value) (s/maybe SPosInt)
    (s/optional-key :range) (s/maybe Unit)
    (s/optional-key :slide) (s/maybe Unit)
    (s/optional-key :timeout-gap) (s/maybe Unit)
    (s/optional-key :session-key) (s/maybe s/Any)
    (s/optional-key :doc) (s/maybe s/Str)}
   record? 'record?))

(s/defschema TriggerRefinement
  NamespacedKeyword)

(s/defschema TriggerPeriod
  (apply s/enum (get-in i/model [:trigger-entry :model :trigger/period :choices])))

(s/defschema TriggerThreshold
  (s/enum :elements :element))

(s/defschema UnsupportedTriggerKey
  (s/pred (fn [k]
            (or (not (keyword? k))
                (not (= "trigger" (namespace k)))))
          'unsupported-trigger-key))

(s/defschema TriggerPeriod
  [(s/one PosInt "trigger period")
   (s/one TriggerPeriod "threshold type")])

(s/defschema TriggerThreshold
  [(s/one PosInt "number elements")
   (s/one TriggerThreshold "threshold type")])

(s/defschema Trigger
  {:trigger/window-id s/Keyword
   :trigger/refinement TriggerRefinement
   :trigger/on NamespacedKeyword
   :trigger/sync NamespacedKeyword
   (s/optional-key :trigger/fire-all-extents?) s/Bool
   (s/optional-key :trigger/pred) NamespacedKeyword
   (s/optional-key :trigger/watermark-percentage) double
   (s/optional-key :trigger/doc) s/Str
   (s/optional-key :trigger/period) TriggerPeriod
   (s/optional-key :trigger/threshold) TriggerThreshold
   (s/optional-key :trigger/id) s/Any
   UnsupportedTriggerKey s/Any})

(s/defschema RefinementCall
  {:refinement/create-state-update Function
   :refinement/apply-state-update Function})

(s/defschema TriggerCall
  {:trigger/init-state Function
   :trigger/next-state Function
   :trigger/trigger-fire? Function})

(s/defschema TriggerState
  (s/constrained
   {:window-id s/Keyword
    :refinement TriggerRefinement
    :on s/Keyword
    :sync s/Keyword
    :fire-all-extents? (s/maybe s/Bool)
    :pred (s/maybe s/Keyword)
    :watermark-percentage (s/maybe double)
    :doc (s/maybe s/Str)
    :period (s/maybe TriggerPeriod)
    :threshold (s/maybe TriggerThreshold)
    :sync-fn (s/maybe Function)
    :state s/Any
    :id s/Any
    :trigger Trigger
    :init-state Function
    :trigger-fire? Function
    :next-trigger-state Function
    :create-state-update Function
    :apply-state-update Function}
   record? 'record?))

(s/defschema PeerSchedulerEvent (apply s/enum i/peer-scheduler-event-types))

(s/defschema TriggerEventType (apply s/enum i/trigger-event-types))

(def PeerSchedulerEventTypes [:peer-reallocated :peer-left :job-killed :job-completed])

(s/defschema PeerSchedulerEvent (apply s/enum PeerSchedulerEventTypes))

(def TriggerEventTypes [:timer-tick :new-segment])

(s/defschema TriggerEvent (apply s/enum (into PeerSchedulerEventTypes TriggerEventTypes)))

(s/defschema PeerSchedulerEvent (apply s/enum i/peer-scheduler-event-types))

(s/defschema TriggerEventType (apply s/enum i/trigger-event-types))

(s/defschema JobScheduler
  NamespacedKeyword)

(s/defschema TaskScheduler
  NamespacedKeyword)

(s/defschema JobMetadata
  {s/Keyword s/Any})

(s/defschema Job
  {:catalog Catalog
   :workflow Workflow
   :task-scheduler TaskScheduler
   (s/optional-key :percentage) s/Int
   (s/optional-key :flow-conditions) [FlowCondition]
   (s/optional-key :windows) [Window]
   (s/optional-key :triggers) [Trigger]
   (s/optional-key :lifecycles) [Lifecycle]
   (s/optional-key :metadata) JobMetadata
   (s/optional-key :acker/percentage) s/Int
   (s/optional-key :acker/exempt-input-tasks?) s/Bool
   (s/optional-key :acker/exempt-output-tasks?) s/Bool
   (s/optional-key :acker/exempt-tasks) [s/Keyword]})

(s/defschema TenancyId
  (s/cond-pre s/Uuid s/Str))

(s/defschema EnvConfig
  {:zookeeper/address s/Str
   (s/optional-key :onyx/id) (deprecated [:env-config :model :onyx/id])
   :onyx/tenancy-id TenancyId
   (s/optional-key :zookeeper/server?) s/Bool
   (s/optional-key :zookeeper.server/port) s/Int
   (s/optional-key :onyx.bookkeeper/server?) s/Bool
   (s/optional-key :onyx.bookkeeper/delete-server-data?) s/Bool
   (s/optional-key :onyx.bookkeeper/port) s/Int
   (s/optional-key :onyx.bookkeeper/local-quorum?) s/Bool
   (s/optional-key :onyx.bookkeeper/local-quorum-ports) [s/Int]
   (s/optional-key :onyx.bookkeeper/base-journal-dir) s/Str
   (s/optional-key :onyx.bookkeeper/base-ledger-dir) s/Str
   (s/optional-key :onyx.bookkeeper/disk-usage-threshold) (s/pred float?)
   (s/optional-key :onyx.bookkeeper/disk-usage-warn-threshold) (s/pred float?)
   s/Keyword s/Any})

(s/defschema AeronIdleStrategy
  (s/enum :busy-spin :low-restart-latency :high-restart-latency))

(s/defschema Messaging
  (s/enum :aeron :dummy-messenger))

(s/defschema StateLogImpl
  (s/enum :bookkeeper :none))

(s/defschema StateFilterImpl
  (s/enum :set :rocksdb))

(s/defschema PeerClientConfig
  {:zookeeper/address s/Str
   (s/optional-key :onyx/id) (deprecated [:env-config :model :onyx/id])
   :onyx/tenancy-id TenancyId
   s/Keyword s/Any})

(s/defschema PeerConfig
  {:zookeeper/address s/Str
   (s/optional-key :onyx/id) (deprecated [:env-config :model :onyx/id])
   :onyx/tenancy-id TenancyId
   :onyx.peer/job-scheduler JobScheduler
   :onyx.messaging/impl Messaging
   :onyx.messaging/bind-addr s/Str
   (s/optional-key :onyx.messaging/peer-port) s/Int
   (s/optional-key :onyx.messaging/external-addr) s/Str
   (s/optional-key :onyx.peer/inbox-capacity) s/Int
   (s/optional-key :onyx.peer/outbox-capacity) s/Int
   (s/optional-key :onyx.peer/retry-start-interval) s/Int
   (s/optional-key :onyx.peer/join-failure-back-off) s/Int
   (s/optional-key :onyx.peer/drained-back-off) s/Int
   (s/optional-key :onyx.peer/job-not-ready-back-off) s/Int
   (s/optional-key :onyx.peer/peer-not-ready-back-off) s/Int
   (s/optional-key :onyx.peer/fn-params) s/Any
   (s/optional-key :onyx.peer/backpressure-check-interval) s/Int
   (s/optional-key :onyx.peer/backpressure-low-water-pct) s/Int
   (s/optional-key :onyx.peer/backpressure-high-water-pct) s/Int
   (s/optional-key :onyx.peer/state-log-impl) StateLogImpl
   (s/optional-key :onyx.peer/state-filter-impl) StateFilterImpl
   (s/optional-key :onyx.peer/tags) [s/Keyword]
   (s/optional-key :onyx.peer/trigger-timer-resolution) PosInt
   (s/optional-key :onyx.bookkeeper/client-timeout) PosInt
   (s/optional-key :onyx.bookkeeper/client-throttle) PosInt
   (s/optional-key :onyx.bookkeeper/ledger-password) s/Str
   (s/optional-key :onyx.bookkeeper/ledger-id-written-back-off) PosInt
   (s/optional-key :onyx.bookkeeper/ledger-ensemble-size) PosInt
   (s/optional-key :onyx.bookkeeper/ledger-quorum-size) PosInt
   (s/optional-key :onyx.bookkeeper/write-batch-size) PosInt
   (s/optional-key :onyx.bookkeeper/write-buffer-size) PosInt
   (s/optional-key :onyx.bookkeeper/write-batch-backoff) PosInt
   (s/optional-key :onyx.bookkeeper/read-batch-size) PosInt
   (s/optional-key :onyx.rocksdb.filter/base-dir) s/Str
   (s/optional-key :onyx.rocksdb.filter/bloom-filter-bits) PosInt
   (s/optional-key :onyx.rocksdb.filter/compression) (s/enum :bzip2 :lz4 :lz4hc :none :snappy :zlib)
   (s/optional-key :onyx.rocksdb.filter/block-size) PosInt
   (s/optional-key :onyx.rocksdb.filter/peer-block-cache-size) PosInt
   (s/optional-key :onyx.rocksdb.filter/num-buckets) PosInt
   (s/optional-key :onyx.rocksdb.filter/num-ids-per-bucket) PosInt
   (s/optional-key :onyx.rocksdb.filter/rotation-check-interval-ms) PosInt
   (s/optional-key :onyx.zookeeper/backoff-base-sleep-time-ms) s/Int
   (s/optional-key :onyx.zookeeper/backoff-max-sleep-time-ms) s/Int
   (s/optional-key :onyx.zookeeper/backoff-max-retries) s/Int
   (s/optional-key :onyx.zookeeper/prepare-failure-detection-interval) s/Int
   (s/optional-key :onyx.messaging/inbound-buffer-size) s/Int
   (s/optional-key :onyx.messaging/completion-buffer-size) s/Int
   (s/optional-key :onyx.messaging/release-ch-buffer-size) s/Int
   (s/optional-key :onyx.messaging/retry-ch-buffer-size) s/Int
   (s/optional-key :onyx.messaging/peer-link-gc-interval) s/Int
   (s/optional-key :onyx.messaging/peer-link-idle-timeout) s/Int
   (s/optional-key :onyx.messaging/ack-daemon-timeout) s/Int
   (s/optional-key :onyx.messaging/ack-daemon-clear-interval) s/Int
   (s/optional-key :onyx.messaging/decompress-fn) Function
   (s/optional-key :onyx.messaging/compress-fn) Function
   (s/optional-key :onyx.messaging/allow-short-circuit?) s/Bool
   (s/optional-key :onyx.messaging.aeron/embedded-driver?) s/Bool
   (s/optional-key :onyx.messaging.aeron/embedded-media-driver-threading) (s/enum :dedicated :shared :shared-network)
   (s/optional-key :onyx.messaging.aeron/subscriber-count) s/Int
   (s/optional-key :onyx.messaging.aeron/write-buffer-size) s/Int
   (s/optional-key :onyx.messaging.aeron/poll-idle-strategy) AeronIdleStrategy
   (s/optional-key :onyx.messaging.aeron/offer-idle-strategy) AeronIdleStrategy
   (s/optional-key :onyx.messaging.aeron/publication-creation-timeout) s/Int
   (s/optional-key :onyx.windowing/min-value) s/Int
   (s/optional-key :onyx.task-scheduler.colocated/only-send-local?) s/Bool
   s/Any s/Any})

(s/defschema PeerId
  (s/cond-pre s/Uuid s/Keyword))

(s/defschema PeerState
  (s/enum :idle :backpressure :active))

(s/defschema PeerSite
  {s/Any s/Any})

(s/defschema JobId
  (s/cond-pre s/Uuid s/Keyword))

(s/defschema TaskId
  (s/cond-pre s/Uuid s/Keyword))

(s/defschema TaskScheduler
  s/Keyword)

(s/defschema SlotId
  s/Int)

(s/defschema Replica
  {:job-scheduler JobScheduler
   :messaging {:onyx.messaging/impl Messaging s/Keyword s/Any}
   :peers [PeerId]
   :peer-state {PeerId PeerState}
   :peer-sites {PeerId PeerSite}
   :prepared {PeerId PeerId}
   :accepted {PeerId PeerId}
   :pairs {PeerId PeerId}
   :jobs [JobId]
   :task-schedulers {JobId TaskScheduler}
   :tasks {JobId [TaskId]}
   :allocations {JobId {TaskId [PeerId]}}
   :task-metadata {JobId {TaskId s/Any}}
   :saturation {JobId s/Num}
   :task-saturation {JobId {TaskId s/Num}}
   :flux-policies {JobId {TaskId s/Any}}
   :min-required-peers {JobId {TaskId s/Num}}
   :input-tasks {JobId [TaskId]}
   :output-tasks {JobId [TaskId]}
   :exempt-tasks  {JobId [TaskId]}
   :sealed-outputs {JobId #{TaskId}}
   :ackers {JobId [PeerId]}
   :acker-percentage {JobId s/Int}
   :acker-exclude-inputs {TaskId s/Bool}
   :acker-exclude-outputs {TaskId s/Bool}
   :task-percentages {JobId {TaskId s/Num}}
   :percentages {JobId s/Num}
   :completed-jobs [JobId]
   :killed-jobs [JobId]
   :state-logs {JobId {TaskId {SlotId [s/Int]}}}
   :state-logs-marked #{s/Int}
   :task-slot-ids {JobId {TaskId {PeerId SlotId}}}
   :exhausted-inputs {JobId #{TaskId}}
   :required-tags {JobId {TaskId [s/Keyword]}}
   :peer-tags {PeerId [s/Keyword]}})

(s/defschema LogEntry
  {:fn s/Keyword
   :args {s/Any s/Any}
   (s/optional-key :message-id) s/Int
   (s/optional-key :created-at) s/Int
   (s/optional-key :peer-parent) s/Uuid
   (s/optional-key :entry-parent) s/Int})

(s/defschema Reactions
  (s/maybe [LogEntry]))

(s/defschema ReplicaDiff
  (s/maybe (s/cond-pre {s/Any s/Any} #{s/Any})))

(s/defschema State
  {s/Any s/Any})

(declare lookup-schema)

(defn type->schema [doc-name->schema t]
  (if (sequential? t)
    (mapv (partial lookup-schema doc-name->schema) t)
    (lookup-schema doc-name->schema t)))

(defn information-model->schema [doc-name->schema information]
  (let [model-type (:type information)
        model (:model information)]
    (if model
      (reduce (fn [m [k km]]
                (let [optional? (:optional? km)
                      schema-value (if-let [choices (:choices km)]
                                     (apply s/enum choices)
                                     (type->schema doc-name->schema (:type km)))]
                  (case model-type
                    :record (assoc m
                                   k
                                   (if optional? (s/maybe schema-value) schema-value))

                    :map (assoc m
                                (if optional? (s/optional-key k) k)
                                schema-value))))
              {}
              model))))

(defn lookup-schema [doc-name->schema k]
  (or (doc-name->schema k)
      (information-model->schema doc-name->schema (i/model k))
      (throw (Exception. (format "Unable to lookup schema for type %s." k)))))

(defn add-event-schema [doc-name->schema]
  (assoc doc-name->schema
         :event-map
         (-> (information-model->schema doc-name->schema (i/model :event-map))
             (assoc (restricted-ns :onyx.core) s/Any))))

(defn add-state-event-schema [doc-name->schema]
  (assoc doc-name->schema
         :state-event
         (-> (information-model->schema doc-name->schema (i/model :state-event))
             (assoc s/Any s/Any))))

(def schema-name->schema
  (-> {:integer s/Num
       :boolean s/Bool
       :keyword s/Keyword
       :any s/Any
       :segment s/Any
       :peer-config PeerConfig
       :catalog-entry TaskMap
       :window-entry Window
       :trigger-entry Trigger
       :lifecycle-entry Lifecycle
       :workflow Workflow
       :uuid s/Uuid
       :flow-conditions-entry FlowCondition
       :job-metadata {s/Any s/Any}
       :function Function
       :string s/Str
       ;; To further restrict in the future
       :results s/Any
       :replica-atom s/Any
       :peer-replica-view-atom s/Any
       :windows-state-atom s/Any
       :map {s/Any s/Any}
       :serialized-task s/Any
       :channel s/Any
       :record s/Any
       :peer-state-atom s/Any}
      add-event-schema
      add-state-event-schema))

(s/defschema Event
  (:event-map schema-name->schema))

(s/defschema StateEvent
  (:state-event schema-name->schema))

(s/defschema WindowState
  (s/constrained
   {:window-extension WindowExtension
    :trigger-states [TriggerState]
    :window Window
    :state {s/Any s/Any}
    :state-event (s/maybe StateEvent)
    :event-results [StateEvent]
    :init-fn Function
    :create-state-update Function
    :apply-state-update Function
    :super-agg-fn (s/maybe Function)
    (s/optional-key :new-window-state-fn) Function
    (s/optional-key :grouping-fn) (s/cond-pre s/Keyword Function)}
   record? 'record?))<|MERGE_RESOLUTION|>--- conflicted
+++ resolved
@@ -162,7 +162,6 @@
                 (:onyx/min-peers entry)))
         (= (:onyx/max-peers entry) 1))))
 
-<<<<<<< HEAD
 (def input-task-map
   {:clojure (merge base-task-map
                    partial-input-task)
@@ -259,66 +258,6 @@
 
 (def TaskMap
   (UniqueTaskMap))
-=======
-(s/defschema OutputTaskSchema
-  (let [base-output-schema (merge base-task-map partial-output-task)
-        base-output-grouping (merge base-output-schema partial-grouping-task)
-        java-output-grouping (merge base-output-grouping partial-java-plugin)
-        clojure-output-grouping (merge base-output-grouping partial-clojure-plugin)]
-    (s/conditional grouping-task?
-                   (s/conditional java?
-                                  (s/constrained java-output-grouping
-                                                 valid-min-peers-max-peers-n-peers?
-                                                 'valid-flux-policy-min-max-n-peers)
-                                  :else
-                                  (s/constrained clojure-output-grouping
-                                                 valid-min-peers-max-peers-n-peers?
-                                                 'valid-flux-policy-min-max-n-peers))
-                   :else
-                   (s/conditional java?
-                                  (merge base-output-schema partial-java-plugin)
-                                  :else
-                                  (merge base-output-schema partial-clojure-plugin))
-                   'onyx-output-task-type)))
-
-(s/defschema InputTaskSchema
-  (let [base-input-schema (merge base-task-map partial-input-task)]
-    (s/conditional java?
-                   (merge base-input-schema partial-java-plugin)
-                   :else
-                   base-input-schema
-                   'onyx-input-task-type)))
-
-(s/defschema FunctionTaskSchema
-  (let [base-function-task (merge base-task-map partial-fn-task)
-        java-function-task (merge base-function-task partial-grouping-task partial-java-fn-task)
-        clojure-function-task (merge base-function-task partial-grouping-task partial-clojure-fn-task)]
-    (s/conditional grouping-task?
-                   (s/conditional java?
-                                  (s/constrained java-function-task
-                                                 valid-min-peers-max-peers-n-peers?
-                                                 'valid-flux-policy-min-max-n-peers)
-                                  :else
-                                  (s/constrained clojure-function-task
-                                                 valid-min-peers-max-peers-n-peers?
-                                                 'valid-flux-policy-min-max-n-peers))
-                   :else
-                   (s/conditional java?
-                                  (merge base-function-task partial-java-fn-task)
-                                  :else
-                                  (merge base-function-task partial-clojure-fn-task))
-                   'onyx-function-task-type)))
-
-(s/defschema TaskMap
-  (s/conditional
-   #(= (:onyx/type %) :input)
-   InputTaskSchema
-   #(= (:onyx/type %) :output)
-   OutputTaskSchema
-   #(= (:onyx/type %) :function)
-   FunctionTaskSchema
-   'onyx-type-conditional))
->>>>>>> 7706d14b
 
 (s/defschema Catalog
   [TaskMap])
