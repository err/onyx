(ns onyx.static.validation
  (:require [clojure.walk :refer [prewalk]]
            [com.stuartsierra.dependency :as dep]
            [onyx.static.planning :as planning]
            [schema.core :as schema]))

(def NamespacedKeyword
  (schema/pred (fn [kw]
                 (and (keyword? kw)
                      (namespace kw))) 
               'keyword-namespaced?))

(def Function
  (schema/pred fn? 'fn?))

(def base-catalog-entry-validator
  {:onyx/name schema/Keyword
   :onyx/type (schema/enum :input :output :function)
   :onyx/batch-size (schema/pred pos? 'pos?)
   (schema/optional-key :onyx/restart-pred-fn) schema/Keyword
   (schema/optional-key :onyx/language) (schema/enum :java :clojure)
   (schema/optional-key :onyx/batch-timeout) (schema/pred pos? 'pos?)
   (schema/optional-key :onyx/doc) schema/Str
   schema/Keyword schema/Any})

(defn edge-two-nodes? [edge]
  (= (count edge) 2))

(def edge-validator
  (schema/->Both [(schema/pred vector? 'vector?)
                  (schema/pred edge-two-nodes? 'edge-two-nodes?)
                  [schema/Keyword]]))

(def workflow-validator
  (schema/->Both [(schema/pred vector? 'vector?)
                  [edge-validator]]))

(def catalog-entry-validator
  (schema/conditional #(or (= (:onyx/type %) :input) (= (:onyx/type %) :output))
                      (merge base-catalog-entry-validator 
                             {:onyx/plugin NamespacedKeyword
                              :onyx/medium schema/Keyword
                              (schema/optional-key :onyx/fn) NamespacedKeyword})
                      :else
                      (merge base-catalog-entry-validator {:onyx/fn NamespacedKeyword})))

(def group-entry-validator
  {(schema/optional-key :onyx/group-by-key) schema/Any
   (schema/optional-key :onyx/group-by-fn) schema/Keyword
   :onyx/min-peers schema/Int
   :onyx/flux-policy (schema/enum :continue :kill)})

(defn task-dispatch-validator [task]
  (when (= (:onyx/name task)
           (:onyx/type task))
    (throw (Exception. (str "Task " (:onyx/name task)
                            " cannot use the same value for :onyx/name as :onyx/type.")))))

(defn name-and-type-not-equal [entry]
  (when (= (:onyx/name entry) (:onyx/type entry))
    (throw (ex-info "Task's :onyx/name and :onyx/type cannot be equal" {:task entry}))))

<<<<<<< HEAD
(defn validate-streaming-catalog [catalog]
=======
(defn no-duplicate-entries [catalog]
  (let [tasks (map :onyx/name catalog)] 
    (when-not (= (distinct tasks) tasks)
      (throw (ex-info "Multiple catalog entries found with the same :onyx/name." {:catalog catalog})))))

(defn validate-catalog
  [catalog]
  (no-duplicate-entries catalog)
>>>>>>> bda6cd80
  (doseq [entry catalog]
    (schema/validate catalog-entry-validator entry)
    (when (and (= (:onyx/type entry) :function)
               (or (not (nil? (:onyx/group-by-key entry)))
                   (not (nil? (:onyx/group-by-fn entry)))))
      (let [kws (select-keys entry [:onyx/group-by-fn :onyx/group-by-key
                                    :onyx/min-peers :onyx/flux-policy])]
        (schema/validate group-entry-validator kws)))
    (name-and-type-not-equal entry)))

(defn validate-batch-catalog [catalog]
  (doseq [entry catalog]
    (schema/validate
     {:onyx/name schema/Keyword
      :onyx/type (schema/enum :input :output :function)
      (schema/optional-key :onyx/doc) schema/Str
      schema/Keyword schema/Any}
     entry)))

(defn validate-workflow-names [{:keys [workflow catalog]}]
  (when-let [missing-names (->> workflow
                                (mapcat identity)
                                (remove (set (map :onyx/name catalog)))
                                seq)]
    (throw (Exception. (str "Catalog is missing :onyx/name values "
                            "for the following workflow keywords: "
                            (apply str (interpose ", " missing-names)))))))

(defn validate-workflow-no-dupes [{:keys [workflow]}]
  (when-not (= (count workflow)
               (count (set workflow)))
    (throw (ex-info "Workflows entries cannot contain duplicates"
                    {:workflow workflow}))))

(defn catalog->type-task-names [catalog type-pred]
  (set (map :onyx/name
            (filter (fn [task]
                      (type-pred (:onyx/type task)))
                    catalog))))

(defn validate-workflow-inputs [g input-tasks]
  (when-let [invalid (ffirst (filter (comp seq second)
                                     (map (juxt identity
                                                (partial dep/immediate-dependencies g))
                                          input-tasks)))]
    (throw (Exception. (str "Input task " invalid " has incoming edge.")))))

(defn validate-workflow-intermediates [g intermediate-tasks]
  (let [invalid-intermediate? (fn [[_ dependencies dependents]]
                                (let [dependencies? (empty? dependencies)
                                      dependents? (empty? dependents)]
                                  (or (and dependencies? (not dependents?))
                                      (and (not dependencies?) dependents?))))]
    (when-let [invalid (ffirst (filter invalid-intermediate?
                                       (map (juxt identity
                                                  (partial dep/immediate-dependencies g)
                                                  (partial dep/immediate-dependents g))
                                            intermediate-tasks)))]
      (throw (Exception. (str "Intermediate task " invalid " requires both incoming and outgoing edges."))))))

(defn validate-workflow-graph [{:keys [catalog workflow]}]
  (let [g (planning/to-dependency-graph workflow)]
    (validate-workflow-intermediates g (catalog->type-task-names catalog #{:function}))
    (validate-workflow-inputs g (catalog->type-task-names catalog #{:input}))))

(defn validate-workflow [job]
  (validate-workflow-graph job)
  (validate-workflow-names job)
  (validate-workflow-no-dupes job))

(def job-validator
  {:mode (schema/pred #(or (= :batch %) (= :streaming %)) 'batch-or-streaming?)
   :catalog [(schema/pred map? 'map?)]
   :workflow workflow-validator
   :task-scheduler schema/Keyword
   (schema/optional-key :percentage) schema/Int
   (schema/optional-key :flow-conditions) schema/Any
   (schema/optional-key :lifecycles) schema/Any
   (schema/optional-key :acker/percentage) schema/Int
   (schema/optional-key :acker/exempt-input-tasks?) schema/Bool
   (schema/optional-key :acker/exempt-output-tasks?) schema/Bool
   (schema/optional-key :acker/exempt-tasks) [schema/Keyword]})

(defn validate-lifecycles [lifecycles catalog]
  (doseq [lifecycle lifecycles]
    (when-not (or (= (:lifecycle/task lifecycle) :all)
                  (some #{(:lifecycle/task lifecycle)} (map :onyx/name catalog)))
      (throw (ex-info (str ":lifecycle/task must name a task in the catalog. It was: " (:lifecycle/task lifecycle))
                      {:lifecycle lifecycle :catalog catalog})))
    (schema/validate
      {:lifecycle/task schema/Keyword
       :lifecycle/calls NamespacedKeyword
       (schema/optional-key :lifecycle/doc) String}
      (select-keys lifecycle [:lifecycle/task :lifecycle/calls :lifecycle/doc]))))

(defn validate-lifecycle-calls [m]
  (schema/validate {(schema/optional-key :lifecycle/doc) schema/Str
                    (schema/optional-key :lifecycle/start-task?) Function
                    (schema/optional-key :lifecycle/before-task-start) Function
                    (schema/optional-key :lifecycle/before-batch) Function
                    (schema/optional-key :lifecycle/after-batch) Function
                    (schema/optional-key :lifecycle/after-task-stop) Function
                    (schema/optional-key :lifecycle/after-ack-segment) Function
                    (schema/optional-key :lifecycle/after-retry-segment) Function}
                    m))

(def deployment-id-schema
  (schema/either schema/Uuid schema/Str))

(defn validate-env-config [env-config]
  (schema/validate
    {:zookeeper/address schema/Str
     :onyx/id deployment-id-schema
     (schema/optional-key :zookeeper/server?) schema/Bool
     (schema/optional-key :zookeeper.server/port) schema/Int}
    (select-keys env-config 
                 [:zookeeper/address :onyx/id :zookeeper/server? :zookeeper.server/port])))

(defn validate-peer-config [peer-config]
  (schema/validate
    {:zookeeper/address schema/Str
     :onyx/id deployment-id-schema
     :onyx.peer/job-scheduler schema/Keyword
     :onyx.messaging/impl (schema/enum :aeron :netty :core.async :dummy-messenger)
     :onyx.messaging/bind-addr schema/Str
     (schema/optional-key :onyx.messaging/peer-port-range) [schema/Int]
     (schema/optional-key :onyx.messaging/peer-ports) [schema/Int]
     (schema/optional-key :onyx.messaging/external-addr) schema/Str
     (schema/optional-key :onyx.messaging/backpressure-strategy) schema/Keyword}
    (select-keys peer-config 
                 [:onyx/id
                  :zookeeper/address
                  :onyx.peer/job-scheduler 
                  :onyx.messaging/impl
                  :onyx.messaging/peer-port-range
                  :onyx.messaging/peer-ports
                  :onyx.messaging/bind-addr
                  :onyx.messaging/external-addr
                  :onyx.messaging/backpressure-strategy])))

(defn validate-job
  [job]
  (schema/validate job-validator job)
  (validate-workflow job)
  (if (= (:mode job) :streaming)
    (validate-streaming-catalog (:catalog job))
    (validate-batch-catalog (:catalog job))))

(defn validate-flow-structure [flow-schema]
  (doseq [entry flow-schema]
    (let [entry (select-keys entry
                             [:flow/from :flow/to :flow/short-circuit?
                              :flow/exclude-keys :flow/doc :flow/params
                              :flow/predicate])]
      (schema/validate
       {:flow/from schema/Keyword
        :flow/to (schema/either schema/Keyword [schema/Keyword])
        (schema/optional-key :flow/short-circuit?) schema/Bool
        (schema/optional-key :flow/exclude-keys) [schema/Keyword]
        (schema/optional-key :flow/doc) schema/Str
        (schema/optional-key :flow/params) [schema/Keyword]
        :flow/predicate (schema/either schema/Keyword [schema/Any])}
       entry))))

(defn validate-flow-connections [flow-schema workflow]
  (let [all (into #{} (concat (map first workflow) (map second workflow)))]
    (doseq [entry flow-schema]
      (let [from (:flow/from entry)]
        (when-not (some #{from} all)
          (throw (ex-info ":flow/from value doesn't name a node in the workflow"
                          {:entry entry}))))

      (let [to (:flow/to entry)]
        (when-not (or (= :all to)
                      (= :none to)
                      (clojure.set/subset? to all))
          (throw (ex-info ":flow/to value doesn't name a node in the workflow, :all, or :none"
                          {:entry entry})))))))

(defn validate-flow-pred-all-kws [flow-schema]
  (prewalk
   (fn [x]
     (when-not (or (keyword? x) (coll? x) (nil? x))
       (throw (ex-info "Token in :flow/predicate was not a keyword or collection" {:token x})))
     x)
   (:flow/predicate (last flow-schema))))

(defn validate-all-position [flow-schema]
  (let [flow-nodes (into #{} (map :flow/from flow-schema))]
    (doseq [node flow-nodes]
      (doseq [entry (rest (filter #(= node (:flow/from %)) flow-schema))]
        (when (= :all (:flow/to entry))
          (throw (ex-info ":flow/to mapped to :all value must appear first flow ordering" {:entry entry})))))))

(defn using-all-clause? [flow-schema]
  (seq (filter #(= :all (:flow/to %)) flow-schema)))

(defn validate-none-position [flow-schema]
  (let [flow-nodes (into #{} (map :flow/from flow-schema))]
    (doseq [node flow-nodes]
      (let [entries (filter #(= node (:flow/from %)) flow-schema)]
        (let [entries (if (using-all-clause? entries)
                        (rest (rest entries))
                        (rest entries))]
          (doseq [entry entries]
            (when (= :none (:flow/to entry))
              (throw (ex-info ":flow/to mapped to :none value must exactly proceed :all entry" {:entry entry})))))))))

(defn validate-short-circuit [flow-schema]
  (let [flow-nodes (into #{} (map :flow/from flow-schema))]
    (doseq [node flow-nodes]
      (let [entries (filter #(= node (:flow/from %)) flow-schema)
            chunks (partition-by true? (map :flow/short-circuit? entries))]
        (when (or (> (count chunks) 2)
                  (seq (filter identity (apply concat (rest chunks)))))
          (throw (ex-info ":flow/short-circuit entries must proceed all entries that aren't :flow/short-circuit"
                          {:entry entries})))))))

(defn validate-auto-short-circuit [flow-schema]
  (doseq [entry flow-schema]
    (when (and (or (= (:flow/to entry) :all)
                   (= (:flow/to entry) :none))
               (not (:flow/short-circuit? entry)))
      (throw (ex-info ":flow/to :all and :none require :flow/short-circuit? to be true"
                      {:entry entry})))))

(defn validate-flow-conditions [flow-conditions-schema workflow]
  (validate-flow-structure flow-conditions-schema)
  (validate-flow-connections flow-conditions-schema workflow)
  (validate-flow-pred-all-kws flow-conditions-schema)
  (validate-all-position flow-conditions-schema)
  (validate-none-position flow-conditions-schema)
  (validate-short-circuit flow-conditions-schema)
  (validate-auto-short-circuit flow-conditions-schema))

(defn coerce-uuid [uuid]
  (if (instance? java.util.UUID uuid)
    uuid
    (java.util.UUID/fromString uuid)))<|MERGE_RESOLUTION|>--- conflicted
+++ resolved
@@ -60,18 +60,13 @@
   (when (= (:onyx/name entry) (:onyx/type entry))
     (throw (ex-info "Task's :onyx/name and :onyx/type cannot be equal" {:task entry}))))
 
-<<<<<<< HEAD
-(defn validate-streaming-catalog [catalog]
-=======
 (defn no-duplicate-entries [catalog]
   (let [tasks (map :onyx/name catalog)] 
     (when-not (= (distinct tasks) tasks)
       (throw (ex-info "Multiple catalog entries found with the same :onyx/name." {:catalog catalog})))))
 
-(defn validate-catalog
-  [catalog]
+(defn validate-streaming-catalog [catalog]
   (no-duplicate-entries catalog)
->>>>>>> bda6cd80
   (doseq [entry catalog]
     (schema/validate catalog-entry-validator entry)
     (when (and (= (:onyx/type entry) :function)
