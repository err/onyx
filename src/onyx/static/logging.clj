(ns ^:no-doc onyx.static.logging)

<<<<<<< HEAD
(defn log-prefix [task-info peer-id]
  (format "Job %s %s - Task %s %s - Peer %s -"
          (:job-id task-info)
          (:metadata task-info)
          (:task-id task-info)
          (:name (:task task-info))
          peer-id))
=======
(defn log-prefix [task-info]
  (format "Job %s %s - Task %s - Peer %s -"
          (:job-id task-info)
          (:metadata task-info)
          (:task-name task-info)
          (:id task-info)))
>>>>>>> c8169f96

(defn merge-error-keys
  ([e task-info peer-id]
   (merge-error-keys e task-info peer-id ""))
  ([e task-info peer-id msg]
   (let [d (ex-data e)
         ks [:job-id :metadata :id]
         helpful-keys {:job-id (:job-id task-info)
                       :metadata (:metadata task-info)
                       :task-name (:name (:task task-info))
                       :peer-id (:id task-info)}
         error-keys (merge helpful-keys d)
         msg (format "%s -> Exception type: %s. Exception message: %s"
                     msg
                     ;; Uses the long form to get the class name on purpose.
                     ;; (str (type ...)) prefixes "class" in the string.
                     (.getName ^java.lang.Class (.getClass ^clojure.lang.ExceptionInfo e))
                     (.getMessage ^clojure.lang.ExceptionInfo e))]
     (ex-info msg error-keys e))))<|MERGE_RESOLUTION|>--- conflicted
+++ resolved
@@ -1,21 +1,11 @@
 (ns ^:no-doc onyx.static.logging)
 
-<<<<<<< HEAD
-(defn log-prefix [task-info peer-id]
-  (format "Job %s %s - Task %s %s - Peer %s -"
-          (:job-id task-info)
-          (:metadata task-info)
-          (:task-id task-info)
-          (:name (:task task-info))
-          peer-id))
-=======
 (defn log-prefix [task-info]
   (format "Job %s %s - Task %s - Peer %s -"
           (:job-id task-info)
           (:metadata task-info)
           (:task-name task-info)
           (:id task-info)))
->>>>>>> c8169f96
 
 (defn merge-error-keys
   ([e task-info peer-id]
