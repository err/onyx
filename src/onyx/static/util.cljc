--- conflicted
+++ resolved
@@ -34,43 +34,16 @@
   #?(:clj (System/currentTimeMillis))
   #?(:cljs (.now js/Date)))
 
-<<<<<<< HEAD
-=======
 (defn ms->ns [ms]
   (* 1000000 ms))
 
 (defn ns->ms [ms]
   (/ ms 1000000))
 
->>>>>>> 274bb4ab
 #?(:clj
    (defn deserializable-exception [^Throwable throwable more-context]
      (let [{:keys [data trace]} (Throwable->map throwable)
            this-ex-type (keyword (.getName (.getClass throwable)))
-<<<<<<< HEAD
-           merged-data (-> data
-                           (assoc :original-exception (:original-exception data this-ex-type))
-                           (merge more-context))]
-       (cond ;; Keep the original stack trace to make this function idempotent.
-             (:original-exception data)
-             throwable
-
-             ;; First element may either be a StackTraceElement or a vector
-             ;; of 4 elements, those of which construct a STE.
-             (sequential? (first trace))
-             (let [ste (map #(StackTraceElement.
-                              (str (nth % 0))
-                              (str (nth % 1))
-                              (nth % 2)
-                              (nth % 3))
-                            trace)]
-               (doto ^Throwable (ex-info (.getMessage throwable) merged-data)
-                 (.setStackTrace (into-array StackTraceElement ste))))
-
-             :else
-             (doto ^Throwable (ex-info (.getMessage throwable) merged-data)
-               (.setStackTrace (into-array StackTraceElement trace)))))))
-=======
            data (-> data
                     (assoc :original-exception (:original-exception data this-ex-type))
                     (merge more-context))]
@@ -86,5 +59,4 @@
            (doto ^Throwable (ex-info (.getMessage throwable) data)
              (.setStackTrace (into-array StackTraceElement ste))))
          (doto ^Throwable (ex-info (.getMessage throwable) data)
-           (.setStackTrace (into-array StackTraceElement trace)))))))
->>>>>>> 274bb4ab
+           (.setStackTrace (into-array StackTraceElement trace)))))))