(ns onyx.system
  (:require [clojure.core.async :refer [chan close!]]
            [com.stuartsierra.component :as component]
            [taoensso.timbre :refer [fatal info]]
            [onyx.static.logging-configuration :as logging-config]
            [onyx.peer.virtual-peer :refer [virtual-peer]]
            [onyx.peer.task-lifecycle :refer [task-lifecycle new-task-information]]
<<<<<<< HEAD
            ;[onyx.messaging.aeron :as am]
            [onyx.messaging.atom-messenger :as atom-messenger]
=======
            [onyx.peer.backpressure-poll :refer [backpressure-poll]]
            [onyx.peer.peer-group-manager :as pgm]
            [onyx.messaging.acking-daemon :refer [acking-daemon]]
            [onyx.messaging.aeron :as am]
            [onyx.messaging.messenger-buffer :as buffer]
>>>>>>> e1f3af94
            [onyx.monitoring.no-op-monitoring]
            [onyx.monitoring.custom-monitoring]
            [onyx.log.zookeeper :refer [zookeeper]]
            [onyx.state.bookkeeper :refer [multi-bookie-server]]
            [onyx.state.log.bookkeeper]
            [onyx.state.log.none]
            [onyx.state.filter.set]
            [onyx.state.filter.rocksdb]
            [onyx.log.commands.prepare-join-cluster]
            [onyx.log.commands.accept-join-cluster]
            [onyx.log.commands.abort-join-cluster]
            [onyx.log.commands.notify-join-cluster]
            [onyx.log.commands.exhaust-input]
            [onyx.log.commands.signal-ready]
            [onyx.log.commands.set-replica]
            [onyx.log.commands.group-leave-cluster]
            [onyx.log.commands.leave-cluster]
            [onyx.log.commands.submit-job]
            [onyx.log.commands.kill-job]
            [onyx.log.commands.gc]
            [onyx.log.commands.compact-bookkeeper-log-ids]
            [onyx.log.commands.assign-bookkeeper-log-id]
            [onyx.log.commands.deleted-bookkeeper-log-ids]
            [onyx.log.commands.add-virtual-peer]
            [onyx.scheduling.greedy-job-scheduler]
            [onyx.scheduling.balanced-job-scheduler]
            [onyx.scheduling.percentage-job-scheduler]
            [onyx.scheduling.balanced-task-scheduler]
            [onyx.scheduling.percentage-task-scheduler]
            [onyx.scheduling.colocated-task-scheduler]
            [onyx.windowing.units]
            [onyx.windowing.window-extensions]
            [onyx.windowing.aggregation]
            [onyx.triggers]
            [onyx.refinements]
            [onyx.compression.nippy]
            [onyx.plugin.onyx-plugin]
            [onyx.plugin.onyx-input]
            [onyx.plugin.onyx-output]
            [onyx.plugin.core-async]
            [onyx.extensions :as extensions]
            [onyx.interop]))

(def development-components [:monitoring :logging-config :log :bookkeeper])

(def peer-group-components [:logging-config :monitoring :messaging-group :peer-group-manager])

(def peer-components [:messenger :acking-daemon :virtual-peer])

(def task-components [:task-lifecycle :register-messenger-peer
                      :messenger-buffer :backpressure-poll
                      :task-information :task-monitoring])

(def client-components [:monitoring :log])

(defrecord RegisterMessengerPeer [messenger peer-site]
  component/Lifecycle
  (start [component]
    (extensions/register-task-peer messenger peer-site (:messenger-buffer component))
    component)
  (stop [component]
    (extensions/unregister-task-peer messenger peer-site)
    component))

(defn rethrow-component [f]
  (try
    (f)
    (catch Throwable e
      (fatal e)
      (throw (.getCause e)))))

(defrecord OnyxDevelopmentEnv []
  component/Lifecycle
  (start [this]
    (rethrow-component
     #(component/start-system this development-components)))
  (stop [this]
    (rethrow-component
     #(component/stop-system this development-components))))

<<<<<<< HEAD
(defn onyx-development-env
  ([peer-config]
     (onyx-development-env peer-config {:monitoring :no-op}))
  ([peer-config monitoring-config]
     (map->OnyxDevelopmentEnv
      {:monitoring (extensions/monitoring-agent monitoring-config)
       :logging-config (logging-config/logging-configuration peer-config)
       :bookkeeper (component/using (multi-bookie-server peer-config) [:log])
       :log (component/using (zookeeper peer-config) [:monitoring :logging-config])})))

(def client-components [:monitoring :log])

=======
>>>>>>> e1f3af94
(defrecord OnyxClient []
  component/Lifecycle
  (start [this]
    (rethrow-component
     #(component/start-system this client-components)))
  (stop [this]
    (rethrow-component
     #(component/stop-system this client-components))))

<<<<<<< HEAD
(def task-components
  [:task-lifecycle :task-information :task-monitoring :messenger])

(defrecord OnyxTask [peer-site peer task]
  component/Lifecycle
  (start [component]
    (rethrow-component
      #(component/start-system component task-components)))
  (stop [component]
    (rethrow-component
      #(component/stop-system component task-components))))

(defn onyx-task
  [peer task]
  (map->OnyxTask
   {:peer peer
    :task task
    :task-information (component/using (new-task-information peer task) [])
    :task-monitoring (component/using (:monitoring peer) [:task-information])


    ;:task-pipeline (component/using (task-pipeline peer task)) [:task-information :task-monitoring :messenger]
    ;:task-lifecycle (component/using (task-lifecycle) [:task-pipeline :task-monitoring :messenger])

    :task-lifecycle (component/using (task-lifecycle peer task) [:task-information :task-monitoring :messenger])
    :messenger (component/using (atom-messenger/atom-messenger) [:peer])}))

(def peer-components
  [:monitoring :log :virtual-peer])

=======
>>>>>>> e1f3af94
(defrecord OnyxPeer []
  component/Lifecycle
  (start [this]
    (rethrow-component
     #(component/start-system this peer-components)))
  (stop [this]
    (rethrow-component
     #(component/stop-system this peer-components))))

<<<<<<< HEAD
(defn onyx-peer
  ([peer-group]
     (onyx-peer peer-group {:monitoring :no-op}))
  ([{:keys [config] :as peer-group} monitoring-config]
     (map->OnyxPeer
      {:monitoring (extensions/monitoring-agent monitoring-config)
       :log (component/using (zookeeper config) [:monitoring])
       ;:messenger (component/using (am/aeron-messenger peer-group) [:monitoring])
       :virtual-peer (component/using (virtual-peer config peer-group onyx-task) [:monitoring :log ;:messenger
                                                                       ])})))

(def peer-group-components [:logging-config :messaging-group])

=======
>>>>>>> e1f3af94
(defrecord OnyxPeerGroup []
  component/Lifecycle
  (start [this]
    (rethrow-component
     #(component/start-system this peer-group-components)))
  (stop [this]
    (rethrow-component
     #(component/stop-system this peer-group-components))))

<<<<<<< HEAD
(defn onyx-peer-group
  [config]
  (map->OnyxPeerGroup
   {:config config
    :logging-config (logging-config/logging-configuration config)
    :messaging-group (component/using (atom-messenger/atom-peer-group config) [:logging-config])
    ;:messaging-group (component/using (am/aeron-peer-group config) [:logging-config])
    }))
=======
(defrecord OnyxTask [peer-site peer-state task-state]
  component/Lifecycle
  (start [component]
    (rethrow-component
     #(component/start-system component task-components)))
  (stop [component]
    (rethrow-component
     #(component/stop-system component task-components))))

(defn onyx-development-env
  ([peer-config]
   (onyx-development-env peer-config {:monitoring :no-op}))
  ([peer-config monitoring-config]
   (map->OnyxDevelopmentEnv
    {:monitoring (extensions/monitoring-agent monitoring-config)
     :logging-config (logging-config/logging-configuration peer-config)
     :bookkeeper (component/using (multi-bookie-server peer-config) [:log])
     :log (component/using (zookeeper peer-config) [:monitoring :logging-config])})))
>>>>>>> e1f3af94

(defn onyx-client
  ([peer-config]
   (onyx-client peer-config {:monitoring :no-op}))
  ([peer-config monitoring-config]
<<<<<<< HEAD
     (map->OnyxClient
      {:monitoring (extensions/monitoring-agent monitoring-config)
       :log (component/using (zookeeper peer-config) [:monitoring])})))

; (defrecord RegisterMessengerPeer [messenger peer-site]
;   component/Lifecycle
;   (start [component]
;     ;(extensions/register-task-peer messenger peer-site (:messenger-buffer component))
;     component)
;   (stop [component]
;     ;(extensions/unregister-task-peer messenger peer-site)
;     component))
=======
   (map->OnyxClient
    {:monitoring (extensions/monitoring-agent monitoring-config)
     :log (component/using (zookeeper peer-config) [:monitoring])})))

(defn onyx-task
  [peer-state task-state]
  (map->OnyxTask
   {:logging-config (:logging-config peer-state)
    :peer-state peer-state
    :task-state task-state
    :task-information (new-task-information peer-state task-state)
    :messenger-buffer (buffer/messenger-buffer (:opts peer-state))
    :task-monitoring (component/using
                      (:monitoring peer-state)
                      [:logging-config :task-information])
    :backpressure-poll (component/using
                        (backpressure-poll peer-state)
                        [:messenger-buffer :task-monitoring])
    :register-messenger-peer
    (component/using (map->RegisterMessengerPeer
                      {:messenger (:messenger peer-state)
                       :peer-site (:peer-site task-state)}) [:messenger-buffer])
    :task-lifecycle (component/using
                     (task-lifecycle peer-state task-state)
                     [:task-information
                      :messenger-buffer
                      :task-monitoring
                      :register-messenger-peer])}))

(defn onyx-vpeer-system
  [group-ch outbox-ch peer-config messaging-group monitoring log group-id vpeer-id]
   (map->OnyxPeer
    {:group-id group-id
     :messaging-group messaging-group
     :logging-config (logging-config/logging-configuration peer-config)
     :monitoring monitoring 
     :acking-daemon (component/using
                     (acking-daemon peer-config)
                     [:monitoring])
     :messenger (component/using
                 (am/aeron-messenger peer-config messaging-group)
                 [:monitoring :acking-daemon])
     :virtual-peer (component/using
                    (virtual-peer group-ch outbox-ch log peer-config onyx-task vpeer-id)
                    [:group-id :messaging-group :monitoring :acking-daemon
                     :messenger :logging-config])}))

(defn onyx-peer-group
  ([peer-config]
   (onyx-peer-group peer-config {:monitoring :no-op}))
  ([peer-config monitoring-config]
   (map->OnyxPeerGroup
    {:config peer-config
     :logging-config (logging-config/logging-configuration peer-config)
     :monitoring (component/using (extensions/monitoring-agent monitoring-config) [:logging-config])
     :messaging-group (component/using (am/aeron-peer-group peer-config) [:logging-config])
     :peer-group-manager (component/using (pgm/peer-group-manager peer-config onyx-vpeer-system) 
                                          [:logging-config :monitoring :messaging-group])})))

(defrecord OnyxPeerGroupManager []
  component/Lifecycle
  (start [component]
    (rethrow-component
     #(component/start-system component task-components)))
  (stop [component]
    (rethrow-component
     #(component/stop-system component task-components))))

(defmethod clojure.core/print-method OnyxPeer
  [system ^java.io.Writer writer]
  (.write writer "#<Onyx Peer>"))

(defmethod clojure.core/print-method OnyxPeerGroup
  [system ^java.io.Writer writer]
  (.write writer "#<Onyx Peer Group>"))

(defmethod clojure.core/print-method OnyxTask
  [system ^java.io.Writer writer]
  (.write writer "#<Onyx Task>"))
>>>>>>> e1f3af94
<|MERGE_RESOLUTION|>--- conflicted
+++ resolved
@@ -5,16 +5,9 @@
             [onyx.static.logging-configuration :as logging-config]
             [onyx.peer.virtual-peer :refer [virtual-peer]]
             [onyx.peer.task-lifecycle :refer [task-lifecycle new-task-information]]
-<<<<<<< HEAD
             ;[onyx.messaging.aeron :as am]
             [onyx.messaging.atom-messenger :as atom-messenger]
-=======
-            [onyx.peer.backpressure-poll :refer [backpressure-poll]]
             [onyx.peer.peer-group-manager :as pgm]
-            [onyx.messaging.acking-daemon :refer [acking-daemon]]
-            [onyx.messaging.aeron :as am]
-            [onyx.messaging.messenger-buffer :as buffer]
->>>>>>> e1f3af94
             [onyx.monitoring.no-op-monitoring]
             [onyx.monitoring.custom-monitoring]
             [onyx.log.zookeeper :refer [zookeeper]]
@@ -64,20 +57,10 @@
 
 (def peer-components [:messenger :acking-daemon :virtual-peer])
 
-(def task-components [:task-lifecycle :register-messenger-peer
-                      :messenger-buffer :backpressure-poll
-                      :task-information :task-monitoring])
-
 (def client-components [:monitoring :log])
 
-(defrecord RegisterMessengerPeer [messenger peer-site]
-  component/Lifecycle
-  (start [component]
-    (extensions/register-task-peer messenger peer-site (:messenger-buffer component))
-    component)
-  (stop [component]
-    (extensions/unregister-task-peer messenger peer-site)
-    component))
+(def task-components
+  [:task-lifecycle :task-information :task-monitoring :messenger])
 
 (defn rethrow-component [f]
   (try
@@ -95,7 +78,6 @@
     (rethrow-component
      #(component/stop-system this development-components))))
 
-<<<<<<< HEAD
 (defn onyx-development-env
   ([peer-config]
      (onyx-development-env peer-config {:monitoring :no-op}))
@@ -106,10 +88,7 @@
        :bookkeeper (component/using (multi-bookie-server peer-config) [:log])
        :log (component/using (zookeeper peer-config) [:monitoring :logging-config])})))
 
-(def client-components [:monitoring :log])
-
-=======
->>>>>>> e1f3af94
+
 (defrecord OnyxClient []
   component/Lifecycle
   (start [this]
@@ -119,18 +98,14 @@
     (rethrow-component
      #(component/stop-system this client-components))))
 
-<<<<<<< HEAD
-(def task-components
-  [:task-lifecycle :task-information :task-monitoring :messenger])
-
-(defrecord OnyxTask [peer-site peer task]
+(defrecord OnyxTask [peer-site peer-state task-state]
   component/Lifecycle
   (start [component]
     (rethrow-component
-      #(component/start-system component task-components)))
+     #(component/start-system component task-components)))
   (stop [component]
     (rethrow-component
-      #(component/stop-system component task-components))))
+     #(component/stop-system component task-components))))
 
 (defn onyx-task
   [peer task]
@@ -139,19 +114,14 @@
     :task task
     :task-information (component/using (new-task-information peer task) [])
     :task-monitoring (component/using (:monitoring peer) [:task-information])
-
-
     ;:task-pipeline (component/using (task-pipeline peer task)) [:task-information :task-monitoring :messenger]
     ;:task-lifecycle (component/using (task-lifecycle) [:task-pipeline :task-monitoring :messenger])
-
     :task-lifecycle (component/using (task-lifecycle peer task) [:task-information :task-monitoring :messenger])
     :messenger (component/using (atom-messenger/atom-messenger) [:peer])}))
 
 (def peer-components
   [:monitoring :log :virtual-peer])
 
-=======
->>>>>>> e1f3af94
 (defrecord OnyxPeer []
   component/Lifecycle
   (start [this]
@@ -161,7 +131,6 @@
     (rethrow-component
      #(component/stop-system this peer-components))))
 
-<<<<<<< HEAD
 (defn onyx-peer
   ([peer-group]
      (onyx-peer peer-group {:monitoring :no-op}))
@@ -175,8 +144,6 @@
 
 (def peer-group-components [:logging-config :messaging-group])
 
-=======
->>>>>>> e1f3af94
 (defrecord OnyxPeerGroup []
   component/Lifecycle
   (start [this]
@@ -186,7 +153,6 @@
     (rethrow-component
      #(component/stop-system this peer-group-components))))
 
-<<<<<<< HEAD
 (defn onyx-peer-group
   [config]
   (map->OnyxPeerGroup
@@ -195,45 +161,11 @@
     :messaging-group (component/using (atom-messenger/atom-peer-group config) [:logging-config])
     ;:messaging-group (component/using (am/aeron-peer-group config) [:logging-config])
     }))
-=======
-(defrecord OnyxTask [peer-site peer-state task-state]
-  component/Lifecycle
-  (start [component]
-    (rethrow-component
-     #(component/start-system component task-components)))
-  (stop [component]
-    (rethrow-component
-     #(component/stop-system component task-components))))
-
-(defn onyx-development-env
-  ([peer-config]
-   (onyx-development-env peer-config {:monitoring :no-op}))
-  ([peer-config monitoring-config]
-   (map->OnyxDevelopmentEnv
-    {:monitoring (extensions/monitoring-agent monitoring-config)
-     :logging-config (logging-config/logging-configuration peer-config)
-     :bookkeeper (component/using (multi-bookie-server peer-config) [:log])
-     :log (component/using (zookeeper peer-config) [:monitoring :logging-config])})))
->>>>>>> e1f3af94
 
 (defn onyx-client
   ([peer-config]
    (onyx-client peer-config {:monitoring :no-op}))
   ([peer-config monitoring-config]
-<<<<<<< HEAD
-     (map->OnyxClient
-      {:monitoring (extensions/monitoring-agent monitoring-config)
-       :log (component/using (zookeeper peer-config) [:monitoring])})))
-
-; (defrecord RegisterMessengerPeer [messenger peer-site]
-;   component/Lifecycle
-;   (start [component]
-;     ;(extensions/register-task-peer messenger peer-site (:messenger-buffer component))
-;     component)
-;   (stop [component]
-;     ;(extensions/unregister-task-peer messenger peer-site)
-;     component))
-=======
    (map->OnyxClient
     {:monitoring (extensions/monitoring-agent monitoring-config)
      :log (component/using (zookeeper peer-config) [:monitoring])})))
@@ -245,23 +177,13 @@
     :peer-state peer-state
     :task-state task-state
     :task-information (new-task-information peer-state task-state)
-    :messenger-buffer (buffer/messenger-buffer (:opts peer-state))
     :task-monitoring (component/using
                       (:monitoring peer-state)
                       [:logging-config :task-information])
-    :backpressure-poll (component/using
-                        (backpressure-poll peer-state)
-                        [:messenger-buffer :task-monitoring])
-    :register-messenger-peer
-    (component/using (map->RegisterMessengerPeer
-                      {:messenger (:messenger peer-state)
-                       :peer-site (:peer-site task-state)}) [:messenger-buffer])
+    :messenger (component/using (atom-messenger/atom-messenger) [:task-monitoring])
     :task-lifecycle (component/using
                      (task-lifecycle peer-state task-state)
-                     [:task-information
-                      :messenger-buffer
-                      :task-monitoring
-                      :register-messenger-peer])}))
+                     [:task-information :task-monitoring])}))
 
 (defn onyx-vpeer-system
   [group-ch outbox-ch peer-config messaging-group monitoring log group-id vpeer-id]
@@ -270,16 +192,12 @@
      :messaging-group messaging-group
      :logging-config (logging-config/logging-configuration peer-config)
      :monitoring monitoring 
-     :acking-daemon (component/using
-                     (acking-daemon peer-config)
-                     [:monitoring])
-     :messenger (component/using
-                 (am/aeron-messenger peer-config messaging-group)
-                 [:monitoring :acking-daemon])
+     ; :messenger (component/using
+     ;             (am/aeron-messenger peer-config messaging-group)
+     ;             [:monitoring])
      :virtual-peer (component/using
                     (virtual-peer group-ch outbox-ch log peer-config onyx-task vpeer-id)
-                    [:group-id :messaging-group :monitoring :acking-daemon
-                     :messenger :logging-config])}))
+                    [:group-id :messaging-group :monitoring :logging-config])}))
 
 (defn onyx-peer-group
   ([peer-config]
@@ -289,7 +207,8 @@
     {:config peer-config
      :logging-config (logging-config/logging-configuration peer-config)
      :monitoring (component/using (extensions/monitoring-agent monitoring-config) [:logging-config])
-     :messaging-group (component/using (am/aeron-peer-group peer-config) [:logging-config])
+     ;:messaging-group (component/using (am/aeron-peer-group peer-config) [:logging-config])
+     :messaging-group (component/using (atom-messenger/atom-peer-group peer-config) [:logging-config])
      :peer-group-manager (component/using (pgm/peer-group-manager peer-config onyx-vpeer-system) 
                                           [:logging-config :monitoring :messaging-group])})))
 
@@ -312,5 +231,4 @@
 
 (defmethod clojure.core/print-method OnyxTask
   [system ^java.io.Writer writer]
-  (.write writer "#<Onyx Task>"))
->>>>>>> e1f3af94
+  (.write writer "#<Onyx Task>"))