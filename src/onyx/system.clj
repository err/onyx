(ns onyx.system
  (:require [clojure.core.async :refer [chan close!]]
            [com.stuartsierra.component :as component]
            [taoensso.timbre :refer [fatal info]]
            [onyx.static.logging-configuration :as logging-config]
            [onyx.peer.virtual-peer :refer [virtual-peer]]
            [onyx.peer.task-lifecycle :refer [task-lifecycle new-task-information]]
            [onyx.messaging.protocols.messenger :as m]
            [onyx.messaging.atom-messenger]
            [onyx.messaging.aeron.messaging-group]
            [onyx.messaging.aeron.messenger]
            [onyx.peer.peer-group-manager :as pgm]
            [onyx.monitoring.no-op-monitoring]
            [onyx.monitoring.custom-monitoring]
            [onyx.log.zookeeper :refer [zookeeper]]
<<<<<<< HEAD
=======
            [onyx.query :as qs]
            [onyx.static.validation :as validator]
            [onyx.state.bookkeeper :refer [multi-bookie-server]]
            [onyx.state.log.bookkeeper]
>>>>>>> 4e0fda19
            [onyx.state.log.none]
            [onyx.state.filter.set]
            [onyx.log.commands.prepare-join-cluster]
            [onyx.log.commands.accept-join-cluster]
            [onyx.log.commands.abort-join-cluster]
            [onyx.log.commands.notify-join-cluster]
            [onyx.log.commands.seal-output]
            [onyx.log.commands.set-replica]
            [onyx.log.commands.group-leave-cluster]
            [onyx.log.commands.leave-cluster]
            [onyx.log.commands.submit-job]
            [onyx.log.commands.kill-job]
            [onyx.log.commands.gc]
            [onyx.log.commands.add-virtual-peer]
            [onyx.scheduling.greedy-job-scheduler]
            [onyx.scheduling.balanced-job-scheduler]
            [onyx.scheduling.percentage-job-scheduler]
            [onyx.scheduling.balanced-task-scheduler]
            [onyx.scheduling.percentage-task-scheduler]
            [onyx.scheduling.colocated-task-scheduler]
            [onyx.windowing.units]
            [onyx.windowing.window-extensions]
            [onyx.windowing.aggregation]
            [onyx.triggers]
            [onyx.refinements]
            [onyx.compression.nippy]
            [onyx.plugin.protocols.plugin]
            [onyx.plugin.protocols.input]
            [onyx.plugin.protocols.output]
            [onyx.plugin.messaging-output]
            [onyx.plugin.core-async]
            [onyx.extensions :as extensions]
            [onyx.interop]))

<<<<<<< HEAD
(def development-components [:monitoring :logging-config :log])

(def peer-group-components [:logging-config :monitoring :messenger-group :peer-group-manager])
=======
;; Temporary workaround
;; Increase default core.async thread poll size to avoid blocking issues due to alts!!
(System/setProperty "clojure.core.async.pool-size" (or (System/getProperty "clojure.core.async.pool-size") "16"))

(def development-components [:monitoring :logging-config :log :bookkeeper])

(def peer-group-components [:logging-config :monitoring :query-server :messaging-group :peer-group-manager])

(def peer-components [:messenger :acking-daemon :virtual-peer])

(def task-components [:task-lifecycle :register-messenger-peer
                      :messenger-buffer :backpressure-poll
                      :task-information :task-monitoring])
>>>>>>> 4e0fda19

(def client-components [:monitoring :log])

(def task-components
  [:task-lifecycle :task-information :task-monitoring :messenger])

(def peer-components
  [:virtual-peer])

(defn rethrow-component [f]
  (try
    (f)
    (catch Throwable e
      (fatal e)
      (throw (.getCause e)))))

(defrecord OnyxDevelopmentEnv []
  component/Lifecycle
  (start [this]
    (rethrow-component
     #(component/start-system this development-components)))
  (stop [this]
    (rethrow-component
     #(component/stop-system this development-components))))


(defn onyx-development-env
  ([peer-config]
     (onyx-development-env peer-config {:monitoring :no-op}))
  ([peer-config monitoring-config]
     (map->OnyxDevelopmentEnv
      {:monitoring (extensions/monitoring-agent monitoring-config)
       :logging-config (logging-config/logging-configuration peer-config)
       :log (component/using (zookeeper peer-config) [:monitoring :logging-config])})))

(defrecord OnyxClient []
  component/Lifecycle
  (start [this]
    (rethrow-component
     #(component/start-system this client-components)))
  (stop [this]
    (rethrow-component
     #(component/stop-system this client-components))))

(defrecord OnyxTask [peer-site peer-state task-state]
  component/Lifecycle
  (start [component]
    (rethrow-component
     #(component/start-system component task-components)))
  (stop [component]
    (rethrow-component
     #(component/stop-system component task-components))))

(defrecord OnyxPeer []
  component/Lifecycle
  (start [this]
    (rethrow-component
     #(component/start-system this peer-components)))
  (stop [this]
    (rethrow-component
     #(component/stop-system this peer-components))))

(defrecord OnyxPeerGroup []
  component/Lifecycle
  (start [this]
    (rethrow-component
     #(component/start-system this peer-group-components)))
  (stop [this]
    (rethrow-component
     #(component/stop-system this peer-group-components))))

<<<<<<< HEAD
(defn onyx-peer-group
  [config]
  (map->OnyxPeerGroup
   {:config config
    :logging-config (logging-config/logging-configuration config)
    :messenger-group (component/using (m/build-messenger-group config) [:logging-config])}))
=======
(defrecord OnyxTask [peer-site peer-state task-state]
  component/Lifecycle
  (start [component]
    (rethrow-component
     #(component/start-system component task-components)))
  (stop [component]
    (rethrow-component
     #(component/stop-system component task-components))))

(defn onyx-development-env
  [{:keys [monitoring-config]
    :or {monitoring-config {:monitoring :no-op}}
    :as peer-config}]
  (map->OnyxDevelopmentEnv
    {:monitoring (extensions/monitoring-agent monitoring-config)
     :logging-config (logging-config/logging-configuration peer-config)
     :bookkeeper (component/using (multi-bookie-server peer-config) [:log])
     :log (component/using (zookeeper peer-config) [:monitoring :logging-config])}))
>>>>>>> 4e0fda19

(defn onyx-client
  [{:keys [monitoring-config]
    :or {monitoring-config {:monitoring :no-op}}
    :as peer-client-config}]
  (validator/validate-peer-client-config peer-client-config)
  (map->OnyxClient
    {:monitoring (extensions/monitoring-agent monitoring-config)
     :log (component/using (zookeeper peer-client-config) [:monitoring])}))

(defn onyx-task
  [peer-state task-state]
  (map->OnyxTask
   {:logging-config (:logging-config peer-state)
    :peer-state peer-state
    :task-state task-state
    :task-information (new-task-information peer-state task-state)
    :task-monitoring (component/using
                      (:monitoring peer-state)
                      [:logging-config :task-information])
    :messenger (m/build-messenger (:opts peer-state) 
                                  (:messenger-group peer-state) 
                                  (:id peer-state))
    :task-lifecycle (component/using
                     (task-lifecycle peer-state task-state)
                     [:task-information :task-monitoring :messenger])}))

(defn onyx-vpeer-system
  [group-ch outbox-ch peer-config messenger-group monitoring log group-id vpeer-id]
   (map->OnyxPeer
    {:group-id group-id
     :messenger-group messenger-group
     :logging-config (logging-config/logging-configuration peer-config)
     :monitoring monitoring 
     :virtual-peer (component/using
                    (virtual-peer group-ch outbox-ch log peer-config onyx-task vpeer-id)
                    [:group-id :messenger-group :monitoring :logging-config])}))

(defn onyx-peer-group
  [{:keys [monitoring-config]
    :or {monitoring-config {:monitoring :no-op}}
    :as peer-config}]
  (map->OnyxPeerGroup
    {:config peer-config
     :logging-config (logging-config/logging-configuration peer-config)
     :monitoring (component/using (extensions/monitoring-agent monitoring-config) [:logging-config])
<<<<<<< HEAD
     :messenger-group (component/using (m/build-messenger-group peer-config) [:logging-config])
     :peer-group-manager (component/using (pgm/peer-group-manager peer-config onyx-vpeer-system) 
                                          [:logging-config :monitoring :messenger-group])})))
=======
     :messaging-group (component/using (am/aeron-peer-group peer-config) [:logging-config])
     :query-server (component/using (qs/query-server peer-config) [:logging-config])
     :peer-group-manager (component/using (pgm/peer-group-manager peer-config onyx-vpeer-system)
                                          [:logging-config :monitoring :messaging-group :query-server])}))
>>>>>>> 4e0fda19

(defmethod clojure.core/print-method OnyxPeer
  [system ^java.io.Writer writer]
  (.write writer "#<Onyx Peer>"))

(defmethod clojure.core/print-method OnyxPeerGroup
  [system ^java.io.Writer writer]
  (.write writer "#<Onyx Peer Group>"))

(defmethod clojure.core/print-method OnyxTask
  [system ^java.io.Writer writer]
  (.write writer "#<Onyx Task>"))<|MERGE_RESOLUTION|>--- conflicted
+++ resolved
@@ -13,13 +13,8 @@
             [onyx.monitoring.no-op-monitoring]
             [onyx.monitoring.custom-monitoring]
             [onyx.log.zookeeper :refer [zookeeper]]
-<<<<<<< HEAD
-=======
             [onyx.query :as qs]
             [onyx.static.validation :as validator]
-            [onyx.state.bookkeeper :refer [multi-bookie-server]]
-            [onyx.state.log.bookkeeper]
->>>>>>> 4e0fda19
             [onyx.state.log.none]
             [onyx.state.filter.set]
             [onyx.log.commands.prepare-join-cluster]
@@ -54,25 +49,9 @@
             [onyx.extensions :as extensions]
             [onyx.interop]))
 
-<<<<<<< HEAD
 (def development-components [:monitoring :logging-config :log])
 
-(def peer-group-components [:logging-config :monitoring :messenger-group :peer-group-manager])
-=======
-;; Temporary workaround
-;; Increase default core.async thread poll size to avoid blocking issues due to alts!!
-(System/setProperty "clojure.core.async.pool-size" (or (System/getProperty "clojure.core.async.pool-size") "16"))
-
-(def development-components [:monitoring :logging-config :log :bookkeeper])
-
-(def peer-group-components [:logging-config :monitoring :query-server :messaging-group :peer-group-manager])
-
-(def peer-components [:messenger :acking-daemon :virtual-peer])
-
-(def task-components [:task-lifecycle :register-messenger-peer
-                      :messenger-buffer :backpressure-poll
-                      :task-information :task-monitoring])
->>>>>>> 4e0fda19
+(def peer-group-components [:logging-config :monitoring :query-server :messenger-group :peer-group-manager])
 
 (def client-components [:monitoring :log])
 
@@ -144,34 +123,6 @@
     (rethrow-component
      #(component/stop-system this peer-group-components))))
 
-<<<<<<< HEAD
-(defn onyx-peer-group
-  [config]
-  (map->OnyxPeerGroup
-   {:config config
-    :logging-config (logging-config/logging-configuration config)
-    :messenger-group (component/using (m/build-messenger-group config) [:logging-config])}))
-=======
-(defrecord OnyxTask [peer-site peer-state task-state]
-  component/Lifecycle
-  (start [component]
-    (rethrow-component
-     #(component/start-system component task-components)))
-  (stop [component]
-    (rethrow-component
-     #(component/stop-system component task-components))))
-
-(defn onyx-development-env
-  [{:keys [monitoring-config]
-    :or {monitoring-config {:monitoring :no-op}}
-    :as peer-config}]
-  (map->OnyxDevelopmentEnv
-    {:monitoring (extensions/monitoring-agent monitoring-config)
-     :logging-config (logging-config/logging-configuration peer-config)
-     :bookkeeper (component/using (multi-bookie-server peer-config) [:log])
-     :log (component/using (zookeeper peer-config) [:monitoring :logging-config])}))
->>>>>>> 4e0fda19
-
 (defn onyx-client
   [{:keys [monitoring-config]
     :or {monitoring-config {:monitoring :no-op}}
@@ -214,19 +165,13 @@
     :or {monitoring-config {:monitoring :no-op}}
     :as peer-config}]
   (map->OnyxPeerGroup
-    {:config peer-config
-     :logging-config (logging-config/logging-configuration peer-config)
-     :monitoring (component/using (extensions/monitoring-agent monitoring-config) [:logging-config])
-<<<<<<< HEAD
-     :messenger-group (component/using (m/build-messenger-group peer-config) [:logging-config])
-     :peer-group-manager (component/using (pgm/peer-group-manager peer-config onyx-vpeer-system) 
-                                          [:logging-config :monitoring :messenger-group])})))
-=======
-     :messaging-group (component/using (am/aeron-peer-group peer-config) [:logging-config])
-     :query-server (component/using (qs/query-server peer-config) [:logging-config])
-     :peer-group-manager (component/using (pgm/peer-group-manager peer-config onyx-vpeer-system)
-                                          [:logging-config :monitoring :messaging-group :query-server])}))
->>>>>>> 4e0fda19
+   {:config peer-config
+    :logging-config (logging-config/logging-configuration peer-config)
+    :monitoring (component/using (extensions/monitoring-agent monitoring-config) [:logging-config])
+    :messenger-group (component/using (m/build-messenger-group peer-config) [:logging-config])
+    :query-server (component/using (qs/query-server peer-config) [:logging-config])
+    :peer-group-manager (component/using (pgm/peer-group-manager peer-config onyx-vpeer-system) 
+                                         [:logging-config :monitoring :messenger-group :query-server])}))
 
 (defmethod clojure.core/print-method OnyxPeer
   [system ^java.io.Writer writer]
