(ns ^:no-doc onyx.lifecycles.lifecycle-invoke
  (:require [clojure.core.async :refer [>!! close!]]
            [taoensso.timbre :refer [info error warn trace fatal] :as timbre]))

(defn handle-exception [event phase t handler-fn]
  (let [action (handler-fn event phase t)]
    (cond (= action :kill)
          (throw t)

          (= action :restart)
          (throw (ex-info "Jumping out of task lifecycle for a clean restart."
<<<<<<< HEAD
                          {:lifecycle-restart? true
                           :original-exception t}))
=======
                          {:onyx.core/lifecycle-restart? true}
                          t))
>>>>>>> 714ba577

          :else
          (throw (ex-info
                  (format "Internal error, cannot handle exception with policy %s, must be one of #{:kill :restart :defer}"
                          action)
                  {})))))

(defn restartable-invocation [event phase handler-fn f & args]
  (try
    (apply f args)
    (catch Throwable t
      (handle-exception event phase t handler-fn))))

(defn invoke-lifecycle-gen [phase compiled-key]
  (fn invoke-lifecycle [event]
    (restartable-invocation
      event
      phase
      (:compiled-handle-exception-fn event)
      (compiled-key event)
      event)))

(def invoke-start-task
  (invoke-lifecycle-gen :lifecycle/start-task? :compiled-start-task-fn))

(def invoke-before-task-start
  (invoke-lifecycle-gen :lifecycle/before-task-start :compiled-before-task-start-fn))

(def invoke-build-plugin
  (invoke-lifecycle-gen :lifecycle/build-plugin :compiled-handle-exception-fn))

(def invoke-after-read-batch
  (invoke-lifecycle-gen :lifecycle/after-read-batch :compiled-after-read-batch-fn))

(def invoke-before-batch
  (invoke-lifecycle-gen :lifecycle/before-batch :compiled-before-batch-fn))

(def invoke-after-batch
  (invoke-lifecycle-gen :lifecycle/after-batch :compiled-after-batch-fn))

(defn invoke-task-lifecycle-gen [phase]
  (fn invoke-task-lifecycle [f event]
    (restartable-invocation
      event
      phase
      (:compiled-handle-exception-fn event)
      f
      event)))

(def invoke-assign-windows
  (invoke-task-lifecycle-gen :lifecycle/assign-windows))

(def invoke-read-batch
  (invoke-task-lifecycle-gen :lifecycle/read-batch))

(def invoke-write-batch
  (invoke-task-lifecycle-gen :lifecycle/write-batch))

; (defn invoke-after-retry [event message-id retry-rets]
;   (restartable-invocation
;    event
;    :lifecycle/after-retry-segment
;    (:compiled-handle-exception-fn event)
;    (:compiled-after-retry-segment-fn event)
;    event
;    message-id
;    retry-rets))

(defn invoke-flow-conditions
  [f event result root leaves accum leaf]
  (restartable-invocation
   event
   :lifecycle/execute-flow-conditions
   (:compiled-handle-exception-fn event)
   f
   event result root leaves accum leaf))<|MERGE_RESOLUTION|>--- conflicted
+++ resolved
@@ -9,13 +9,8 @@
 
           (= action :restart)
           (throw (ex-info "Jumping out of task lifecycle for a clean restart."
-<<<<<<< HEAD
-                          {:lifecycle-restart? true
-                           :original-exception t}))
-=======
                           {:onyx.core/lifecycle-restart? true}
                           t))
->>>>>>> 714ba577
 
           :else
           (throw (ex-info
