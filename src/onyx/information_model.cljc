(ns onyx.information-model)

(def model
  {:catalog-entry
   {:summary "All inputs, outputs, and functions in a workflow must be described via a catalog. A catalog is a vector of maps, strikingly similar to Datomic’s schema. Configuration and docstrings are described in the catalog."
    :link nil
    :model {:onyx/name
            {:doc "The name of the task that represents this catalog entry. Must correspond to a keyword in the workflow associated with this catalog."
             :type :keyword
             :choices :any
             :tags [:task]
             :restrictions ["Must be unique across all catalog entries."
                            "Value cannot be `:none`."
                            "Value cannot be `:all`."]
             :optional? false
             :added "0.8.0"}

            :onyx/type
            {:doc "The role that this task performs. `:input` reads data. `:function` applies a transformation. `:output` writes data."
             :type :keyword
             :tags [:task]
             :choices [:input :function :output]
             :optional? false
             :added "0.8.0"}

            :onyx/batch-size
            {:doc "The number of segments a peer will wait to read before processing them all in a batch for this task. Segments will be processed when either `:onyx/batch-size` segments have been received at this peer, or `:onyx/batch-timeout` milliseconds have passed - whichever comes first. This is a knob that is used to tune throughput and latency, and it goes hand-in-hand with `:onyx/batch-timeout`."
             :type :integer
             :tags [:latency :throughput]
             :restrictions ["Value must be greater than 0."]
             :optional? false
             :added "0.8.0"}

            :onyx/batch-timeout
            {:doc "The number of milliseconds a peer will wait to read more segments before processing them all in a batch for this task. Segments will be processed when either `:onyx/batch-timeout` milliseconds passed, or `:onyx/batch-size` segments have been read - whichever comes first. This is a knob that is used to tune throughput and latency, and it goes hand-in-hand with `:onyx/batch-size`."
             :type :integer
             :unit :milliseconds
             :tags [:latency :throughput]
             :restrictions ["Value must be greater than 0."]
             :default 50
             :optional? true
             :added "0.8.0"}

            :onyx/doc
            {:doc "A docstring for this catalog entry."
             :type :string
             :tags [:documentation]
             :optional? true
             :added "0.8.0"}

            :onyx/max-peers
            {:doc "The maximum number of peers that will ever be assigned to this task concurrently."
             :type :integer
             :tags [:aggregation :grouping]
             :restrictions ["Value must be greater than 0."]
             :optional? true
             :added "0.8.0"}

            :onyx/min-peers
            {:doc "The minimum number of peers that will be concurrently assigned to execute this task before it begins. If the number of peers working on this task falls below its initial count due to failure or planned departure, the choice of `:onyx/flux-policy` defines the strategy for what to do."
             :type :integer
             :tags [:aggregation :grouping]
             :restrictions ["Value must be greater than 0."]
             :optional? true
             :added "0.8.0"}

            :onyx/n-peers
            {:doc "A convenience parameter which expands to `:onyx/min-peers` and `:onyx/max-peers` set to the same value. This is useful if you want to specify exactly how many peers should concurrently execute this task - no more, and no less."
             :type :integer
             :tags [:aggregation :grouping]
             :restrictions ["Value must be greater than 0."
                            "`:onyx/min-peers` cannot also be defined for this catalog entry."
                            "`:onyx/max-peers` cannot also be defined for this catalog entry."]
             :optional? true
             :added "0.8.0"}

            :onyx/language
            {:doc "Designates the language that the function denoted by `:onyx/fn` is implemented in."
             :type :keyword
             :tags [:interoperability]
             :choices [:clojure :java]
             :default :clojure
             :optional? true
             :added "0.8.0"}

            :onyx/restart-pred-fn
            {:doc "A fully-qualified namespaced keyword pointing to function which takes an exception as a parameter, returning a boolean indicating whether the peer that threw this exception should restart its task."
             :type :keyword
             :choices :any
             :tags [:fault-tolerance]
             :restrictions ["Must resolve to a function on the classpath at runtime."]
             :optional? true
             :added "0.8.0"
             :deprecated-version "0.8.9"
             :deprecation-doc ":onyx/restart-pred-fn has been removed from Onyx. A more general and powerful feature has been added instead, named Lifecycle Exceptions. See the docs for :lifecycle/handle-exception to switch over."}

            :onyx/params
            {:doc "A vector of keys to obtain from the task map, and inject into the initial parameters of the function defined in :onyx/fn. The segment will be injected as the final parameter to the onyx/fn."
             :type :vector
             :tags [:function]
             :optional? true
             :added "0.8.0"}

            :onyx/medium
            {:doc "Denotes the kind of input or output communication or storage that is being read from or written to (e.g. `:kafka` or `:web-socket`). This is currently does not affect any functionality, and is reserved for the future."
             :type :keyword
             :tags [:plugin]
             :choices :any
             :required-when ["`:onyx/type` is set to `:input`"
                             "`:onyx/type` is set to `:output`"]
             :added "0.8.0"}

            :onyx/plugin
            {:doc "When `:onyx/language` is set to `:clojure`, this is a fully qualified, namespaced keyword pointing to a function that takes the Event map and returns a Record implementing the Plugin interfaces. When `:onyx/language` is set to `:java`, this is a keyword pointing to a Java class that is constructed with the Event map. This class must implement the interoperability interfaces."
             :type :keyword
             :tags [:plugin]
             :choices :any
             :restrictions ["Namespaced keyword required unless :onyx/language :java is set, in which case a non-namespaced keyword is required."]
             :required-when ["`:onyx/type` is set to `:input`"
                             "`:onyx/type` is set to `:output`"]
             :added "0.8.0"}

            :onyx/pending-timeout
            {:doc "The duration of time, in milliseconds, that a segment that enters an input task has to be fully acknowledged and processed. That is, this segment, and any subsequent segments that it creates in downstream tasks, must be fully processed before this timeout occurs. If the segment is not fully processed, it will automatically be retried."
             :type :integer
             :default 60000
             :tags [:input :plugin :latency :fault-tolerance]
             :units :milliseconds
             :optionally-allowed-when ["`:onyx/type` is set to `:input`"
                                       "Value must be greater than 0."]
             :added "0.8.0"}

            :onyx/input-retry-timeout
            {:doc "The duration of time, in milliseconds, that the input task goes dormant between checking which segments should expire from its internal pending pool. When segments expire, they are automatically retried."
             :type :integer
             :default 1000
             :tags [:input :plugin :latency :fault-tolerance]
             :units :milliseconds
             :optionally-allowed-when ["`:onyx/type` is set to `:input`"
                                       "Value must be greater than 0."]
             :added "0.8.0"}

            :onyx/max-pending
            {:doc "The maximum number of segments that a peer executing an input task will allow in its internal pending message pool. If this pool is filled to capacity, it will not accept new segments - exhibiting backpressure to upstream message producers."
             :type :integer
             :default 10000
             :tags [:input :plugin :latency :backpressure :fault-tolerance]
             :units :segments
             :optionally-allowed-when ["`:onyx/type` is set to `:input`"
                                       "Value must be greater than 0."]
             :added "0.8.0"}

            :onyx/fn
            {:doc "A fully qualified, namespaced keyword that points to a function on the classpath. This function takes at least one argument - an incoming segment, and returns either a segment or a vector of segments. This function may not return `nil`. This function can be parameterized further through a variety of techniques."
             :type :keyword
             :tags [:function]
             :required-when ["`:onyx/type` is set to `:function`"]
             :optionally-allowed-when ["`:onyx/type` is set to `:input`"
                                       "`:onyx/type` is set to `:output`"]
             :added "0.8.0"}

            :onyx/group-by-key
            {:doc "The key, or vector of keys, to group incoming segments by. Keys that hash to the same value will always be sent to the same virtual peer."
             :type [:any [:any]]
             :tags [:aggregation :grouping :windows]
             :optionally-allowed-when ["`:onyx/type` is set to `:function` or `:output`"]
             :restrictions ["Cannot be defined when `:onyx/group-by-fn` is defined."
                            "`:onyx/flux-policy` must also be defined in this catalog entry."]
             :added "0.8.0"}

            :onyx/group-by-fn
            {:doc "A fully qualified, namespaced keyword that points to a function on the classpath. This function takes a single argument, a segment, as a parameter. The value that the function returns will be hashed. Values that hash to the same value will always be sent to the same virtual peer."
             :type :keyword
             :tags [:aggregation :grouping :windows :function]
             :optionally-allowed-when ["`:onyx/type` is set to `:function` or `:output`"]
             :restrictions ["Cannot be defined when `:onyx/group-by-key` is defined."
                            "`:onyx/flux-policy` must also be defined in this catalog entry."]
             :added "0.8.0"}

            :onyx/bulk?
            {:doc "Boolean value indicating whether the function in this catalog entry denoted by `:onyx/fn` should take a single segment, or the entire batch of segments that were read as a parameter. When set to `true`, this function's return value is ignored. The segments are identically propagated to the downstream tasks."
             :type :boolean
             :default false
             :tags [:function]
             :optionally-allowed-when ["`:onyx/type` is set to `:function`"]
             :added "0.8.0"}

            :onyx/flux-policy
            {:doc "The policy that should be used when a task with grouping enabled loses a peer. Losing a peer means that the consistent hashing used to pin the same hashed values to the same peers will be altered. Using the `:kill` flux policy will kill the job. This is useful for jobs that cannot tolerate an altered hashing strategy. Using `:continue` will allow the job to continue running. With `:kill` and `:continue`, new peers will never be added to this job. The final policy is `:recover`, which is like `:continue`, but will allow peers to be added back to this job to meet the `:onyx/min-peers` number of peers working on this task concurrently."
             :type :keyword
             :choices [:kill :continue :recover]
             :tags [:aggregation :grouping :windows]
             :restrictions ["`:onyx/min-peers` or `:onyx/n-peers` must also be defined for this catalog entry. If `:recover` is used, then `:onyx/max-peers` or `:onyx/n-peers`` must also be defined. "]
             :optionally-allowed-when ["`:onyx/type` is set to `:function` or `:output`"
                                       "`:onyx/group-by-key` or `:onyx/group-by-fn` is set."]
             :added "0.8.0"}

            :onyx/uniqueness-key
            {:doc "The key of incoming segments that indicates global uniqueness. This is used by the Windowing feature to detect duplicated processing of segments. An example of this would be an `:id` key for segments representing users, assuming `:id` is globally unique in your system. An example of a bad uniqueness-key would be `:first-name` as two or more users may have their first names in common."
             :type :any
             :tags [:aggregation :windows]
             :required-when ["A Window is defined on this task."]
             :added "0.8.0"}
            
            :onyx/deduplicate?
            {:doc "Does not deduplicate segments using the `:onyx/uniqueness-key`, which is otherwise required when using windowed tasks. Often useful if your segments do not have a unique key that you can use to filter incoming replayed or duplicated segments."
             :type :boolean
             :default true
             :tags [:aggregation :windows]
             :optionally-allowed-when ["A window is defined on this task."]
             :required-when ["A Window is defined on this task and there is no possible :onyx/uniqueness-key to on the segment to deduplicate with."]
             :added "0.8.0"}

            :onyx/required-tags
            {:doc "When set, only allows peers which have *all* tags listed in this key in their :onyx.peer/tags configuration. This is used for preventing peers without certain user defined capibilities from executing particular tasks. A concrete use case would be only allowing peers with a database license key to execute a specific task."
             :type [:keyword]
             :default []
             :optional? true
             :added "0.8.9"}}}

   :flow-conditions-entry
   {:summary "Flow conditions are used for isolating logic about whether or not segments should pass through different tasks in a workflow, and support a rich degree of composition with runtime parameterization."
    :link nil
    :model {:flow/from
            {:doc "The source task from which segments are being sent."
             :type :keyword
             :optional? false
             :restrictions ["Must name a task in the workflow."]
             :added "0.8.0"}

            :flow/to
            {:doc "The destination task where segments will arrive. If set to `:all`, all downstream tasks will receive this segment. If set to `:none`, no downstream tasks will receive this segment. Otherwise it must name a vector of keywords indicating downstream tasks. The order of keywords is irrelevant."
             :type [:keyword [:keyword]]
             :choices [[:any] :all :none]
             :optional? false
             :restrictions ["When the value is a vector of keyword, every keyword must name a task in the workflow."]
             :added "0.8.0"}

            :flow/predicate
            {:doc "When denoted as a keyword, this must be a fully qualified, namespaced keyword pointing to a function on the classpath at runtime. This function takes at least 4 arguments - the Event map, the old segment before `:onyx/fn` was applied, the new segment after `:onyx/fn` was applied, and the sequence of new segments generated by the old segment. If the old segment generated exactly one segment, and not a sequence of segments, the value of the last parameter will be a collection with only the new segment in it.

                  When denoted as a vector of keywords, the first value in the vector  may either be the keyword `:and`, `:or`, or `:not`, or be a keyword as described above. In the latter case, any subsequent values must be keywords that resolve to keys in the flow condition entries map. The values of these keys are resolved and passed as additional parameters to the function. In the former case, the result of the function (which may again be wrapped with a vector to nest logical operators or parameters), is applied with the designated logical operator. This yields predicate composition."
             :type [:keyword [:keyword]]
             :optional? false
             :added "0.8.0"}

            :flow/exclude-keys
            {:doc "If any of the keys are present in the segment, they will be `dissoc`ed from the segment before it is sent downstream. This is useful when values in the segment are present purely for the purpose of making a decision about which downstream tasks it should be sent to."
             :type [[:keyword]]
             :optional? true
             :added "0.8.0"}

            :flow/short-circuit?
            {:doc "When multiple flow condition entry predicates evaluated to true, the tasks in `:flow/to` are set unioned. If this behavior is undesirable, and you want exactly the tasks in this flow condition's `:flow/to` key to be used, plus any previously matched flow conditions `:flow/to` values. Setting `:flow/short-circuit?` to `true` will force the matcher to stop executing and immediately return with the values that it matched."
             :type :boolean
             :optional? true
             :default false
             :restrictions ["Any entry that has :flow/short-circuit? set to true must come before any entries for an task that have it set to false or nil."]
             :added "0.8.0"}

            :flow/thrown-exception?
            {:doc "If an exception is thrown from an Onyx transformation function, you can capture it from within your flow conditions by setting this value to `true`. If an exception is thrown, only flow conditions with `:flow/thrown-exception?` set to `true` will be evaluated. The value that is normally the segment which is sent to the predicate will be the exception object that was thrown. Note that exceptions don't serialize. This feature is meant to be used in conjunction with Post-transformations and Actions for sending exception values to downstream tasks."
             :type :boolean
             :optional? true
             :default false
             :restrictions ["Exception flow conditions must have `:flow/short-circuit?` set to `true`"]
             :added "0.8.0"}

            :flow/post-transform
            {:doc "A fully qualified, namespaced keyword that points to a function on the classpath at runtime. This function is invoked when an exception is thrown processing a segment in `:onyx/fn` and this flow condition's predicate evaluates to `true`. The function takes 3 parameters - the Event map, the segment that causes the exception to be thrown, and the exception object. The return value of this function is sent to the downstream tasks instead of trying to serialize the exception. The return value must be a segment or sequence of segments, and must serialize."
             :type :keyword
             :optional? true
             :default nil
             :restrictions ["`:flow/thrown-exception?` must be set to `true`."]
             :added "0.8.0"}

            :flow/action
            {:doc "Names a side effect to perform in response to processing this segment. If set to `:retry`, this segment will be immediately, forcibly retried from the root input task from which it emanated. This segment will not be sent to any downstream tasks."
             :type :keyword
             :choices [:retry]
             :optional? true
             :default nil
             :restrictions ["Any flow condition clauses with `:flow/action` set to `:retry` must also have `:flow/short-circuit?` set to `true`, and `:flow/to` set to `:none`."]
             :added "0.8.0"}

            :flow/doc
            {:doc "A docstring for this flow condition."
             :type :string
             :optional? true
             :added "0.8.0"}}}

   :window-entry
   {:summary "Windows allow you to group and accrue data into possibly overlapping buckets. Windows are intimately related to the Triggers feature."
    :link nil
    :model {:window/id
            {:doc "A unique identifier for this window."
             :type :keyword
             :optional? false
             :restrictions ["Must be unique across all Window entries."]
             :added "0.8.0"}

            :window/task
            {:doc "The task that this window will be applied to."
             :type :keyword
             :optional? false
             :restrictions ["Must name a task in the workflow."]
             :added "0.8.0"}

            :window/type
            {:doc "The type of Window to use. See the User Guide for what each type means."
             :type :keyword
             :choices [:fixed :sliding :global :session]
             :optional? false
             :added "0.8.0"}

            :window/aggregation
            {:doc "If this value is a keyword, it is a fully qualified, namespaced keyword pointing to a symbol on the classpath at runtime. This symbol must be a map with keys as further specified by the information model. Onyx comes with a handful of aggregations built in, such as `:onyx.windowing.aggregation/min`. See the User Guide for the full list. Users can also implement their own aggregations.

                  If this value is a vector, it contain two values: a keyword as described above, and another keyword which represents the key to aggregate over."
             :type [:keyword [:keyword]]
             :optional? false
             :added "0.8.0"}

            :window/window-key
            {:doc "The key of the incoming segments to window over. This key can represent any totally ordered domain, for example `:event-time`."
             :type :any
             :required-when ["`:window/type` is set to `:fixed`"
                             "`:window/type` is set to `:sliding`"
                             "`:window/type` is set to `:session`"]
             :added "0.8.0"}

            :window/min-value
            {:doc "A globally minimum value that values of `:window/window-key` will never be less than. This is used for calculating materialized aggregates for windows in a space efficient manner."
             :type :integer
             :optional? true
             :default 0
             :added "0.8.0"}

            :window/session-key
            {:doc "The key of the incoming segments to calculate a session window over. This key can represent any totally ordered domain, e.g. `:event-time`"
             :type :any
             :optional? true
             :added "0.8.0"}

            :window/range
            {:doc "The span of time, or other totally ordered domain, that this window will capture data within."
             :type [:unit]
             :optional? false
             :required-when ["The `:window/type` is `:fixed` or `:sliding`."]
             :added "0.8.0"}

            :window/slide
            {:doc "To offset of time, or other totally ordered domain, to wait before starting a new window after the previous window."
             :type [:unit]
             :required-when ["The `:window/type` is `:sliding`."]
             :added "0.8.0"}

            :window/init
            {:doc "The initial value to be used for the aggregate, if required. Some aggregates require this, such as the Minimum aggregate. Others, such as the Conj aggregate, do not, as empty vector makes a suitable initial value."
             :type :any
             :required-when ["The `:window/aggregation` has no predefined initial value."]
             :added "0.8.0"}

            :window/timeout-gap
            {:doc "The duration of dormant activity that constitutes a session window being closed."
             :type :unit
             :required-when ["The `window/type` is `:session`."]
             :added "0.8.0"}

            :window/doc
            {:doc "A docstring for this window."
             :type :string
             :optional? true
             :added "0.8.0"}}}

   :state-aggregation
   {:summary "Onyx provides the ability to perform stateful updates for segments calculated over windows. For example, a grouping task may accumulate incoming values for a number of keys over windows of 5 minutes."
    :link nil
    :model {:aggregation/init {:doc "Fn (window) to initialize the state."
                               :type :function
                               :optional? true
                               :added "0.8.0"}
            :aggregation/create-state-update {:doc "Fn (window, state, segment) to generate a serializable state machine update."
                                              :type :function
                                              :optional? false
                                              :added "0.8.0"}
            :aggregation/apply-state-update {:doc "Fn (window, state, entry) to apply state machine update entry to a state."
                                             :type :function
                                             :optional? false
                                             :added "0.8.0"}
            :aggregation/super-aggregation-fn {:doc "Fn (window, state-1, state-2) to combine two states in the case of two windows being merged, e.g. session windows."
                                               :type :function
                                               :optional? true
                                               :added "0.8.0"}}}

   :state-refinement
   {:summary "Onyx provides the ability to perform state refinements after triggers fired."
    :link nil
    :model {:refinement/create-state-update {:doc "Fn (trigger, state, state-event) to generate a serializable state machine update."
                                              :type :function
                                              :optional? false
                                              :added "0.9.0"}
            :refinement/apply-state-update {:doc "Fn (trigger, state, entry) to apply the refinement state machine update entry to a state."
                                             :type :function
                                             :optional? false
                                             :added "0.9.0"}}}
   :trigger
   {:summary "Implement different trigger behaviours e.g. timers, segments, etc."
    :link nil
    :model {:trigger/init-state {:doc "Fn (trigger) to initialise the state of the trigger."
                                 :type :function
                                 :optional? false
                                 :added "0.9.0"}
            :trigger/next-state {:doc "Fn (trigger, state-event) update the trigger state in response to a state event with the following keys: `:grouped?`, `:group-key`, `:lower-bound`, `:upper-bound`, `:event-type`, `:segment`, `:next-state`, `:trigger-update`."
                                 :type :function
                                 :optional? false
                                 :added "0.9.0"}
            :trigger/trigger-fire? {:doc "Fn (trigger, trigger-state, state-event) returns a boolean that defines whether the trigger's sync function will be called."
                                    :type :function
                                    :optional? false
                                    :added "0.9.0"}}}
   :trigger-entry
   {:summary "Triggers are a feature that interact with Windows. Windows capture and bucket data over time. Triggers let you release the captured data over a variety of stimuli."
    :link nil
    :model {:trigger/window-id
            {:doc "The name of a `:window/id` window to fire the trigger against."
             :type :keyword
             :optional? false
             :restrictions ["Must name a `:window/id` in the window entries."]
             :added "0.8.0"}

            :trigger/refinement
            {:doc "The refinement mode to use when firing the trigger against a window. A fully qualified, namespaced keyword pointing to a symbol on the classpath at runtime. This symbol must be a map with keys as further specified by the refinement information model. Onyx comes with a handful of refinements built in, such as accumulating and discarding refinements. When set to `:onyx.triggers.refinements/accumulating`, the window contents remain. When set to `:onyx.triggers.refinements/discarding`, the window contents are destroyed, resetting the window to the initial aggregation value. The initial value is set lazily so expired windows do not unnecessarily consume memory."
             :type :keyword
             :optional? false
             :added "0.8.0"}

            :trigger/on
            {:doc "The event to trigger in reaction to, such as a segment with a special feature, or on a timer. See the User Guide for the full list of prepackaged Triggers. Takes a fully qualified, namespaced keyword resolving to the trigger definition. The following triggers are included with onyx: :onyx.triggers.triggers/segment, :onyx.triggers/timer, :onyx.triggers/punctuation, :onyx.triggers/watermark, :onyx.triggers/percentile-watermark"
             :type :keyword
             :optional? false
             :added "0.8.0"}

            :trigger/sync
            {:doc "A fully qualified, namespaced keyword pointing to a function on the classpath at runtime. This function takes 5 arguments: the event map, the window map that this trigger is defined on, the trigger map, the window state as an immutable value, and an opts map with keys (`:window/extent->bounds`, `:refinement/entry`, `:refinement/new-state`, `:context`). Its return value is ignored. 

                  The window metadata keys represent the following:

                  - `:grouped?`: A boolean for whether the window state is grouped by key.
                  - `:group-key`: The grouping key for the window state. Set when `:onyx/group-by-key` or `:onyx/group-by-fn` is used.
                  - `:lower-bound`: Lower bound is the lower most value of any window key for a segment that belongs to this window. 
                  - `:upper-bound`: Upper bound is the uppermost value of any window key for a segment that belongs to this window.
                  - `:event-type`: The event that caused the trigger to be checked to be fired.
                  - `:segment`: The segment that caused this trigger to be fired, if any.
                  - `:next-state` - The window state that will be set after the refinement update is applied.
                  - `:trigger-update` - The refinement state update that will be applied to the window state.

                  This function is invoked when the trigger fires, and is used to do any arbitrary action with the window contents, such as sync them to a database. It is called once for each trigger.

                  You can use lifecycles to supply any stateful connections necessary to sync your data. Supplied values from lifecycles will be available through the first parameter - the event map."
             :type :keyword
             :optional? false
             :added "0.8.0"}

            :trigger/pred
            {:doc "Used with the trigger :onyx.triggers.triggers/punctuation. A fully qualified, namespaced keyword pointing to a function on the classpath at runtime. This function takes 5 arguments: the event map, this window-id, the lower bound of this window, the upper bound of this window, and the segment. This function should return true if the trigger should fire, and false otherwise."
             :type :keyword
             :optional? false}

            :trigger/watermark-percentage
            {:doc "Used with the trigger :onyx.triggers.triggers/percentile-watermark. A double between 0.0 and 1.0, both inclusive, representing a percentage greater than the lower bound of a window. If an segment is seen with a value for a windowing key greater than this percentage, the trigger fires."
             :type :double
             :optional? false}

            :trigger/period
            {:doc "Used with the trigger :onyx.triggers.triggers/timer. A timer trigger sleeps for a duration of `:trigger/period`. When it is done sleeping, the `:trigger/sync` function is invoked with its usual arguments. The trigger goes back to sleep and repeats itself."
             :type :keyword
             :required-when ["`:trigger/on` is `:timer`"]
             :choices [:milliseconds :seconds :minutes :hours :days]
             :optional? true
             :added "0.8.0"}

            :trigger/threshold
            {:doc "Used with the trigger :onyx.triggers.triggers/segment. A segment trigger will fire every threshold of segments."
             :required-when ["`:trigger/on` is `:segment`"]
             :type [:integer :elements]
             :example [5 :elements]
             :optional? true
             :added "0.8.0"}

            :trigger/fire-all-extents?
            {:doc "When set to `true`, if any particular extent fires in reaction to this trigger, all extents also fire."
             :type :boolean
             :optional? true
             :default false
             :added "0.8.0"}

            :trigger/doc
            {:doc "A docstring for this trigger."
             :type :string
             :optional? true
             :added "0.8.0"}
            
            :trigger/id
            {:doc "An internal id that will be added to the trigger map for use within the trigger if none exists."
             :type :any
             :optional? true
             :added "0.8.0"}}}

   :lifecycle-entry
   {:summary "Lifecycles are a feature that allow you to control code that executes at particular points during task execution on each peer. Lifecycles are data driven and composable."
    :link nil
    :model {:lifecycle/task
            {:doc "The task that this lifecycle applies to."
             :type :keyword
             :optional? false
             :restrictions ["Must be a task defined in the workflow."]
             :added "0.8.0"}

            :lifecycle/calls
            {:doc "A fully qualified, namespaced keyword pointing to a symbol on the classpath at runtime. This symbol must be a map with keys further specified by the information model. The keys in this map denote the concrete functions to invoke at execution time."
             :type :keyword
             :optional? false
             :added "0.8.0"}

            :lifecycle/doc
            {:doc "A docstring for this lifecycle."
             :type :string
             :optional? true
             :added "0.8.0"}}}

   :lifecycle-calls
   {:summary "Lifecycle calls are related to lifecycles. They consist of a map of functions that are used when resolving lifecycle entries to their corresponding functions."
    :link nil
    :model {:lifecycle/doc {:doc "A docstring for these lifecycle calls."
                            :type :string
                            :optional? true
                            :added "0.8.0"}

            :lifecycle/start-task? {:doc "A function that takes two arguments - an event map, and the matching lifecycle map. Must return a boolean value indicating whether to start the task or not. If false, the process backs off for a preconfigured amount of time and calls this task again. Useful for lock acquisition. This function is called prior to any processes inside the task becoming active."
                                    :type :function
                                    :optional? true
                                    :added "0.8.0"}

            :lifecycle/before-task-start {:doc "A function that takes two arguments - an event map, and the matching lifecycle map. Must return a map that is merged back into the original event map. This function is called after processes in the task are launched, but before the peer listens for incoming segments from other peers."
                                          :type :function
                                          :optional? true
                                          :added "0.8.0"}

            :lifecycle/before-batch {:doc "A function that takes two arguments - an event map, and the matching lifecycle map. Must return a map that is merged back into the original event map. This function is called prior to receiving a batch of segments from the reading function."
                                     :type :function
                                     :optional? true
                                     :added "0.8.0"}

            :lifecycle/after-read-batch {:doc "A function that takes two arguments - an event map, and the matching lifecycle map. Must return a map that is merged back into the original event map. This function is called immediately after a batch of segments has been read by the peer. The segments are available in the event map by the key `:onyx.core/batch`."
                                         :type :function
                                         :optional? true
                                         :added "0.8.0"}

            :lifecycle/after-batch {:doc "A function that takes two arguments - an event map, and the matching lifecycle map. Must return a map that is merged back into the original event map. This function is called immediately after a batch of segments has been processed by the peer, but before the batch is acked."
                                    :type :function
                                    :optional? true
                                    :added "0.8.0"}

            :lifecycle/after-task-stop {:doc "A function that takes two arguments - an event map, and the matching lifecycle map. Must return a map that is merged back into the original event map. This function is called before the peer relinquishes its task. No more segments will be received."
                                        :type :function
                                        :optional? true
                                        :added "0.8.0"}

            :lifecycle/after-ack-segment {:doc "A function that takes four arguments - an event map, a message id, the return of an input plugin ack-segment call, and the matching lifecycle map. May return a value of any type which will be discarded. This function is whenever a segment at the input task has been fully acked."
                                          :type :function
                                          :optional? true
                                          :added "0.8.0"}

            :lifecycle/after-retry-segment {:doc "A function that takes four arguments - an event map, a message id, the return of an input plugin ack-segment call, and the matching lifecycle map. May return a value of any type which will be discarded. This function is whenever a segment at the input task has been pending for greater than pending-timeout time and will be retried."
                                            :type :function
                                            :optional? true
                                            :added "0.8.0"}

            :lifecycle/handle-exception {:doc "If an exception is thrown during any lifecycle execution except `after-task-stop`, one or more lifecycle handlers may be defined. If present, the exception will be caught and passed to this function,  which takes 4 arguments - an event map, the matching lifecycle map, the keyword lifecycle name from which the exception was thrown, and the exception object. This function must return `:kill`, `:restart` or `:defer` indicating whether the job should be killed, the task restarted, or the decision deferred to the next lifecycle exception handler, if another is defined. If all handlers `:defer`, the default behavior is `:kill`."
                                            :type :function
                                            :optional? true
                                            :added "0.8.3"}}}

   :peer-config
   {:summary "All options available to configure the virtual peers and development environment."
    :link nil
    :model {:onyx/id 
            {:doc "The ID for the cluster that the peers will coordinate via. Provides a way to provide strong, multi-tenant isolation of peers."
             :type [:one-of [:string :uuid]]
             :optional? false
             :added "0.8.0"
             :deprecated-version "0.9.0"
             :deprecation-doc ":onyx/id has been renamed :onyx/tenancy-id for clarity. Update all :onyx/id keys accordingly."}

            :onyx/tenancy-id
            {:doc "The ID for the cluster that the peers will coordinate via. Provides a way to provide strong, multi-tenant isolation of peers."
             :type [:one-of [:string :uuid]]
             :optional? false
             :added "0.9.0"}

            :onyx.peer/job-scheduler 
            {:doc "Each running Onyx instance is configured with exactly one job scheduler. The purpose of the job scheduler is to coordinate which jobs peers are allowed to volunteer to execute."
             :type :keyword
             :choices [:onyx.job-scheduler/percentage :onyx.job-scheduler/balanced :onyx.job-scheduler/greedy]
             :optional? false
             :added "0.8.0"}

            :zookeeper/address
            {:doc "The addresses of the ZooKeeper servers to use for coordination e.g. 192.168.1.1:2181,192.168.1.2:2181"
             :type :string
             :optional? false
             :added "0.8.0"}

            :onyx.peer/inbox-capacity
            {:doc "Maximum number of messages to try to prefetch and store in the inbox, since reading from the log happens asynchronously."
             :type :integer
             :unit :messages
             :default 1000
             :optional? true
             :added "0.8.0"}

            :onyx.peer/outbox-capacity
            {:doc "Maximum number of messages to buffer in the outbox for writing, since writing to the log happens asynchronously."
             :type :integer
             :unit :messages
             :default 1000
             :optional? true
             :added "0.8.0"}

            :onyx.peer/retry-start-interval
            {:doc "Number of ms to wait before trying to reboot a virtual peer after failure."
             :type :integer
             :unit :milliseconds
             :default 2000
             :optional? true
             :added "0.8.0"}

            :onyx.peer/join-failure-back-off
            {:doc "Mean number of ms to wait before trying to rejoin the cluster after a previous join attempt has aborted."
             :type :integer
             :unit :milliseconds
             :default 500
             :optional? true
             :added "0.8.0"}

            :onyx.peer/drained-back-off
            {:doc "Number of ms to wait before trying to complete the job if all input tasks have been exhausted."
             :type :integer
             :unit :milliseconds
             :default 400
             :optional? true
             :added "0.8.0"}

            :onyx.peer/peer-not-ready-back-off
            {:doc "Number of ms to back off and wait before retrying the call to `start-task?` lifecycle hook if it returns false."
             :type :integer
             :unit :milliseconds
             :default 500
             :optional? true
             :added "0.8.0"}

            :onyx.peer/job-not-ready-back-off
            {:doc "Number of ms to back off and wait before trying to discover configuration needed to start the subscription after discovery failure."
             :type :integer
             :unit :milliseconds
             :optional? true
             :default 500
             :added "0.8.0"}

            :onyx.peer/fn-params
            {:doc "A map of keywords to vectors. Keywords represent task names, vectors represent the first parameters to apply to the function represented by the task. For example, `{:add [42]}` for task `:add` will call the function underlying `:add` with `(f 42 <segment>)` This will apply to any job with this task name."
             :type :map
             :optional? true
             :default {}
             :added "0.8.0"}

            :onyx.peer/backpressure-check-interval
            {:doc "Number of ms between checking whether the virtual peer should notify the cluster of backpressure-on/backpressure-off."
             :type :integer
             :unit :milliseconds
             :optional? true
             :default 10
             :added "0.8.0"}

            :onyx.peer/backpressure-low-water-pct
            {:doc "Percentage of messaging inbound-buffer-size that constitutes a low water mark for backpressure purposes."
             :type :integer
             :optional? true
             :default 30
             :added "0.8.0"}

            :onyx.peer/backpressure-high-water-pct
            {:doc "Percentage of messaging inbound-buffer-size that constitutes a high water mark for backpressure purposes."
             :type :integer
             :optional? true
             :default 60
             :added "0.8.0"}

            :onyx.peer/tags
            {:doc "Tags which denote the capabilities of this peer in terms of user-defined functionality."
             :type [:keyword]
             :optional? true
             :default []
             :added "0.8.9"}

            :onyx.peer/trigger-timer-resolution
            {:doc "The resolution of the timer firing state-events that are not caused by segments arriving."
             :type :integer
             :optional? true
             :units :milliseconds
             :default 100
             :added "0.9.0"}

            :onyx.windowing/min-value
            {:doc "A default strict minimum value that `:window/window-key` can ever be. Note, this is generally best configured individually via :window/min-value in the task map."
             :type :integer
             :optional? true
             :default 0
             :added "0.8.0"}

            :onyx.zookeeper/backoff-base-sleep-time-ms
            {:doc "Initial amount of time to wait between ZooKeeper connection retries"
             :unit :milliseconds
             :optional? true
             :type :integer
             :default 1000
             :added "0.8.0"}

            :onyx.zookeeper/backoff-max-sleep-time-ms
            {:doc "Maximum amount of time in ms to sleep on each retry"
             :unit :milliseconds
             :optional? true
             :type :integer
             :default 30000
             :added "0.8.0"}

            :onyx.zookeeper/backoff-max-retries
            {:doc "Maximum number of times to retry connecting to ZooKeeper"
             :optional? true
             :type :integer
             :default 5
             :added "0.8.0"}

            :onyx.zookeeper/prepare-failure-detection-interval
            {:doc "Number of ms to wait between checking if the peer that joins this peer via prepare has failed. This value is used within a loop to periodically detect a false-positive case where a ZooKeeper ephemeral node is still present even though the process has (recently died). This value is only used within the prepare phase of joining a peer, and is not used for the normal failure detection path when a peer has fully joined the cluster."
             :unit :milliseconds
             :optional? true
             :type :integer
             :default 1000
             :added "0.8.3"}

            :onyx.task-scheduler.colocated/only-send-local?
            {:doc "When this peer is running a task for a job with a co-located task scheduler and this value is true, this peer will only send messages to segments local to its machine. It is desirable to set this to false when you want tasks to be perfectly uniformly spread over the machines in your cluster, but do not want jobs to run entirely locally."
             :optional? true
             :type :boolean
             :default true
             :added "0.8.4"}

            :onyx.messaging/inbound-buffer-size
            {:doc "Number of messages to buffer in the core.async channel for received segments."
             :optional? true
             :type :integer
             :default 50000
             :added "0.8.0"}

            :onyx.messaging/completion-buffer-size
            {:doc "Number of messages to buffer in the core.async channel for completing messages on an input task."
             :optional? true
             :type :integer
             :default 10000
             :added "0.8.0"}

            :onyx.messaging/release-ch-buffer-size
            {:doc "Number of messages to buffer in the core.async channel for released completed messages."
             :optional? true
             :type :integer
             :default 10000
             :added "0.8.0"}

            :onyx.messaging/retry-ch-buffer-size
            {:doc "Number of messages to buffer in the core.async channel for retrying timed-out messages."
             :optional? true
             :type :integer
             :default 10000
             :added "0.8.0"}

            :onyx.messaging/peer-link-gc-interval
            {:doc "The interval in milliseconds to wait between closing idle peer links."
             :unit :milliseconds
             :optional? true
             :type :integer
             :default 90000
             :added "0.8.0"}

            :onyx.messaging/peer-link-idle-timeout
            {:doc "The maximum amount of time that a peer link can be idle (not looked up in the state atom for usage) before it is eligible to be closed. The connection will be reopened from scratch the next time it is needed."
             :unit :milliseconds
             :optional? true
             :type :integer
             :default 60000
             :added "0.8.0"}

            :onyx.messaging/ack-daemon-timeout
            {:doc "Number of milliseconds that an ack value can go without being updates on a daemon before it is eligible to time out."
             :unit :milliseconds
             :optional? true
             :type :integer
             :default 480000
             :added "0.8.0"}

            :onyx.messaging/ack-daemon-clear-interval
            {:doc "Number of milliseconds to wait for process to periodically clear out ack-vals that have timed out in the daemon."
             :unit :milliseconds
             :optional? true
             :type :integer
             :default 15000
             :added "0.8.0"}

            :onyx.messaging/decompress-fn
            {:doc "The Clojure function to use for messaging decompression. Receives one argument - a byte array. Must return the decompressed value of the byte array."
             :optional? true
             :type :function
             :default 'onyx.compression.nippy/decompress
             :added "0.8.0"}

            :onyx.messaging/compress-fn
            {:doc "The Clojure function to use for messaging compression. Receives one argument - a sequence of segments. Must return a byte array representing the segment seq."
             :optional? true
             :type :function
             :default 'onyx.compression.nippy/compress
             :added "0.8.0"}

            :onyx.messaging/impl
            {:doc "The messaging protocol to use for peer-to-peer communication."
             :optional? false
             :type :keyword
             :choices [:aeron]
             :added "0.8.0"}

            :onyx.messaging/bind-addr
            {:doc "An IP address to bind the peer to for messaging. Defaults to `nil`. On AWS EC2, it's generally enough to configure this to the result of `(slurp http://169.254.169.254/latest/meta-data/local-ipv4)`"
             :optional? false
             :type :string
             :default nil
             :added "0.8.0"}

            :onyx.messaging/external-addr
            {:doc "An IP address to advertise to other peers. Useful in case of firewalling, port forwarding, etc, where the interface/IP that is bound is different to the address that other peers should connect to."
             :optional? true
             :type :string
             :default nil
             :added "0.8.0"}

            :onyx.messaging/peer-port
            {:doc "Port that peers should use to communicate."
             :optional? false
             :type :integer
             :default nil
             :added "0.8.0"}

            :onyx.messaging/allow-short-circuit?
            {:doc "A boolean denoting whether to allow virtual peers to short circuit networked messaging when colocated with the other virtual peer. Short circuiting allows for direct transfer of messages to a virtual peer's internal buffers, which improves performance where possible. This configuration option is primarily for use in performance testing, as peers will not generally be able to short circuit messaging after scaling to many nodes."
             :optional? true
             :type :boolean
             :default true
             :added "0.8.0"}

            :onyx.messaging.aeron/embedded-driver?
            {:doc "A boolean denoting whether an Aeron media driver should be started up with the environment. See [Aeron Media Driver](../../src/onyx/messaging/aeron_media_driver.clj) for an example for how to start the media driver externally."
             :optional? true
             :type :boolean
             :default true
             :added "0.8.0"}

            :onyx.messaging.aeron/subscriber-count
            {:doc "The number of Aeron subscriber threads that receive messages for the peer-group.  As peer-groups are generally configured per-node (machine), this setting can bottleneck receive performance if many virtual peers are used per-node, or are receiving and/or de-serializing large volumes of data. A good guideline is is `num cores = num virtual peers + num subscribers`, assuming virtual peers are generally being fully utilized."
             :optional? true
             :type :integer
             :default 2
             :added "0.8.0"}

            :onyx.messaging.aeron/write-buffer-size
            {:doc "Size of the write queue for the Aeron publication. Writes to this queue will currently block once full."
             :optional? true
             :type :integer
             :default 1000
             :added "0.8.0"}

            :onyx.messaging.aeron/poll-idle-strategy
            {:doc "The Aeron idle strategy to use between when polling for new messages. Currently, two choices `:high-restart-latency` and `:low-restart-latency` can be chosen. low-restart-latency may result in lower latency message, at the cost of higher CPU usage or potentially reduced throughput."
             :optional? true
             :type :keyword
             :default :high-restart-latency
             :choices [:high-restart-latency :low-restart-latency]
             :added "0.8.0"}

            :onyx.messaging.aeron/offer-idle-strategy
            {:doc "The Aeron idle strategy to use between when offering messages to another peer. Currently, two choices `:high-restart-latency` and `:low-restart-latency` can be chosen. low-restart-latency may result in lower latency message, at the cost of higher CPU usage or potentially reduced throughput."
             :optional? true
             :type :keyword
             :default :high-restart-latency
             :choices [:high-restart-latency :low-restart-latency]
             :added "0.8.0"}

            :onyx.messaging.aeron/publication-creation-timeout
            {:doc "Timeout after a number of ms on attempting to create an Aeron publication"
             :optional? true
             :type :integer
             :default 1000
             :added "0.8.0"}

            :onyx.messaging.aeron/embedded-media-driver-threading
            {:doc "Threading mode to use with the embedded media driver."
             :optional? true
             :type :keyword
             :choices [:dedicated :shared :shared-network]
             :default :shared
             :added "0.9.0"}

            :onyx.peer/state-log-impl
            {:doc "Choice of state persistence implementation."
             :optional? true
             :type :keyword
             :default :bookkeeper
             :choices [:bookkeeper]
             :added "0.8.0"}

            :onyx.bookkeeper/read-batch-size
            {:doc "Number of bookkeeper ledger entries to read at a time when recovering state. Effective batch read of state entries is write-batch-size * read-batch-size."
             :optional? true
             :type :integer
             :default 50
             :added "0.8.0"}

            :onyx.bookkeeper/write-batch-size
            {:doc "Number of state persistence writes to batch into a single BookKeeper ledger entry."
             :optional? true
             :type :integer
             :default 20
             :added "0.8.0"}

            :onyx.bookkeeper/write-batch-backoff
            {:doc "Maximum amount of time to backoff after receiving state entries to write to BookKeeper."
             :unit :milliseconds
             :optional? true
             :type :integer
             :default 50
             :added "0.8.5"}

            :onyx.bookkeeper/ledger-ensemble-size
            {:doc "The number of BookKeeper instances over which entries will be striped. For example, if you have an ledger-ensemble-size of 3, and a ledger-quorum-size of 2, the first write will be written to server1 and server2, the second write will be written to server2, and server3, etc."
             :optional? true
             :type :integer
             :default 3
             :added "0.8.0"}

            :onyx.bookkeeper/ledger-quorum-size
            {:doc "The number of BookKeeper instances over which entries will be written to. For example, if you have an ledger-ensemble-size of 3, and a ledger-quorum-size of 2, the first write will be written to server1 and server2, the second write will be written to server2, and server3, etc."
             :optional? true
             :type :integer
             :default 3
             :added "0.8.0"}

            :onyx.bookkeeper/ledger-id-written-back-off
            {:doc "Number of milliseconds to back off (sleep) after writing BookKeeper ledger id to the replica."
             :optional? true
             :type :integer
             :unit :milliseconds
             :default 50
             :added "0.8.0"}

            :onyx.bookkeeper/ledger-password
            {:doc "Password to use for Onyx state persisted to BookKeeper ledgers. Highly recommended this is changed on cluster wide basis."
             :optional? true
             :type :string
             :default "INSECUREDEFAULTPASSWORD"
             :added "0.8.0"}

            :onyx.bookkeeper/client-throttle
            {:doc "Tunable write throttle for BookKeeper ledgers."
             :optional? true
             :type :integer
             :default 30000
             :added "0.8.0"}

            :onyx.bookkeeper/write-buffer-size
            {:doc "Size of the buffer to which BookKeeper ledger writes are buffered via."
             :optional? true
             :type :integer
             :default 10000
             :added "0.8.0"}

            :onyx.bookkeeper/client-timeout
            {:doc "BookKeeper client timeout."
             :optional? true
             :type :integer
             :unit :milliseconds
             :default 60000
             :added "0.8.0"}

            :onyx.peer/state-filter-impl
            {:doc "Choice of uniqueness key filtering implementation."
             :optional? true
             :type :keyword
             :default :rocksdb
             :choices [:rocksdb]
             :added "0.8.0"}

            :onyx.rocksdb.filter/base-dir
            {:doc "Temporary directory to persist uniqueness filtering data."
             :optional? true
             :type :string
             :default "/tmp/rocksdb_filter"
             :added "0.8.0"}

            :onyx.rocksdb.filter/bloom-filter-bits 
            {:doc "Number of bloom filter bits to use per uniqueness key value"
             :optional? true
             :type :integer
             :default 10
             :added "0.8.0"}

            :onyx.rocksdb.filter/compression
            {:doc "Whether to use compression in rocksdb filter. It is recommended that `:none` is used unless your uniqueness keys are large and compressible."
             :optional? true
             :type :string
             :choices [:bzip2 :lz4 :lz4hc :none :snappy :zlib] 
             :default :none
             :added "0.8.0"}

            :onyx.rocksdb.filter/block-size 
            {:doc "RocksDB block size. May worth being tuned depending on the size of your uniqueness-key values."
             :optional? true
             :type :integer
             :default 4096
             :added "0.8.0"}

            :onyx.rocksdb.filter/peer-block-cache-size 
            {:doc "RocksDB block cache size in bytes. Larger caches reduce the chance that the peer will need to check for the presence of a uniqueness key on disk. Defaults to 100MB."
             :optional? true
             :type :integer
             :default 104857600
             :added "0.8.0"}

            :onyx.rocksdb.filter/num-buckets 
            {:doc "Number of rotating filter buckets to use. Buckets are rotated every `:onyx.rocksdb.filter/num-ids-per-bucket`, with the oldest bucket being discarded if num-buckets already exist."
             :optional? true
             :type :integer
             :default 10
             :added "0.8.0"}
            
            :onyx.rocksdb.filter/num-ids-per-bucket 
            {:doc "Number of uniqueness key values that can exist in a RocksDB filter bucket."
             :optional? true
             :type :integer
             :default 10000000
             :added "0.8.0"}

            :onyx.rocksdb.filter/rotation-check-interval-ms
            {:doc "Check whether filter bucket should be rotated every interval ms"
             :optional? true
             :type :integer
             :default 50
             :added "0.8.0"}}}

   :env-config
   {:summary "All options available to configure the node environment."
    :link nil
    :model {:zookeeper/server?
            {:doc "Bool to denote whether to startup a local, in-memory ZooKeeper. **Important: for TEST purposes only.**"
             :type :boolean
             :optional? true
             :added "0.8.0"}

            :zookeeper.server/port
            {:doc "Port to use for the local in-memory ZooKeeper"
             :type :integer
             :required-when ["The `:zookeeper/server?` is `true`."]
             :added "0.8.0"}

            :onyx/tenancy-id
            {:doc "The ID for the cluster that the peers will coordinate via. Provides a way to provide strong, multi-tenant isolation of peers."
             :type [:one-of [:string :uuid]]
             :optional? false
             :added "0.9.0"}

            :onyx/id 
            {:doc "The ID for the cluster that the peers will coordinate via. Provides a way to provide strong, multi-tenant isolation of peers."
             :type [:one-of [:string :uuid]]
             :required-when ["`:onyx.bookkeeper/server?` is `true`."]
             :optional? true
             :added "0.8.0"
             :deprecated-version "0.9.0"
             :deprecation-doc ":onyx/id has been renamed :onyx/tenancy-id for clarity. Update all :onyx/id keys accordingly."}

            :zookeeper/address
            {:doc "The addresses of the ZooKeeper servers to use for coordination e.g. 192.168.1.1:2181,192.168.1.2:2181"
             :type :string
             :optional? false
             :added "0.8.0"}

            :onyx.bookkeeper/server?
            {:doc "Bool to denote whether to startup a BookKeeper instance on this node, for use in persisting Onyx state information."
             :type :boolean
             :default false
             :optional? true
             :added "0.8.0"}

            :onyx.bookkeeper/delete-server-data? 
            {:doc "Bool to denote whether to delete all BookKeeper server instance data on environment shutdown. Set to true when using BookKeeper for unit/integration test runs."
             :type :boolean
             :default false
             :optional? true
             :added "0.8.0"}

            :onyx.bookkeeper/local-quorum?
            {:doc "Bool to denote whether to startup a full quorum of BookKeeper instances on this node. **Important: for TEST purposes only.**"
             :default false
             :type :boolean
             :required-when ["The `:onyx.bookkeeper/server?` is `true` and `:onyx.bookkeeper/local-quorum?` is `true`"]
             :optional? true
             :added "0.8.0"}

            :onyx.bookkeeper/local-quorum-ports
            {:doc "Ports to use for the local BookKeeper quorum."
             :type :vector
             :default [3196 3197 3198]
             :required-when ["The `:onyx.bookkeeper/server?` is `true` and `:onyx.bookkeeper/local-quorum?` is `true`"]
             :optional? true
             :added "0.8.0"}

            :onyx.bookkeeper/port
            {:doc "Port to startup this node's BookKeeper instance on."
             :type :integer
             :default 3196
             :required-when ["The `:onyx.bookkeeper/server?` is `true` and `:onyx.bookkeeper/local-quorum?` is `false`"]
             :added "0.8.0"}

            :onyx.bookkeeper/base-journal-dir
            {:doc "Directory to store BookKeeper's journal in. It is recommended that this is altered to somewhere fast, preferably on a different disk to the BookKeeper ledger."
             :type :string
             :default "/tmp/bookkeeper_journal"
             :optional? true
             :added "0.8.0"}

            :onyx.bookkeeper/base-ledger-dir
            {:doc "Directory to store BookKeeper's ledger in. It is recommended that this is altered to somewhere fast, preferably on a different disk to the BookKeeper journal"
             :type :string
             :default "/tmp/bookkeeper_ledger"
             :optional? true
             :added "0.8.0"}

            :onyx.bookkeeper/disk-usage-threshold
            {:doc "Fraction of the total utilized usable disk space to declare the disk full. The value of this parameter represents a percentage."
             :optional? true
             :type :double
             :default 0.98
             :added "0.8.4"}

            :onyx.bookkeeper/disk-usage-warn-threshold
            {:doc "Fraction of the total utilized usable disk space to warn about disk usage. The value of this parameter represents a percentage. It needs to lower or equal than the :onyx.bookkeeper/disk-usage-threshold"
             :optional? true
             :type :double
             :default 0.95
             :added "0.8.4"}}}})

(def model-display-order
  {:catalog-entry
   [:onyx/name 
    :onyx/type 
    :onyx/batch-size 
    :onyx/batch-timeout 
    :onyx/doc
    :onyx/min-peers 
    :onyx/max-peers 
    :onyx/n-peers 
    :onyx/language
    :onyx/params 
    :onyx/medium 
    :onyx/plugin
    :onyx/pending-timeout 
    :onyx/input-retry-timeout 
    :onyx/max-pending 
    :onyx/fn
    :onyx/group-by-key 
    :onyx/group-by-fn 
    :onyx/bulk?  
    :onyx/flux-policy
    :onyx/uniqueness-key
    :onyx/deduplicate?
    :onyx/restart-pred-fn
    :onyx/required-tags]
   :flow-conditions-entry
   [:flow/from :flow/to :flow/predicate :flow/exclude-keys :flow/short-circuit?
    :flow/thrown-exception?  :flow/post-transform :flow/action :flow/doc]
   :window-entry
   [:window/id :window/task :window/type :window/aggregation :window/window-key
    :window/min-value :window/session-key :window/range :window/slide
    :window/init :window/timeout-gap :window/doc]
   :state-aggregation
   [:aggregation/init :aggregation/create-state-update 
    :aggregation/apply-state-update :aggregation/super-aggregation-fn] 
   :trigger-entry
   [:trigger/window-id :trigger/refinement :trigger/on :trigger/sync :trigger/id
    :trigger/period :trigger/threshold :trigger/pred :trigger/watermark-percentage :trigger/fire-all-extents?
    :trigger/doc] 
   :lifecycle-entry
   [:lifecycle/task :lifecycle/calls :lifecycle/doc]
   :lifecycle-calls
   [:lifecycle/doc 
    :lifecycle/start-task? 
    :lifecycle/before-task-start 
    :lifecycle/before-batch 
    :lifecycle/after-read-batch 
    :lifecycle/after-batch 
    :lifecycle/after-task-stop 
    :lifecycle/after-ack-segment 
    :lifecycle/after-retry-segment
    :lifecycle/handle-exception]
   :peer-config
   [:onyx/tenancy-id
    :onyx.peer/job-scheduler
    :zookeeper/address
    :onyx.peer/inbox-capacity :onyx.peer/outbox-capacity
    :onyx.peer/retry-start-interval :onyx.peer/join-failure-back-off
    :onyx.peer/drained-back-off :onyx.peer/peer-not-ready-back-off
    :onyx.peer/job-not-ready-back-off :onyx.peer/fn-params
    :onyx.peer/backpressure-check-interval
    :onyx.peer/backpressure-low-water-pct
    :onyx.peer/backpressure-high-water-pct :onyx.windowing/min-value
    :onyx.peer/trigger-timer-resolution
    :onyx.peer/tags
    :onyx.zookeeper/backoff-base-sleep-time-ms
    :onyx.zookeeper/backoff-max-sleep-time-ms
    :onyx.zookeeper/backoff-max-retries :onyx.messaging/inbound-buffer-size
    :onyx.zookeeper/prepare-failure-detection-interval
    :onyx.messaging/completion-buffer-size
    :onyx.messaging/release-ch-buffer-size 
    :onyx.messaging/retry-ch-buffer-size
    :onyx.messaging/peer-link-gc-interval
    :onyx.messaging/peer-link-idle-timeout :onyx.messaging/ack-daemon-timeout
    :onyx.messaging/ack-daemon-clear-interval :onyx.messaging/decompress-fn
    :onyx.messaging/compress-fn :onyx.messaging/impl :onyx.messaging/bind-addr
    :onyx.messaging/external-addr :onyx.messaging/peer-port
    :onyx.messaging/allow-short-circuit?
    :onyx.messaging.aeron/embedded-driver?
    :onyx.messaging.aeron/embedded-media-driver-threading
    :onyx.messaging.aeron/subscriber-count
    :onyx.messaging.aeron/write-buffer-size
    :onyx.messaging.aeron/poll-idle-strategy
    :onyx.messaging.aeron/offer-idle-strategy 
    :onyx.messaging.aeron/publication-creation-timeout
    :onyx.peer/state-log-impl
    :onyx.bookkeeper/read-batch-size 
    :onyx.bookkeeper/write-batch-size
    :onyx.bookkeeper/write-batch-backoff
    :onyx.bookkeeper/ledger-ensemble-size
    :onyx.bookkeeper/ledger-quorum-size
    :onyx.bookkeeper/ledger-id-written-back-off
    :onyx.bookkeeper/ledger-password 
    :onyx.bookkeeper/client-throttle
    :onyx.bookkeeper/write-buffer-size
    :onyx.bookkeeper/client-timeout
    :onyx.peer/state-filter-impl 
    :onyx.rocksdb.filter/base-dir
    :onyx.rocksdb.filter/bloom-filter-bits 
    :onyx.rocksdb.filter/compression
    :onyx.rocksdb.filter/block-size 
    :onyx.rocksdb.filter/peer-block-cache-size
    :onyx.rocksdb.filter/num-buckets 
    :onyx.rocksdb.filter/num-ids-per-bucket
    :onyx.rocksdb.filter/rotation-check-interval-ms
<<<<<<< HEAD
    :onyx.task-scheduler.colocated/only-send-local?
    :onyx/id]
=======
    :onyx.task-scheduler.colocated/only-send-local?]
   :trigger [:trigger/init-state :trigger/next-state :trigger/trigger-fire?]
   :state-refinement [:refinement/create-state-update :refinement/apply-state-update] 
>>>>>>> 019d236f
   :env-config
   [:onyx/tenancy-id
    :zookeeper/server?
    :zookeeper.server/port
    :zookeeper/address
    :onyx.bookkeeper/server? 
    :onyx.bookkeeper/delete-server-data?
    :onyx.bookkeeper/local-quorum?
    :onyx.bookkeeper/local-quorum-ports :onyx.bookkeeper/port
    :onyx.bookkeeper/base-journal-dir
    :onyx.bookkeeper/base-ledger-dir
    :onyx.bookkeeper/disk-usage-threshold
    :onyx.bookkeeper/disk-usage-warn-threshold
    :onyx/id]})<|MERGE_RESOLUTION|>--- conflicted
+++ resolved
@@ -1271,14 +1271,10 @@
     :onyx.rocksdb.filter/num-buckets 
     :onyx.rocksdb.filter/num-ids-per-bucket
     :onyx.rocksdb.filter/rotation-check-interval-ms
-<<<<<<< HEAD
     :onyx.task-scheduler.colocated/only-send-local?
     :onyx/id]
-=======
-    :onyx.task-scheduler.colocated/only-send-local?]
    :trigger [:trigger/init-state :trigger/next-state :trigger/trigger-fire?]
    :state-refinement [:refinement/create-state-update :refinement/apply-state-update] 
->>>>>>> 019d236f
    :env-config
    [:onyx/tenancy-id
     :zookeeper/server?
