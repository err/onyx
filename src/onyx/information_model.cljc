--- conflicted
+++ resolved
@@ -547,7 +547,6 @@
                                   :doc "The core.async channel to deliver restart notifications to the peer"}
                        :state-thread-ch {:type :channel
                                          :optional? true
-<<<<<<< HEAD
                                          :doc "The core.async channel thread used by onyx to dispatch state writes to durable storage."}
                        :filter-state {:type :any
                                       :optional? true
@@ -564,15 +563,6 @@
                        :results {:type :results
                                  :optional? true
                                  :doc "A map of read segment to a vector of segments produced by applying the function of this task"}}}
-=======
-                                         :doc "The sequence of segments read by this peer"}
-                       :onyx.core/results {:type :results
-                                           :optional? true
-                                           :doc "A map of read segment to a vector of segments produced by applying the function of this task"}
-
-                       :onyx.core/emitted-exhausted? {:type :atom
-                                                      :doc "An atom with a boolean denoting whether this peer wrote out the exhausted log entry."}}}
->>>>>>> 714ba577
    :state-event
    {:summary "A state event contains context about a state update, trigger call, or refinement update. It consists of a Clojure record, with some keys being nil, depending on the context of the call e.g. a trigger call may include context about the originating cause fo the trigger."
     :schema :onyx.schema.StateEvent
@@ -1405,7 +1395,6 @@
    :state-refinement [:refinement/create-state-update :refinement/apply-state-update] 
    :state-event [:event-type :task-event :segment :grouped?  :group-key :lower-bound 
                  :upper-bound :log-type :trigger-update :aggregation-update :window :next-state]
-<<<<<<< HEAD
    :event-map [:task-map
                :catalog 
                :workflow 
@@ -1444,50 +1433,6 @@
                :filter-state
                :messenger 
                :drained-back-off]
-=======
-   :event-map [:onyx.core/task-map
-               :onyx.core/catalog 
-               :onyx.core/workflow 
-               :onyx.core/flow-conditions 
-               :onyx.core/windows
-               :onyx.core/triggers
-               :onyx.core/lifecycles 
-               :onyx.core/fn
-               :onyx.core/params
-               :onyx.core/metadata 
-               :onyx.core/results
-               :onyx.core/batch
-               :onyx.core/id 
-               :onyx.core/job-id 
-               :onyx.core/task 
-               :onyx.core/task-id
-               :onyx.core/lifecycle-id
-               :onyx.core/peer-opts
-               :onyx.core/replica
-               :onyx.core/peer-replica-view
-               :onyx.core/task-information 
-               :onyx.core/seal-ch 
-               :onyx.core/outbox-ch
-               :onyx.core/kill-ch 
-               :onyx.core/group-ch 
-               :onyx.core/task-kill-ch
-               :onyx.core/state-ch 
-               :onyx.core/state-thread-ch
-               :onyx.core/log-prefix
-               :onyx.core/serialized-task
-               :onyx.core/log
-               :onyx.core/monitoring 
-               :onyx.core/windows-state 
-               :onyx.core/state-log 
-               :onyx.core/pipeline 
-               :onyx.core/filter-state
-               :onyx.core/messenger 
-               :onyx.core/compiled
-               :onyx.core/drained-back-off 
-               :onyx.core/messenger-buffer 
-               :onyx.core/state
-               :onyx.core/emitted-exhausted?]
->>>>>>> 714ba577
    :env-config
    [:onyx/tenancy-id
     :zookeeper/server?
