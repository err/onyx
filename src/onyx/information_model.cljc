(ns onyx.information-model)

(def peer-scheduler-event-types 
  [:peer-reallocated :peer-left :job-killed :job-completed :recovered])

(def trigger-event-types
  (into [:timer-tick :new-segment] peer-scheduler-event-types))

(def model
  {:catalog-entry
   {:summary "All inputs, outputs, and functions in a workflow must be described via a catalog. A catalog is a vector of maps, strikingly similar to Datomic’s schema. Configuration and docstrings are described in the catalog."
    :link nil
    :model {:onyx/name
            {:doc "The name of the task that represents this catalog entry. Must correspond to a keyword in the workflow associated with this catalog."
             :type :keyword
             :choices :any
             :tags [:task]
             :restrictions ["Must be unique across all catalog entries."
                            "Value cannot be `:none`."
                            "Value cannot be `:all`."]
             :optional? false
             :added "0.8.0"}

            :onyx/type
            {:doc "The role that this task performs. `:input` reads data. `:function` applies a transformation. `:output` writes data."
             :type :keyword
             :tags [:task]
             :choices [:input :function :output]
             :optional? false
             :added "0.8.0"}

            :onyx/batch-size
            {:doc "The number of segments a peer will wait to read before processing them all in a batch for this task. Segments will be processed when either `:onyx/batch-size` segments have been received at this peer, or `:onyx/batch-timeout` milliseconds have passed - whichever comes first. This is a knob that is used to tune throughput and latency, and it goes hand-in-hand with `:onyx/batch-timeout`."
             :type :integer
             :tags [:latency :throughput]
             :restrictions ["Value must be greater than 0."]
             :optional? false
             :added "0.8.0"}

            :onyx/batch-timeout
            {:doc "The number of milliseconds a peer will wait to read more segments before processing them all in a batch for this task. Segments will be processed when either `:onyx/batch-timeout` milliseconds passed, or `:onyx/batch-size` segments have been read - whichever comes first. This is a knob that is used to tune throughput and latency, and it goes hand-in-hand with `:onyx/batch-size`."
             :type :integer
             :unit :milliseconds
             :tags [:latency :throughput]
             :restrictions ["Value must be greater than 0."]
             :default 50
             :optional? true
             :added "0.8.0"}

            :onyx/doc
            {:doc "A docstring for this catalog entry."
             :type :string
             :tags [:documentation]
             :optional? true
             :added "0.8.0"}

            :onyx/max-peers
            {:doc "The maximum number of peers that will ever be assigned to this task concurrently."
             :type :integer
             :tags [:aggregation :grouping]
             :restrictions ["Value must be greater than 0."]
             :optional? true
             :added "0.8.0"}

            :onyx/min-peers
            {:doc "The minimum number of peers that will be concurrently assigned to execute this task before it begins. If the number of peers working on this task falls below its initial count due to failure or planned departure, the choice of `:onyx/flux-policy` defines the strategy for what to do."
             :type :integer
             :tags [:aggregation :grouping]
             :restrictions ["Value must be greater than 0."]
             :optional? true
             :added "0.8.0"}

            :onyx/n-peers
            {:doc "A convenience parameter which expands to `:onyx/min-peers` and `:onyx/max-peers` set to the same value. This is useful if you want to specify exactly how many peers should concurrently execute this task - no more, and no less."
             :type :integer
             :tags [:aggregation :grouping]
             :restrictions ["Value must be greater than 0."
                            "`:onyx/min-peers` cannot also be defined for this catalog entry."
                            "`:onyx/max-peers` cannot also be defined for this catalog entry."]
             :optional? true
             :added "0.8.0"}

            :onyx/language
            {:doc "Designates the language that the function denoted by `:onyx/fn` is implemented in."
             :type :keyword
             :tags [:interoperability]
             :choices [:clojure :java]
             :default :clojure
             :optional? true
             :added "0.8.0"}

            :onyx/restart-pred-fn
            {:doc "A fully-qualified namespaced keyword pointing to function which takes an exception as a parameter, returning a boolean indicating whether the peer that threw this exception should restart its task."
             :type :keyword
             :choices :any
             :tags [:fault-tolerance]
             :restrictions ["Must resolve to a function on the classpath at runtime."]
             :optional? true
             :added "0.8.0"
             :deprecated-version "0.8.9"
             :deprecation-doc ":onyx/restart-pred-fn has been removed from Onyx. A more general and powerful feature has been added instead, named Lifecycle Exceptions. See the docs for :lifecycle/handle-exception to switch over."}

            :onyx/params
            {:doc "A vector of keys to obtain from the task map, and inject into the initial parameters of the function defined in :onyx/fn. The segment will be injected as the final parameter to the onyx/fn."
             :type :vector
             :tags [:function]
             :optional? true
             :added "0.8.0"}

            :onyx/medium
            {:doc "Denotes the kind of input or output communication or storage that is being read from or written to (e.g. `:kafka` or `:web-socket`). This is currently does not affect any functionality, and is reserved for the future."
             :type :keyword
             :tags [:plugin]
             :choices :any
             :required-when ["`:onyx/type` is set to `:input`"
                             "`:onyx/type` is set to `:output`"]
             :added "0.8.0"}

            :onyx/plugin
            {:doc "When `:onyx/language` is set to `:clojure`, this is a fully qualified, namespaced keyword pointing to a function that takes the Event map and returns a Record implementing the Plugin interfaces. When `:onyx/language` is set to `:java`, this is a keyword pointing to a Java class that is constructed with the Event map. This class must implement the interoperability interfaces."
             :type :keyword
             :tags [:plugin]
             :choices :any
             :restrictions ["Namespaced keyword required unless :onyx/language :java is set, in which case a non-namespaced keyword is required."]
             :required-when ["`:onyx/type` is set to `:input`"
                             "`:onyx/type` is set to `:output`"]
             :added "0.8.0"}

            :onyx/fn
            {:doc "A fully qualified, namespaced keyword that points to a function on the classpath. This function takes at least one argument - an incoming segment, and returns either a segment or a vector of segments. This function may not return `nil`. This function can be parameterized further through a variety of techniques."
             :type :keyword
             :tags [:function]
             :required-when ["`:onyx/type` is set to `:function`"]
             :optionally-allowed-when ["`:onyx/type` is set to `:input`"
                                       "`:onyx/type` is set to `:output`"]
             :added "0.8.0"}

            :onyx/group-by-key
            {:doc "The key, or vector of keys, to group incoming segments by. Keys that hash to the same value will always be sent to the same virtual peer."
             :type [:any [:any]]
             :tags [:aggregation :grouping :windows]
             :optionally-allowed-when ["`:onyx/type` is set to `:function` or `:output`"]
             :restrictions ["Cannot be defined when `:onyx/group-by-fn` is defined."
                            "`:onyx/flux-policy` must also be defined in this catalog entry."]
             :added "0.8.0"}

            :onyx/group-by-fn
            {:doc "A fully qualified, namespaced keyword that points to a function on the classpath. This function takes a single argument, a segment, as a parameter. The value that the function returns will be hashed. Values that hash to the same value will always be sent to the same virtual peer."
             :type :keyword
             :tags [:aggregation :grouping :windows :function]
             :optionally-allowed-when ["`:onyx/type` is set to `:function` or `:output`"]
             :restrictions ["Cannot be defined when `:onyx/group-by-key` is defined."
                            "`:onyx/flux-policy` must also be defined in this catalog entry."]
             :added "0.8.0"}

            :onyx/bulk?
            {:doc "Boolean value indicating whether the function in this catalog entry denoted by `:onyx/fn` should take a single segment, or the entire batch of segments that were read as a parameter. When set to `true`, this task's `:onyx/fn` return value is ignored. The segments are identically propagated to the downstream tasks. The primary use of `:onyx/bulk?` is for side-effecting functions."
             :type :boolean
             :default false
             :tags [:function]
             :deprecated-version "0.9.11"
             :deprecation-doc "`:onyx/bulk?` has been deprecated in favor of [`:onyx/batch-fn?`](http://www.onyxplatform.org/docs/cheat-sheet/latest/#catalog-entry/:onyx/batch-fn-QMARK). If you require the previous behavior, ensure your `:onyx/fn` returns the same segments that were passed into it."
             :optionally-allowed-when ["`:onyx/type` is set to `:function`"]
             :added "0.8.0"}

            :onyx/batch-fn?
            {:doc "Boolean value indicating whether the function in this catalog entry denoted by `:onyx/fn` should take a single segment, or the entire batch of segments that were read as a parameter. When `true`, the `:onyx/fn` must return a sequence of the same length as its input match. Each element of the return value represents the children segments that will succeed the corresponding parent segment. Hence, the arguments match positionally. Children values may either be a single segment, or a vector of segments, as normal. This feature is useful for batching requests to services, waiting for whole batches of asynchronous requests to be made, dedepulicating calculations, etc. Libraries such as [claro](https://github.com/xsc/claro), [muse](https://github.com/kachayev/muse), and [urania](https://funcool.github.io/urania/latest/) may be useful for use in these `:onyx/fn`s."
             :type :boolean
             :default false
             :tags [:function :input :output]
             :added "0.9.11"}

            :onyx/flux-policy
            {:doc "The policy that should be used when a task with grouping enabled loses a peer. Losing a peer means that the consistent hashing used to pin the same hashed values to the same peers will be altered. Using the `:kill` flux policy will kill the job. This is useful for jobs that cannot tolerate an altered hashing strategy. Using `:continue` will allow the job to continue running. With `:kill` and `:continue`, new peers will never be added to this job. The final policy is `:recover`, which is like `:continue`, but will allow peers to be added back to this job to meet the `:onyx/min-peers` number of peers working on this task concurrently."
             :type :keyword
             :choices [:kill :continue :recover]
             :tags [:aggregation :grouping :windows]
             :restrictions ["If `:kill` is used `:onyx/min-peers` or `:onyx/n-peers` must be defined for this catalog entry."
                            "If `:recover` is used, then `:onyx/max-peers` must be equal to `:onyx/min-peers`. "]
             :optionally-allowed-when ["`:onyx/type` is set to `:function` or `:output`"
                                       "`:onyx/group-by-key` or `:onyx/group-by-fn` is set."]
             :added "0.8.0"}

            :onyx/uniqueness-key
            {:doc "The key of incoming segments that indicates global uniqueness. This is used by the Windowing feature to detect duplicated processing of segments. An example of this would be an `:id` key for segments representing users, assuming `:id` is globally unique in your system. An example of a bad uniqueness-key would be `:first-name` as two or more users may have their first names in common."
             :type :any
             :tags [:aggregation :windows]
             :required-when ["A Window is defined on this task."]
             :added "0.8.0"}

            :onyx/deduplicate?
            {:doc "Does not deduplicate segments using the `:onyx/uniqueness-key`, which is otherwise required when using windowed tasks. Often useful if your segments do not have a unique key that you can use to filter incoming replayed or duplicated segments."
             :type :boolean
             :default true
             :tags [:aggregation :windows]
             :optionally-allowed-when ["A window is defined on this task."]
             :required-when ["A Window is defined on this task and there is no possible :onyx/uniqueness-key to on the segment to deduplicate with."]
             :added "0.8.0"}

            :onyx/required-tags
            {:doc "When set, only allows peers which have *all* tags listed in this key in their :onyx.peer/tags configuration. This is used for preventing peers without certain user defined capabilities from executing particular tasks. A concrete use case would be only allowing peers with a database license key to execute a specific task."
             :type [:keyword]
             :default []
             :optional? true
             :added "0.8.9"}}}

   :flow-conditions-entry
   {:summary "Flow conditions are used for isolating logic about whether or not segments should pass through different tasks in a workflow, and support a rich degree of composition with runtime parameterization."
    :link nil
    :model {:flow/from
            {:doc "The source task from which segments are being sent."
             :type :keyword
             :optional? false
             :restrictions ["Must name a task in the workflow."]
             :added "0.8.0"}

            :flow/to
            {:doc "The destination task where segments will arrive. If set to `:all`, all downstream tasks will receive this segment. If set to `:none`, no downstream tasks will receive this segment. Otherwise it must name a vector of keywords indicating downstream tasks. The order of keywords is irrelevant."
             :type [:keyword [:keyword]]
             :choices [[:any] :all :none]
             :optional? false
             :restrictions ["When the value is a vector of keyword, every keyword must name a task in the workflow."]
             :added "0.8.0"}

            :flow/predicate
            {:doc "When denoted as a keyword, this must be a fully qualified, namespaced keyword pointing to a function on the classpath at runtime. This function takes at least 4 arguments - the Event map, the old segment before `:onyx/fn` was applied, the new segment after `:onyx/fn` was applied, and the sequence of new segments generated by the old segment. If the old segment generated exactly one segment, and not a sequence of segments, the value of the last parameter will be a collection with only the new segment in it.

                  When denoted as a vector of keywords, the first value in the vector  may either be the keyword `:and`, `:or`, or `:not`, or be a keyword as described above. In the latter case, any subsequent values must be keywords that resolve to keys in the flow condition entries map. The values of these keys are resolved and passed as additional parameters to the function. In the former case, the result of the function (which may again be wrapped with a vector to nest logical operators or parameters), is applied with the designated logical operator. This yields predicate composition."
             :type [:keyword [:keyword]]
             :optional? false
             :added "0.8.0"}

            :flow/exclude-keys
            {:doc "If any of the keys are present in the segment, they will be `dissoc`ed from the segment before it is sent downstream. This is useful when values in the segment are present purely for the purpose of making a decision about which downstream tasks it should be sent to."
             :type [[:keyword]]
             :optional? true
             :added "0.8.0"}

            :flow/short-circuit?
            {:doc "When multiple flow condition entry predicates evaluated to true, the tasks in `:flow/to` are set unioned. If this behavior is undesirable, and you want exactly the tasks in this flow condition's `:flow/to` key to be used, plus any previously matched flow conditions `:flow/to` values. Setting `:flow/short-circuit?` to `true` will force the matcher to stop executing and immediately return with the values that it matched."
             :type :boolean
             :optional? true
             :default false
             :restrictions ["Any entry that has :flow/short-circuit? set to true must come before any entries for an task that have it set to false or nil."]
             :added "0.8.0"}

            :flow/thrown-exception?
            {:doc "If an exception is thrown from an Onyx transformation function, you can capture it from within your flow conditions by setting this value to `true`. If an exception is thrown, only flow conditions with `:flow/thrown-exception?` set to `true` will be evaluated. The value that is normally the segment which is sent to the predicate will be the exception object that was thrown. Note that exceptions don't serialize. This feature is meant to be used in conjunction with Post-transformations and Actions for sending exception values to downstream tasks."
             :type :boolean
             :optional? true
             :default false
             :restrictions ["Exception flow conditions must have `:flow/short-circuit?` set to `true`"]
             :added "0.8.0"}

            :flow/post-transform
            {:doc "A fully qualified, namespaced keyword that points to a function on the classpath at runtime. This function is invoked when an exception is thrown processing a segment in `:onyx/fn` and this flow condition's predicate evaluates to `true`. The function takes 3 parameters - the Event map, the segment that causes the exception to be thrown, and the exception object. The return value of this function is sent to the downstream tasks instead of trying to serialize the exception. The return value must be a segment or sequence of segments, and must serialize."
             :type :keyword
             :optional? true
             :default nil
             :restrictions ["`:flow/thrown-exception?` must be set to `true`."]
             :added "0.8.0"}

            :flow/action
            {:doc "Names a side effect to perform in response to processing this segment. If set to `:retry`, this segment will be immediately, forcibly retried from the root input task from which it emanated. This segment will not be sent to any downstream tasks."
             :type :keyword
             :choices [:retry]
             :optional? true
             :default nil
             :restrictions ["Any flow condition clauses with `:flow/action` set to `:retry` must also have `:flow/short-circuit?` set to `true`, and `:flow/to` set to `:none`."]
             :added "0.8.0"}

            :flow/doc
            {:doc "A docstring for this flow condition."
             :type :string
             :optional? true
             :added "0.8.0"}}}

   :window-entry
   {:summary "Windows allow you to group and accrue data into possibly overlapping buckets. Windows are intimately related to the Triggers feature."
    :link nil
    :model {:window/id
            {:doc "A unique identifier for this window."
             :type :keyword
             :optional? false
             :restrictions ["Must be unique across all Window entries."]
             :added "0.8.0"}

            :window/task
            {:doc "The task that this window will be applied to."
             :type :keyword
             :optional? false
             :restrictions ["Must name a task in the workflow."]
             :added "0.8.0"}

            :window/type
            {:doc "The type of Window to use. See the User Guide for what each type means."
             :type :keyword
             :choices [:fixed :sliding :global :session]
             :optional? false
             :added "0.8.0"}

            :window/aggregation
            {:doc "If this value is a keyword, it is a fully qualified, namespaced keyword pointing to a symbol on the classpath at runtime. This symbol must be a map with keys as further specified by the information model. Onyx comes with a handful of aggregations built in, such as `:onyx.windowing.aggregation/min`. See the User Guide for the full list. Users can also implement their own aggregations.

                  If this value is a vector, it contain two values: a keyword as described above, and another keyword which represents the key to aggregate over."
             :type [:keyword [:keyword]]
             :optional? false
             :added "0.8.0"}

            :window/window-key
            {:doc "The key of the incoming segments to window over. This key can represent any totally ordered domain, for example `:event-time`."
             :type :any
             :required-when ["`:window/type` is set to `:fixed`"
                             "`:window/type` is set to `:sliding`"
                             "`:window/type` is set to `:session`"]
             :added "0.8.0"}

            :window/min-value
            {:doc "A globally minimum value that values of `:window/window-key` will never be less than. This is used for calculating materialized aggregates for windows in a space efficient manner."
             :type :integer
             :optional? true
             :default 0
             :added "0.8.0"}

            :window/session-key
            {:doc "The key of the incoming segments to calculate a session window over."
             :type :any
             :optional? true
             :added "0.8.0"}

            :window/range
            {:doc "The span of time, or other totally ordered domain, that this window will capture data within."
             :type [:unit]
             :optional? false
             :required-when ["The `:window/type` is `:fixed` or `:sliding`."]
             :added "0.8.0"}

            :window/slide
            {:doc "To offset of time, or other totally ordered domain, to wait before starting a new window after the previous window."
             :type [:unit]
             :required-when ["The `:window/type` is `:sliding`."]
             :added "0.8.0"}

            :window/init
            {:doc "The initial value to be used for the aggregate, if required. Some aggregates require this, such as the Minimum aggregate. Others, such as the Conj aggregate, do not, as empty vector makes a suitable initial value."
             :type :any
             :required-when ["The `:window/aggregation` has no predefined initial value."]
             :added "0.8.0"}

            :window/timeout-gap
            {:doc "The duration of dormant activity that constitutes a session window being closed."
             :type :unit
             :required-when ["The `window/type` is `:session`."]
             :added "0.8.0"}

            :window/doc
            {:doc "A docstring for this window."
             :type :string
             :optional? true
             :added "0.8.0"}}}

   :state-aggregation
   {:summary "Onyx provides the ability to perform stateful updates for segments calculated over windows. For example, a grouping task may accumulate incoming values for a number of keys over windows of 5 minutes."
    :link nil
    :model {:aggregation/init {:doc "Fn (window) to initialize the state."
                               :type :function
                               :optional? true
                               :added "0.8.0"}
            :aggregation/create-state-update {:doc "Fn (window, state, segment) to generate a serializable state machine update."
                                              :type :function
                                              :optional? false
                                              :added "0.8.0"}
            :aggregation/apply-state-update {:doc "Fn (window, state, entry) to apply state machine update entry to a state."
                                             :type :function
                                             :optional? false
                                             :added "0.8.0"}
            :aggregation/super-aggregation-fn {:doc "Fn (window, state-1, state-2) to combine two states in the case of two windows being merged, e.g. session windows."
                                               :type :function
                                               :optional? true
                                               :added "0.8.0"}}}

   :state-refinement
   {:summary "Onyx provides the ability to perform state refinements after triggers fired."
    :link nil
    :model {:refinement/create-state-update {:doc "Fn (trigger, state, state-event) to generate a serializable state machine update."
                                             :type :function
                                             :optional? false
                                             :added "0.9.0"}
            :refinement/apply-state-update {:doc "Fn (trigger, state, entry) to apply the refinement state machine update entry to a state."
                                            :type :function
                                            :optional? false
                                            :added "0.9.0"}}}
   :trigger
   {:summary "Implement different trigger behaviours e.g. timers, segments, etc."
    :link nil
    :model {:trigger/init-state {:doc "Fn (trigger) to initialise the state of the trigger."
                                 :type :function
                                 :optional? false
                                 :added "0.9.0"}
            :trigger/next-state {:doc "Fn (trigger, state-event) updates the trigger state in response to a state-event"
                                 :type :function
                                 :optional? false
                                 :added "0.9.0"}
            :trigger/trigger-fire? {:doc "Fn (trigger, trigger-state, state-event) returns a boolean that defines whether the trigger's sync function will be called."
                                    :type :function
                                    :optional? false
                                    :added "0.9.0"}}}
   :trigger-entry
   {:summary "Triggers are a feature that interact with Windows. Windows capture and bucket data over time. Triggers let you release the captured data over a variety of stimuli."
    :link nil
    :model {:trigger/window-id
            {:doc "The name of a `:window/id` window to fire the trigger against."
             :type :keyword
             :optional? false
             :restrictions ["Must name a `:window/id` in the window entries."]
             :added "0.8.0"}

            :trigger/refinement
            {:doc "The refinement mode to use when firing the trigger against a window. A fully qualified, namespaced keyword pointing to a symbol on the classpath at runtime. This symbol must be a map with keys as further specified by the refinement information model. Onyx comes with a handful of refinements built in, such as accumulating and discarding refinements. When set to `:onyx.refinements/accumulating`, the window contents remain. When set to `:onyx.refinements/discarding`, the window contents are destroyed, resetting the window to the initial aggregation value. The initial value is set lazily so expired windows do not unnecessarily consume memory."
             :type :keyword
             :optional? false
             :added "0.8.0"}

            :trigger/on
            {:doc "The event to trigger in reaction to, such as a segment with a special feature, or on a timer. See the User Guide for the full list of prepackaged Triggers. Takes a fully qualified, namespaced keyword resolving to the trigger definition. The following triggers are included with onyx: :onyx.triggers/segment, :onyx.triggers/timer, :onyx.triggers/punctuation, :onyx.triggers/watermark, :onyx.triggers/percentile-watermark"
             :type :keyword
             :optional? false
             :added "0.8.0"}

            :trigger/sync
            {:doc "A fully qualified, namespaced keyword pointing to a function on the classpath at runtime. This function takes 5 arguments: the event map, the window map that this trigger is defined on, the trigger map, a state-event map, and the window state as an immutable value. Its return value is ignored.
                 
                  This function is invoked when the trigger fires, and is used to do any arbitrary action with the window contents, such as sync them to a database. It is called once for each trigger.

                  You can use lifecycles to supply any stateful connections necessary to sync your data. Supplied values from lifecycles will be available through the first parameter - the event map."
             :type :keyword
             :optional? false
             :added "0.8.0"}

            :trigger/pred
            {:doc "Used with the trigger :onyx.triggers/punctuation. A fully qualified, namespaced keyword pointing to a function on the classpath at runtime. This function takes 5 arguments: the event map, this window-id, the lower bound of this window, the upper bound of this window, and the segment. This function should return true if the trigger should fire, and false otherwise."
             :type :keyword
             :optional? false}

            :trigger/watermark-percentage
            {:doc "Used with the trigger :onyx.triggers/percentile-watermark. A double between 0.0 and 1.0, both inclusive, representing a percentage greater than the lower bound of a window. If an segment is seen with a value for a windowing key greater than this percentage, the trigger fires."
             :type :double
             :optional? false}

            :trigger/period
            {:doc "Used with the trigger :onyx.triggers/timer. A timer trigger sleeps for a duration of `:trigger/period`. When it is done sleeping, the `:trigger/sync` function is invoked with its usual arguments. The trigger goes back to sleep and repeats itself."
             :type :keyword
             :required-when ["`:trigger/on` is `:timer`"]
             :choices [:milliseconds :millisecond :seconds :second :minutes :minute :hours :hour :days :day]
             :optional? true
             :added "0.8.0"}

            :trigger/threshold
            {:doc "Used with the trigger :onyx.triggers/segment. A segment trigger will fire every threshold of segments."
             :required-when ["`:trigger/on` is `:segment`"]
             :type [:integer :elements]
             :example [5 :elements]
             :optional? true
             :added "0.8.0"}

            :trigger/fire-all-extents?
            {:doc "When set to `true`, if any particular extent fires in reaction to this trigger, all extents also fire."
             :type :boolean
             :optional? true
             :default false
             :added "0.8.0"}

            :trigger/doc
            {:doc "A docstring for this trigger."
             :type :string
             :optional? true
             :added "0.8.0"}

            :trigger/id
            {:doc "An internal id that will be added to the trigger map for use within the trigger if none exists."
             :type :any
             :optional? true
             :added "0.8.0"}}}

   :event-map {:summary "Onyx exposes an 'event context' through many of its APIs. This is a description of what you will find in this map and what each of its key/value pairs mean. More keys
may be added by the user as the context is associated to throughout the task pipeline."
               :schema :onyx.schema.Event
               :type :map
               :model {:onyx.core/id {:type :uuid
                                      :doc "The unique ID of this peer's lifecycle"}
                       :onyx.core/lifecycle-id {:type :uuid
                                                :optional? true
                                                :doc "The unique ID for this *execution* of the lifecycle"}
                       :onyx.core/job-id {:type :uuid
                                          :doc "The Job ID of the task that this peer is executing"}
                       :onyx.core/task-id {:type :keyword
<<<<<<< HEAD
                                           :doc "The Task ID that this peer is executing"} 
                       :onyx.core/slot-id {:type :integer
                                           :doc "The Task Slot ID allocated to this peer."} 
=======
                                           :doc "The Task ID that this peer is executing"}
>>>>>>> 4e0fda19
                       :onyx.core/task {:type :keyword
                                        :doc "The task name that this peer is executing"}
                       :onyx.core/fn {:type :function
                                      :doc "The :onyx/fn for this task."}
                       :onyx.core/catalog {:type [:catalog-entry]
                                           :doc "The full catalog for this job"}
                       :onyx.core/workflow {:type :workflow
                                            :doc "The workflow for this job"}
                       :onyx.core/flow-conditions {:type [:flow-conditions-entry]
                                                   :doc "The flow conditions for this job"}
                       :onyx.core/lifecycles {:type [:lifecycle-entry]
                                              :doc "The lifecycle entries for this job"}
                       :onyx.core/triggers {; type should not be :any however we end up with
                                            ; recursive schema check bugs. This will be fixed.
                                            :type :any
                                            :optional? true
                                            :doc "The trigger entries for this job"}
                       :onyx.core/windows {:type [:window-entry]
                                           :doc "The window entries for this job"}
                       :onyx.core/task-map {:type :catalog-entry
                                            :doc "The catalog entry for this task"}
                       :onyx.core/serialized-task {:type :serialized-task
                                                   :doc "The task that this peer is executing that has been serialized to ZooKeeper"}
                       :onyx.core/metadata {:type :job-metadata
                                            :doc "The job's metadata, supplied via the :metadata key when submitting the job"}
                       :onyx.core/log-prefix {:type :string
                                              :doc "Logging context including more information about the task, peer and job ids."}
                       :onyx.core/params {:type [:any]
                                          :doc "The parameter sequence to be applied to the function that this task uses"}
                       :onyx.core/task-information {:type :record
                                                    :doc "Task information for this task. Mostly consists of data already in the event map."}
                       :onyx.core/log {:type :record
                                       :doc "The log record component"}
                       :onyx.core/task-kill-flag {:type :channel
                                                  :doc "Signalling channel used to kill the task."}
                       :onyx.core/kill-flag {:type :channel
                                             :doc "Signalling channel used to kill the peer"}
                       :onyx.core/outbox-ch {:type :channel
                                             :doc "The core.async channel to deliver outgoing log entries on"}
                       :onyx.core/group-ch {:type :channel
                                            :doc "The core.async channel to deliver restart notifications to the peer"}
<<<<<<< HEAD
=======
                       :onyx.core/state-ch {:type :channel
                                            :optional? true
                                            :doc "The core.async channel used by onyx to communicate event maps to the state thread channel."}
                       :onyx.core/state-thread-ch {:type :channel
                                                   :optional? true
                                                   :doc "The core.async channel thread used by onyx to dispatch state writes to durable storage."}
                       :onyx.core/filter-state {:type :any
                                                :optional? true
                                                :doc "The state of the deduplication filter, if any"}
>>>>>>> 4e0fda19
                       :onyx.core/peer-opts {:type :peer-config
                                             :doc "The options that this peer was started with"}
                       :onyx.core/replica-atom {:type :replica-atom
                                                :doc "The replica that this peer has currently accrued."}
                       :onyx.core/monitoring {:type :record
                                              :doc "Onyx monitoring component implementing the [IEmitEvent](https://github.com/onyx-platform/onyx/blob/master/src/onyx/extensions.clj) protocol"}
                       :onyx.core/batch {:type [:segment]
                                         :optional? true
                                         :doc "The sequence of segments read by this peer"}
                       :onyx.core/results {:type :results
                                           :optional? true
<<<<<<< HEAD
                                           :doc "A map of read segment to a vector of segments produced by applying the function of this task"}}}
=======
                                           :doc "A map containing `:tree`: the mapping of segments to the newly created segments, `:segments`: the newly created segmetns, `:acks`: the ack messages for these segments, `:retries`: the segments that will be retried from the input source."}
                       :onyx.core/scheduler-event {:type :keyword
                                                   :choices peer-scheduler-event-types
                                                   :optional? true
                                                   :doc "The cause of a peer allocated to a task being stopped. This will be added to the event map before the `:lifecycle/after-task-stop` lifecycle function is called."}

                       :onyx.core/emitted-exhausted? {:type :atom
                                                      :doc "An atom with a boolean denoting whether this peer wrote out the exhausted log entry."}}}
>>>>>>> 4e0fda19
   :state-event
   {:summary "A state event contains context about a state update, trigger call, or refinement update. It consists of a Clojure record, with some keys being nil, depending on the context of the call e.g. a trigger call may include context about the originating cause of the trigger."
    :schema :onyx.schema.StateEvent
    :type :record
    :model {:event-type
            {:doc "The event that precipitated the state update or trigger e.g. a new segment arrived"
             :type :keyword
             :choices trigger-event-types
             :optional? false
             :added "0.9.0"}
            :task-event
            {:doc "The full Event map defined in `:event-map` of the information model"
             :type :event-map
             :optional? false
             :added "0.9.0"}
            :segment
            {:doc "The segment that caused the state event to occur. Will only be present when :event-type is :new-segment."
             :type :segment
             :optional? false
             :added "0.9.0"}
            :grouped?
            {:doc "A boolean defining whether the window state is grouped by key. Only present when event-type is :new-segment."
             :type :boolean
             :optional? true
             :added "0.9.0"}
            :group-key
            {:doc "The grouping key for the window state. Set when `:onyx/group-by-key` or `:onyx/group-by-fn` is used."
             :type :any
             :optional? false
             :added "0.9.0"}
            :lower-bound
            {:doc "The lower most value of any window key for a segment that belongs to this window. Usually coerceable to a java Date. Available in refinements, but not trigger calls. This means that :trigger/on is global over all windows."
             :type :integer
             :optional? true
             :added "0.9.0"}
            :upper-bound
            {:doc "The uppermost value of any window key for a segment that belongs to this window. Usually coerceable to a java Date. Available in refinements, but not trigger calls. This means that :trigger/on is global over all windows."
             :type :integer
             :optional? true
             :added "0.9.0"}
            :log-type
            {:doc "The type of state machine call that will be recorded to storage. For example, if this call was made by a trigger, then upon replay the trigger should be replayed using a trigger call."
             :type :keyword
             :choices [:trigger :aggregation]
             :optional? true
             :added "0.9.0"}
            :trigger-update
            {:doc "The accumulated refinement state updates that will be applied to the window state."
             :type [:any]
             :optional? true
             :added "0.9.0"}
            :aggregation-update
            {:doc "The accumulated window state updates that will be applied to the window state."
             :type [:any]
             :optional? true
             :added "0.9.0"}
            :window
            {:doc "The window entry associated with this state event."
             :type :window-entry
             :optional? false
             :added "0.9.0"}
            :next-state
            {:doc "The window state that will be set after the refinement update is applied."
             :type :any
             :optional? true
             :added "0.9.0"}}}
   :lifecycle-entry
   {:summary "Lifecycles are a feature that allow you to control code that executes at particular points during task execution on each peer. Lifecycles are data driven and composable."
    :link nil
    :model {:lifecycle/task
            {:doc "The task that this lifecycle applies to."
             :type :keyword
             :optional? false
             :restrictions ["Must be a task defined in the workflow."]
             :added "0.8.0"}

            :lifecycle/calls
            {:doc "A fully qualified, namespaced keyword pointing to a symbol on the classpath at runtime. This symbol must be a map with keys further specified by the information model. The keys in this map denote the concrete functions to invoke at execution time."
             :type :keyword
             :optional? false
             :added "0.8.0"}

            :lifecycle/doc
            {:doc "A docstring for this lifecycle."
             :type :string
             :optional? true
             :added "0.8.0"}}}

   :lifecycle-calls
   {:summary "Lifecycle calls are related to lifecycles. They consist of a map of functions that are used when resolving lifecycle entries to their corresponding functions."
    :link nil
    :model {:lifecycle/doc {:doc "A docstring for these lifecycle calls."
                            :type :string
                            :optional? true
                            :added "0.8.0"}

            :lifecycle/start-task? {:doc "A function that takes two arguments - an event map, and the matching lifecycle map. Must return a boolean value indicating whether to start the task or not. If false, the process backs off for a preconfigured amount of time and calls this task again. Useful for lock acquisition. This function is called prior to any processes inside the task becoming active."
                                    :type :function
                                    :optional? true
                                    :added "0.8.0"}

            :lifecycle/before-task-start {:doc "A function that takes two arguments - an event map, and the matching lifecycle map. Must return a map that is merged back into the original event map. This function is called after processes in the task are launched, but before the peer listens for incoming segments from other peers."
                                          :type :function
                                          :optional? true
                                          :added "0.8.0"}

            :lifecycle/before-batch {:doc "A function that takes two arguments - an event map, and the matching lifecycle map. Must return a map that is merged back into the original event map. This function is called prior to receiving a batch of segments from the reading function."
                                     :type :function
                                     :optional? true
                                     :added "0.8.0"}

            :lifecycle/after-read-batch {:doc "A function that takes two arguments - an event map, and the matching lifecycle map. Must return a map that is merged back into the original event map. This function is called immediately after a batch of segments has been read by the peer. The segments are available in the event map by the key `:batch`."
                                         :type :function
                                         :optional? true
                                         :added "0.8.0"}

            :lifecycle/after-apply-fn {:doc "A function that takes two arguments - an event map, and the matching lifecycle map. Must return a map that is merged back into the original event map. This function is called immediately after the `:onyx/fn` is mapped over the batch of segments."
                                         :type :function
                                         :optional? true
                                         :added "0.9.15"}

            :lifecycle/after-batch {:doc "A function that takes two arguments - an event map, and the matching lifecycle map. Must return a map that is merged back into the original event map. This function is called immediately after a batch of segments has been processed by the peer, but before the batch is acked."
                                    :type :function
                                    :optional? true
                                    :added "0.8.0"}

            :lifecycle/after-task-stop {:doc "A function that takes two arguments - an event map, and the matching lifecycle map. Must return a map that is merged back into the original event map. This function is called before the peer relinquishes its task. No more segments will be received."
                                        :type :function
                                        :optional? true
                                        :added "0.8.0"}

            :lifecycle/after-ack-segment {:doc "A function that takes four arguments - an event map, a message id, the return of an input plugin ack-segment call, and the matching lifecycle map. May return a value of any type which will be discarded. This function is whenever a segment at the input task has been fully acked."
                                          :type :function
                                          :optional? true
                                          :added "0.8.0"}

            :lifecycle/after-retry-segment {:doc "<<< UPDATE ME AFTER ABS IS DONE >>>"
                                            :type :function
                                            :optional? true
                                            :added "0.8.0"}

            :lifecycle/handle-exception {:doc "If an exception is thrown during any lifecycle execution except `after-task-stop`, one or more lifecycle handlers may be defined. If present, the exception will be caught and passed to this function,  which takes 4 arguments - an event map, the matching lifecycle map, the keyword lifecycle name from which the exception was thrown, and the exception object. This function must return `:kill`, `:restart` or `:defer` indicating whether the job should be killed, the task restarted, or the decision deferred to the next lifecycle exception handler, if another is defined. If all handlers `:defer`, the default behavior is `:kill`."
                                         :type :function
                                         :optional? true
                                         :added "0.8.3"}}}

   :peer-config
   {:summary "All options available to configure the virtual peers and development environment."
    :link nil
    :model {:onyx/id
            {:doc "The ID for the cluster that the peers will coordinate via. Provides a way to provide strong, multi-tenant isolation of peers."
             :type [:one-of [:string :uuid]]
             :optional? false
             :added "0.8.0"
             :deprecated-version "0.9.0"
             :deprecation-doc ":onyx/id has been renamed :onyx/tenancy-id for clarity. Update all :onyx/id keys accordingly."}

            :onyx/tenancy-id
            {:doc "The ID for the cluster that the peers will coordinate through. Provides a means for strong, multi-tenant isolation of peers."
             :type [:one-of [:string :uuid]]
             :optional? false
             :added "0.9.0"}

<<<<<<< HEAD
            :onyx.peer/heartbeat-ms
            {:doc "Number of ms an idle peer should wait before sending a heartbeat message."
             :type :integer
             :unit :millisecond
             :default 500
             :optional? true
             :added "0.10.0"}

            :onyx.peer/coordinator-barrier-period-ms
            {:doc "A coordinator will send another barrier if it has been `:onyx.peer/coordinator-barrier-period-ms` ms since it last sent a barrier."
             :type :integer
             :unit :millisecond
             :default 500
             :optional? true
             :added "0.10.0"}

            :onyx.peer/coordinator-snapshot-every-n-barriers
            {:doc "Every `:onyx.peer/coordinator-snapshot-every-n-barriers` barriers will be a snapshot barrier, that will synchronise state to a durable medium such as S3 or HDFS. The default, 1, means that every barrier will cause a state snapshot. For example, if 5 is used, every 5th barrier occurring every `:onyx.peer/coordinator-barrier-period-ms` milliseconds, will cause a state snapshot."
             :type :integer
             :default 1
             :optional? true
             :added "0.10.0"}
            
            :onyx.peer/coordinator-max-sleep-ms
            {:doc "The maximum amount of time that the coordinator will sleep when there are no actions to be taken. Should be less than `:onyx.peer/coordinator-barrier-period-ms` for optimal functioning of barrier emission."
             :type :integer
             :default 10
             :unit :millisecond
             :optional? true
             :added "0.10.0"}

            :onyx.peer/subscriber-liveness-timeout-ms
            {:doc "Number of ms between heartbeats before a subscriber is determined to be dead."
             :type :integer
             :unit :millisecond
             :default 10000
             :optional? true
             :added "0.10.0"}

            :onyx.peer/publisher-liveness-timeout-ms
            {:doc "Number of ms between heartbeats before a publisher is determined to be dead."
             :type :integer
             :unit :millisecond
             :default 10000
             :optional? true
             :added "0.10.0"}

            :onyx.peer/job-scheduler 
=======
            :onyx.peer/job-scheduler
>>>>>>> 4e0fda19
            {:doc "Each running Onyx instance is configured with exactly one job scheduler. The purpose of the job scheduler is to coordinate which jobs peers are allowed to volunteer to execute."
             :type :keyword
             :choices [:onyx.job-scheduler/percentage :onyx.job-scheduler/balanced :onyx.job-scheduler/greedy]
             :optional? false
             :added "0.8.0"}

            :zookeeper/address
            {:doc "The addresses of the ZooKeeper servers to use for coordination e.g. 192.168.1.1:2181,192.168.1.2:2181"
             :type :string
             :optional? false
             :added "0.8.0"}

            :onyx.peer/inbox-capacity
            {:doc "Maximum number of messages to try to pre-fetch and store in the inbox, since reading from the log happens asynchronously."
             :type :integer
             :unit :messages
             :default 1000
             :optional? true
             :added "0.8.0"}

            :onyx.peer/outbox-capacity
            {:doc "Maximum number of messages to buffer in the outbox for writing, since writing to the log happens asynchronously."
             :type :integer
             :unit :messages
             :default 1000
             :optional? true
             :added "0.8.0"}

            :onyx.peer/retry-start-interval
            {:doc "Number of ms to wait before trying to reboot a virtual peer after failure."
             :type :integer
             :unit :milliseconds
             :default 2000
             :optional? true
             :added "0.8.0"}

            :onyx.peer/join-failure-back-off
            {:doc "Mean number of ms to wait before trying to rejoin the cluster after a previous join attempt has aborted."
             :type :integer
             :unit :milliseconds
             :default 200
             :optional? true
             :added "0.8.0"}

            :onyx.peer/drained-back-off
            {:doc "Number of ms to wait before trying to complete the job if all input tasks have been exhausted."
             :type :integer
             :unit :milliseconds
             :default 100
             :optional? true
             :added "0.8.0"}

            :onyx.peer/peer-not-ready-back-off
            {:doc "Number of ms to back off and wait before retrying the call to `start-task?` lifecycle hook if it returns false."
             :type :integer
             :unit :milliseconds
             :default 100
             :optional? true
             :added "0.8.0"}

            :onyx.peer/job-not-ready-back-off
            {:doc "Number of ms to back off and wait before trying to discover configuration needed to start the subscription after discovery failure."
             :type :integer
             :unit :milliseconds
             :optional? true
             :default 100
             :added "0.8.0"}

            :onyx.peer/fn-params
            {:doc "A map of keywords to vectors. Keywords represent task names, vectors represent the first parameters to apply to the function represented by the task. For example, `{:add [42]}` for task `:add` will call the function underlying `:add` with `(f 42 <segment>)` This will apply to any job with this task name."
             :type :map
             :optional? true
             :default {}
             :added "0.8.0"}

            :onyx.peer/backpressure-check-interval
            {:doc "Number of ms between checking whether the virtual peer should notify the cluster of backpressure-on/backpressure-off."
             :type :integer
             :unit :milliseconds
             :optional? true
             :default 10
             :added "0.8.0"}

            :onyx.peer/stop-task-timeout-ms
            {:doc "Number of ms to wait on stopping a task before allowing a peer to be scheduled to a new task"
             :type :integer
             :unit :milliseconds
             :optional? true
             :default 20000
             :added "0.9.7"}

            :onyx.peer/backpressure-low-water-pct
            {:doc "Percentage of messaging inbound-buffer-size that constitutes a low water mark for backpressure purposes."
             :type :integer
             :optional? true
             :default 30
             :deprecated-version "0.10.0"
             :deprecation-doc "Inbound buffer was removed in 0.10.0"
             :added "0.8.0"}

            :onyx.peer/backpressure-high-water-pct
            {:doc "Percentage of messaging inbound-buffer-size that constitutes a high water mark for backpressure purposes."
             :type :integer
             :optional? true
             :default 60
             :deprecated-version "0.10.0"
             :deprecation-doc "Inbound buffer was removed in 0.10.0"
             :added "0.8.0"}

            :onyx.peer/tags
            {:doc "Tags which denote the capabilities of this peer in terms of user-defined functionality."
             :type [:keyword]
             :optional? true
             :default []
             :added "0.8.9"}

            :onyx.peer/trigger-timer-resolution
            {:doc "The resolution of the timer firing state-events that are not caused by segments arriving."
             :type :integer
             :optional? true
             :units :milliseconds
             :default 100
             :added "0.9.0"}

            :onyx.windowing/min-value
            {:doc "A default strict minimum value that `:window/window-key` can ever be. Note, this is generally best configured individually via :window/min-value in the task map."
             :type :integer
             :optional? true
             :default 0
             :added "0.8.0"}

            :onyx.zookeeper/backoff-base-sleep-time-ms
            {:doc "Initial amount of time to wait between ZooKeeper connection retries"
             :unit :milliseconds
             :optional? true
             :type :integer
             :default 1000
             :added "0.8.0"}

            :onyx.zookeeper/backoff-max-sleep-time-ms
            {:doc "Maximum amount of time in ms to sleep on each retry"
             :unit :milliseconds
             :optional? true
             :type :integer
             :default 30000
             :added "0.8.0"}

            :onyx.zookeeper/backoff-max-retries
            {:doc "Maximum number of times to retry connecting to ZooKeeper"
             :optional? true
             :type :integer
             :default 5
             :added "0.8.0"}

            :onyx.zookeeper/prepare-failure-detection-interval
            {:doc "Number of ms to wait between checking if the peer that joins this peer via prepare has failed. This value is used within a loop to periodically detect a false-positive case where a ZooKeeper ephemeral node is still present even though the process has (recently died). This value is only used within the prepare phase of joining a peer, and is not used for the normal failure detection path when a peer has fully joined the cluster."
             :unit :milliseconds
             :optional? true
             :type :integer
             :default 1000
             :added "0.8.3"}

            :onyx.task-scheduler.colocated/only-send-local?
            {:doc "When this peer is running a task for a job with a co-located task scheduler and this value is true, this peer will only send messages to segments local to its machine. It is desirable to set this to false when you want tasks to be perfectly uniformly spread over the machines in your cluster, but do not want jobs to run entirely locally."
             :optional? true
             :type :boolean
             :default true
             :added "0.8.4"}

            :onyx.log/config
            {:doc "Timbre logging configuration for the peers. See [Logging](http://www.onyxplatform.org/docs/user-guide/latest/logging.html)."
             :optional? true
             :type :map
             :added "0.6.0"}

            :onyx.messaging/inbound-buffer-size
            {:doc "Number of messages to buffer in the core.async channel for received segments."
             :optional? true
             :type :integer
<<<<<<< HEAD
             :default 50000
             :deprecated-version "0.10.0"
             :deprecation-doc "There is no inbound buffer as of 0.10.0"
=======
             :default 100000
>>>>>>> 4e0fda19
             :added "0.8.0"}

            :onyx.messaging/completion-buffer-size
            {:doc "Number of messages to buffer in the core.async channel for completing messages on an input task."
             :optional? true
             :type :integer
             :deprecated-version "0.10.0"
             :deprecation-doc "There is no completion buffer as of 0.10.0"
             :default 10000
             :added "0.8.0"}

            :onyx.messaging/release-ch-buffer-size
            {:doc "Number of messages to buffer in the core.async channel for released completed messages."
             :optional? true
             :type :integer
             :default 10000
             :deprecated-version "0.10.0"
             :deprecation-doc "There is no release buffer as of 0.10.0"
             :added "0.8.0"}

            :onyx.messaging/retry-ch-buffer-size
            {:doc "Number of messages to buffer in the core.async channel for retrying timed-out messages."
             :optional? true
             :type :integer
             :default 10000
             :deprecated-version "0.10.0"
             :deprecation-doc "There is no retry buffer as of 0.10.0"
             :added "0.8.0"}

            :onyx.messaging/peer-link-gc-interval
            {:doc "The interval in milliseconds to wait between closing idle peer links."
             :unit :milliseconds
             :optional? true
             :type :integer
             :deprecated-version "0.10.0"
             :deprecation-doc "Peer links are no longer GC'd as of 0.10.0"
             :default 90000
             :added "0.8.0"}

            :onyx.messaging/peer-link-idle-timeout
            {:doc "The maximum amount of time that a peer link can be idle (not looked up in the state atom for usage) before it is eligible to be closed. The connection will be reopened from scratch the next time it is needed."
             :unit :milliseconds
             :optional? true
             :type :integer
             :deprecated-version "0.10.0"
             :deprecation-doc "Peer links idle timeouted as of 0.10.0"
             :default 60000
             :added "0.8.0"}

            :onyx.messaging/ack-daemon-timeout
            {:doc "Number of milliseconds that an ack value can go without being updates on a daemon before it is eligible to time out."
             :unit :milliseconds
             :optional? true
             :type :integer
             :deprecated-version "0.10.0"
             :deprecation-doc "The ack daemon does not exist as of 0.10.0"
             :default 480000
             :added "0.8.0"}

            :onyx.messaging/ack-daemon-clear-interval
            {:doc "Number of milliseconds to wait for process to periodically clear out ack-vals that have timed out in the daemon."
             :unit :milliseconds
             :optional? true
             :type :integer
             :deprecated-version "0.10.0"
             :deprecation-doc "The ack daemon does not exist as of 0.10.0"
             :default 15000
             :added "0.8.0"}

            :onyx.messaging/decompress-fn
            {:doc "The Clojure function to use for messaging decompression. Receives one argument - a byte array. Must return the decompressed value of the byte array."
             :optional? true
             :type :function
             :default 'onyx.compression.nippy/decompress
             :added "0.8.0"}

            :onyx.messaging/compress-fn
            {:doc "The Clojure function to use for messaging compression. Receives one argument - a sequence of segments. Must return a byte array representing the segment seq."
             :optional? true
             :type :function
             :default 'onyx.compression.nippy/compress
             :added "0.8.0"}

            :onyx.messaging/impl
            {:doc "The messaging protocol to use for peer-to-peer communication."
             :optional? false
             :type :keyword
             :choices [:aeron]
             :added "0.8.0"}

            :onyx.messaging/bind-addr
            {:doc "An IP address to bind the peer to for messaging. Defaults to `nil`. On AWS EC2, it's generally enough to configure this to the result of `(slurp http://169.254.169.254/latest/meta-data/local-ipv4)`"
             :optional? false
             :type :string
             :default nil
             :added "0.8.0"}

            :onyx.messaging/external-addr
            {:doc "An IP address to advertise to other peers. Useful in case of firewalling, port forwarding, etc, where the interface/IP that is bound is different to the address that other peers should connect to."
             :optional? true
             :type :string
             :default nil
             :added "0.8.0"}

            :onyx.messaging/peer-port
            {:doc "Port that peers should use to communicate."
             :optional? false
             :type :integer
             :default nil
             :added "0.8.0"}

<<<<<<< HEAD
=======
            :onyx.messaging/allow-short-circuit?
            {:doc "A boolean denoting whether to allow virtual peers to short circuit networked messaging when co-located with the other virtual peer. Short circuiting allows for direct transfer of messages to a virtual peer's internal buffers, which improves performance where possible. This configuration option is primarily for use in performance testing, as peers will not generally be able to short circuit messaging after scaling to many nodes."
             :optional? true
             :type :boolean
             :default true
             :added "0.8.0"}

>>>>>>> 4e0fda19
            :onyx.messaging.aeron/embedded-driver?
            {:doc "A boolean denoting whether an Aeron media driver should be started up with the environment. See [this example](https://github.com/onyx-platform/onyx/blob/026dce2ca5494999e0abe3deeb5e9d0fdc7ef09f/src/onyx/messaging/aeron_media_driver.clj) for an example for how to start the media driver externally."
             :optional? true
             :type :boolean
             :default true
             :added "0.8.0"}

            :onyx.messaging.aeron/subscriber-count
            {:doc "The number of Aeron subscriber threads that receive messages for the peer-group.  As peer-groups are generally configured per-node (machine), this setting can bottleneck receive performance if many virtual peers are used per-node, or are receiving and/or de-serializing large volumes of data. A good guideline is is `num cores = num virtual peers + num subscribers`, assuming virtual peers are generally being fully utilized."
             :optional? true
             :type :integer
             :default 2
             :deprecated-version "0.10.0"
             :deprecation-doc "Dedicated subscribers were removed in 0.10.0"
             :added "0.8.0"}

            :onyx.messaging.aeron/write-buffer-size
            {:doc "Size of the write queue for the Aeron publication. Writes to this queue will currently block once full."
             :optional? true
             :type :integer
             :default 1000
             :deprecated-version "0.10.0"
             :deprecation-doc "Write buffer was removed in 0.10.0"
             :added "0.8.0"}

            :onyx.messaging.aeron/poll-idle-strategy
            {:doc "The Aeron idle strategy to use between when polling for new messages. Currently, two choices `:high-restart-latency` and `:low-restart-latency` can be chosen. low-restart-latency may result in lower latency message, at the cost of higher CPU usage or potentially reduced throughput."
             :optional? true
             :type :keyword
             :default :high-restart-latency
             :choices [:high-restart-latency :low-restart-latency]
             :added "0.8.0"}

            :onyx.messaging.aeron/offer-idle-strategy
            {:doc "The Aeron idle strategy to use between when offering messages to another peer. Currently, two choices `:high-restart-latency` and `:low-restart-latency` can be chosen. low-restart-latency may result in lower latency message, at the cost of higher CPU usage or potentially reduced throughput."
             :optional? true
             :type :keyword
             :default :high-restart-latency
             :choices [:high-restart-latency :low-restart-latency]
             :deprecated-version "0.10.0"
             :deprecation-doc "Idle strategy was removed in 0.10.0"
             :added "0.8.0"}

            :onyx.messaging.aeron/publication-creation-timeout
            {:doc "Timeout after a number of ms on attempting to create an Aeron publication"
             :optional? true
             :type :integer
<<<<<<< HEAD
             :default 1000
             :deprecated-version "0.10.0"
             :deprecation-doc "Publication creation timeout was removed in 0.10.0"
=======
             :default 5000
>>>>>>> 4e0fda19
             :added "0.8.0"}

            :onyx.messaging.aeron/embedded-media-driver-threading
            {:doc "Threading mode to use with the embedded media driver."
             :optional? true
             :type :keyword
             :choices [:dedicated :shared :shared-network]
             :default :shared
             :added "0.9.0"}

            :onyx.peer/state-log-impl
            {:doc "Choice of state persistence implementation."
             :optional? true
             :type :keyword
             :default :bookkeeper
             :choices [:bookkeeper]
             :added "0.8.0"}

            :onyx.bookkeeper/read-batch-size
            {:doc "Number of bookkeeper ledger entries to read at a time when recovering state. Effective batch read of state entries is write-batch-size * read-batch-size."
             :optional? true
             :type :integer
             :default 50
             :added "0.8.0"}

            :onyx.bookkeeper/write-batch-size
            {:doc "Number of state persistence writes to batch into a single BookKeeper ledger entry."
             :optional? true
             :type :integer
             :default 20
             :added "0.8.0"}

            :onyx.bookkeeper/write-batch-backoff
            {:doc "Maximum amount of time to backoff after receiving state entries to write to BookKeeper."
             :unit :milliseconds
             :optional? true
             :type :integer
             :default 50
             :added "0.8.5"}

            :onyx.bookkeeper/ledger-ensemble-size
            {:doc "The number of BookKeeper instances over which entries will be striped. For example, if you have an ledger-ensemble-size of 3, and a ledger-quorum-size of 2, the first write will be written to server1 and server2, the second write will be written to server2, and server3, etc."
             :optional? true
             :type :integer
             :default 3
             :added "0.8.0"}

            :onyx.bookkeeper/ledger-quorum-size
            {:doc "The number of BookKeeper instances over which entries will be written to. For example, if you have an ledger-ensemble-size of 3, and a ledger-quorum-size of 2, the first write will be written to server1 and server2, the second write will be written to server2, and server3, etc."
             :optional? true
             :type :integer
             :default 3
             :added "0.8.0"}

            :onyx.bookkeeper/ledger-id-written-back-off
            {:doc "Number of milliseconds to back off (sleep) after writing BookKeeper ledger id to the replica."
             :optional? true
             :type :integer
             :unit :milliseconds
             :default 50
             :added "0.8.0"}

            :onyx.bookkeeper/ledger-password
            {:doc "Password to use for Onyx state persisted to BookKeeper ledgers. Highly recommended this is changed on cluster wide basis."
             :optional? true
             :type :string
             :default "INSECUREDEFAULTPASSWORD"
             :added "0.8.0"}

            :onyx.bookkeeper/client-throttle
            {:doc "Tunable write throttle for BookKeeper ledgers."
             :optional? true
             :type :integer
             :default 30000
             :added "0.8.0"}

            :onyx.bookkeeper/write-buffer-size
            {:doc "Size of the buffer to which BookKeeper ledger writes are buffered via."
             :optional? true
             :type :integer
             :default 10000
             :added "0.8.0"}

            :onyx.bookkeeper/client-timeout
            {:doc "BookKeeper client timeout."
             :optional? true
             :type :integer
             :unit :milliseconds
             :default 60000
             :added "0.8.0"}

            :onyx.peer/state-filter-impl
            {:doc "Choice of uniqueness key filtering implementation."
             :optional? true
             :type :keyword
             :default :rocksdb
             :choices [:rocksdb]
             :added "0.8.0"}

            :onyx.rocksdb.filter/base-dir
            {:doc "Temporary directory to persist uniqueness filtering data."
             :optional? true
             :type :string
             :default "/tmp/rocksdb_filter"
             :added "0.8.0"}

            :onyx.rocksdb.filter/bloom-filter-bits
            {:doc "Number of bloom filter bits to use per uniqueness key value"
             :optional? true
             :type :integer
             :default 10
             :added "0.8.0"}

            :onyx.rocksdb.filter/compression
            {:doc "Whether to use compression in rocksdb filter. It is recommended that `:none` is used unless your uniqueness keys are large and compressible."
             :optional? true
             :type :string
             :choices [:bzip2 :lz4 :lz4hc :none :snappy :zlib]
             :default :none
             :added "0.8.0"}

            :onyx.rocksdb.filter/block-size
            {:doc "RocksDB block size. May worth being tuned depending on the size of your uniqueness-key values."
             :optional? true
             :type :integer
             :default 4096
             :added "0.8.0"}

            :onyx.rocksdb.filter/peer-block-cache-size
            {:doc "RocksDB block cache size in bytes. Larger caches reduce the chance that the peer will need to check for the presence of a uniqueness key on disk. Defaults to 100MB."
             :optional? true
             :type :integer
             :default 104857600
             :added "0.8.0"}

            :onyx.rocksdb.filter/num-buckets
            {:doc "Number of rotating filter buckets to use. Buckets are rotated every `:onyx.rocksdb.filter/num-ids-per-bucket`, with the oldest bucket being discarded if num-buckets already exist."
             :optional? true
             :type :integer
             :default 10
             :added "0.8.0"}

            :onyx.rocksdb.filter/num-ids-per-bucket
            {:doc "Number of uniqueness key values that can exist in a RocksDB filter bucket."
             :optional? true
             :type :integer
             :default 10000000
             :added "0.8.0"}

            :onyx.rocksdb.filter/rotation-check-interval-ms
            {:doc "Check whether filter bucket should be rotated every interval ms"
             :optional? true
             :type :integer
             :default 50
             :added "0.8.0"}

            :onyx.query/server?
            {:doc "Bool to denote wether the peer-group should start a http server that can be queried for replica state and job information"
             :type :boolean
             :optional? true
             :added "0.9.10"}

            :onyx.query.server/ip
            {:doc "The IP the http query server should listen on."
             :type :string
             :optional? true
             :default "0.0.0.0"
             :added "0.9.10"}

            :onyx.query.server/port
            {:doc "The port the http query server should liston on"
             :type :integer
             :optional? true
             :default 8080}}}

   :env-config
   {:summary "All options available to configure the node environment."
    :link nil
    :model {:zookeeper/server?
            {:doc "Bool to denote whether to startup a local, in-memory ZooKeeper. **Important: for TEST purposes only.**"
             :type :boolean
             :optional? true
             :added "0.8.0"}

            :zookeeper.server/port
            {:doc "Port to use for the local in-memory ZooKeeper"
             :type :integer
             :required-when ["The `:zookeeper/server?` is `true`."]
             :added "0.8.0"}

            :onyx/tenancy-id
            {:doc "The ID for the cluster that the peers will coordinate via. Provides a way to provide strong, multi-tenant isolation of peers."
             :type [:one-of [:string :uuid]]
             :optional? false
             :added "0.9.0"}

            :onyx/id
            {:doc "The ID for the cluster that the peers will coordinate via. Provides a way to provide strong, multi-tenant isolation of peers."
             :type [:one-of [:string :uuid]]
             :required-when ["`:onyx.bookkeeper/server?` is `true`."]
             :optional? true
             :added "0.8.0"
             :deprecated-version "0.9.0"
             :deprecation-doc ":onyx/id has been renamed :onyx/tenancy-id for clarity. Update all :onyx/id keys accordingly."}

            :zookeeper/address
            {:doc "The addresses of the ZooKeeper servers to use for coordination e.g. 192.168.1.1:2181,192.168.1.2:2181"
             :type :string
             :optional? false
             :added "0.8.0"}

            :onyx.bookkeeper/server?
            {:doc "Bool to denote whether to startup a BookKeeper instance on this node, for use in persisting Onyx state information."
             :type :boolean
             :default false
             :optional? true
             :added "0.8.0"}

            :onyx.bookkeeper/delete-server-data?
            {:doc "Bool to denote whether to delete all BookKeeper server instance data on environment shutdown. Set to true when using BookKeeper for unit/integration test runs."
             :type :boolean
             :default false
             :optional? true
             :added "0.8.0"}

            :onyx.bookkeeper/local-quorum?
            {:doc "Bool to denote whether to startup a full quorum of BookKeeper instances on this node. **Important: for TEST purposes only.**"
             :default false
             :type :boolean
             :required-when ["The `:onyx.bookkeeper/server?` is `true` and `:onyx.bookkeeper/local-quorum?` is `true`"]
             :optional? true
             :added "0.8.0"}

            :onyx.bookkeeper/local-quorum-ports
            {:doc "Ports to use for the local BookKeeper quorum."
             :type :vector
             :default [3196 3197 3198]
             :required-when ["The `:onyx.bookkeeper/server?` is `true` and `:onyx.bookkeeper/local-quorum?` is `true`"]
             :optional? true
             :added "0.8.0"}

            :onyx.bookkeeper/port
            {:doc "Port to startup this node's BookKeeper instance on."
             :type :integer
             :default 3196
             :required-when ["The `:onyx.bookkeeper/server?` is `true` and `:onyx.bookkeeper/local-quorum?` is `false`"]
             :added "0.8.0"}

            :onyx.bookkeeper/base-journal-dir
            {:doc "Directory to store BookKeeper's journal in. It is recommended that this is altered to somewhere fast, preferably on a different disk to the BookKeeper ledger."
             :type :string
             :default "/tmp/bookkeeper_journal"
             :optional? true
             :added "0.8.0"}

            :onyx.bookkeeper/base-ledger-dir
            {:doc "Directory to store BookKeeper's ledger in. It is recommended that this is altered to somewhere fast, preferably on a different disk to the BookKeeper journal"
             :type :string
             :default "/tmp/bookkeeper_ledger"
             :optional? true
             :added "0.8.0"}

            :onyx.bookkeeper/disk-usage-threshold
            {:doc "Fraction of the total utilized usable disk space to declare the disk full. The value of this parameter represents a percentage."
             :optional? true
             :type :double
             :default 0.98
             :added "0.8.4"}

            :onyx.bookkeeper/disk-usage-warn-threshold
            {:doc "Fraction of the total utilized usable disk space to warn about disk usage. The value of this parameter represents a percentage. It needs to lower or equal than the :onyx.bookkeeper/disk-usage-threshold"
             :optional? true
             :type :double
             :default 0.95
             :added "0.8.4"}
            :onyx.bookkeeper/zk-ledgers-root-path
            {:doc "Root zookeeper path to store ledger metadata."
             :optional? true
             :type :string
             :default "/ledgers"
             :added "0.9.8"}}}})

(def model-display-order
  {:catalog-entry
   [:onyx/name
    :onyx/type
    :onyx/batch-size
    :onyx/batch-timeout
    :onyx/doc
    :onyx/min-peers
    :onyx/max-peers
    :onyx/n-peers
    :onyx/language
    :onyx/params
    :onyx/medium
    :onyx/plugin
    :onyx/fn
    :onyx/batch-fn?
    :onyx/group-by-key
    :onyx/group-by-fn
    :onyx/flux-policy
    :onyx/required-tags
    :onyx/uniqueness-key
    :onyx/deduplicate?
    :onyx/bulk?
    :onyx/restart-pred-fn]
   :flow-conditions-entry
   [:flow/from :flow/to :flow/predicate :flow/exclude-keys :flow/short-circuit?
    :flow/thrown-exception?  :flow/post-transform :flow/action :flow/doc]
   :window-entry
   [:window/id :window/task :window/type :window/aggregation :window/window-key
    :window/min-value :window/session-key :window/range :window/slide
    :window/init :window/timeout-gap :window/doc]
   :state-aggregation
   [:aggregation/init :aggregation/create-state-update 
    :aggregation/apply-state-update :aggregation/super-aggregation-fn] 
   :trigger-entry
   [:trigger/window-id :trigger/refinement :trigger/on :trigger/sync :trigger/id
    :trigger/period :trigger/threshold :trigger/pred :trigger/watermark-percentage :trigger/fire-all-extents?
    :trigger/doc] 
   :lifecycle-entry
   [:lifecycle/task :lifecycle/calls :lifecycle/doc]
   :lifecycle-calls
   [:lifecycle/doc 
    :lifecycle/start-task? 
    :lifecycle/before-task-start 
    :lifecycle/before-batch 
    :lifecycle/after-read-batch 
    :lifecycle/after-apply-fn 
    :lifecycle/after-batch 
    :lifecycle/after-task-stop 
    :lifecycle/after-ack-segment 
    :lifecycle/after-retry-segment
    :lifecycle/handle-exception]
   :peer-config
   [:onyx/tenancy-id
    :zookeeper/address
    :onyx.log/config
    :onyx.peer/job-scheduler
    :onyx.peer/publisher-liveness-timeout-ms
    :onyx.peer/coordinator-snapshot-every-n-barriers
    :onyx.peer/coordinator-max-sleep-ms
    :onyx.peer/subscriber-liveness-timeout-ms
    :onyx.peer/coordinator-barrier-period-ms
    :onyx.peer/heartbeat-ms
    :onyx.peer/stop-task-timeout-ms
    :onyx.peer/inbox-capacity 
    :onyx.peer/outbox-capacity
    :onyx.peer/retry-start-interval 
    :onyx.peer/join-failure-back-off
    :onyx.peer/drained-back-off 
    :onyx.peer/peer-not-ready-back-off
    :onyx.peer/job-not-ready-back-off 
    :onyx.peer/fn-params
    :onyx.peer/backpressure-check-interval
    :onyx.peer/backpressure-low-water-pct
    :onyx.peer/backpressure-high-water-pct :onyx.windowing/min-value
    :onyx.peer/trigger-timer-resolution
    :onyx.peer/tags
    :onyx.zookeeper/backoff-base-sleep-time-ms
    :onyx.zookeeper/backoff-max-sleep-time-ms
    :onyx.zookeeper/backoff-max-retries :onyx.messaging/inbound-buffer-size
    :onyx.zookeeper/prepare-failure-detection-interval
    :onyx.query/server?
    :onyx.query.server/ip
    :onyx.query.server/port
    :onyx.messaging/completion-buffer-size
    :onyx.messaging/release-ch-buffer-size 
    :onyx.messaging/retry-ch-buffer-size
    :onyx.messaging/peer-link-gc-interval
    :onyx.messaging/peer-link-idle-timeout :onyx.messaging/ack-daemon-timeout
    :onyx.messaging/ack-daemon-clear-interval :onyx.messaging/decompress-fn
    :onyx.messaging/compress-fn :onyx.messaging/impl :onyx.messaging/bind-addr
    :onyx.messaging/external-addr :onyx.messaging/peer-port
    :onyx.messaging.aeron/embedded-driver?
    :onyx.messaging.aeron/embedded-media-driver-threading
    :onyx.messaging.aeron/subscriber-count
    :onyx.messaging.aeron/write-buffer-size
    :onyx.messaging.aeron/poll-idle-strategy
    :onyx.messaging.aeron/offer-idle-strategy 
    :onyx.messaging.aeron/publication-creation-timeout
    :onyx.peer/state-log-impl
    :onyx.bookkeeper/read-batch-size 
    :onyx.bookkeeper/write-batch-size
    :onyx.bookkeeper/write-batch-backoff
    :onyx.bookkeeper/ledger-ensemble-size
    :onyx.bookkeeper/ledger-quorum-size
    :onyx.bookkeeper/ledger-id-written-back-off
    :onyx.bookkeeper/ledger-password 
    :onyx.bookkeeper/client-throttle
    :onyx.bookkeeper/write-buffer-size
    :onyx.bookkeeper/client-timeout
    :onyx.peer/state-filter-impl 
    :onyx.rocksdb.filter/base-dir
    :onyx.rocksdb.filter/bloom-filter-bits 
    :onyx.rocksdb.filter/compression
    :onyx.rocksdb.filter/block-size 
    :onyx.rocksdb.filter/peer-block-cache-size
    :onyx.rocksdb.filter/num-buckets 
    :onyx.rocksdb.filter/num-ids-per-bucket
    :onyx.rocksdb.filter/rotation-check-interval-ms
    :onyx.task-scheduler.colocated/only-send-local?
    :onyx/id]
   :trigger [:trigger/init-state :trigger/next-state :trigger/trigger-fire?]
   :state-refinement [:refinement/create-state-update :refinement/apply-state-update] 
   :state-event [:event-type :task-event :segment :grouped?  :group-key :lower-bound 
                 :upper-bound :log-type :trigger-update :aggregation-update :window :next-state]
   :event-map [:onyx.core/task-map
               :onyx.core/catalog 
               :onyx.core/workflow 
               :onyx.core/flow-conditions 
               :onyx.core/windows
               :onyx.core/triggers
               :onyx.core/lifecycles 
               :onyx.core/fn
               :onyx.core/params
               :onyx.core/metadata 
               :onyx.core/results
               :onyx.core/batch
               :onyx.core/id 
               :onyx.core/job-id 
               :onyx.core/task 
               :onyx.core/task-id
               :onyx.core/slot-id 
               :onyx.core/lifecycle-id
               :onyx.core/scheduler-event
               :onyx.core/peer-opts
               :onyx.core/replica-atom
               :onyx.core/task-information 
               :onyx.core/group-ch
               :onyx.core/outbox-ch
               :onyx.core/kill-flag 
               :onyx.core/task-kill-flag
               :onyx.core/log-prefix
               :onyx.core/serialized-task
               :onyx.core/log
               :onyx.core/monitoring]
   :env-config
   [:onyx/tenancy-id
    :zookeeper/server?
    :zookeeper.server/port
    :zookeeper/address
    :onyx.bookkeeper/server? 
    :onyx.bookkeeper/delete-server-data?
    :onyx.bookkeeper/local-quorum?
    :onyx.bookkeeper/local-quorum-ports :onyx.bookkeeper/port
    :onyx.bookkeeper/base-journal-dir
    :onyx.bookkeeper/base-ledger-dir
    :onyx.bookkeeper/disk-usage-threshold
    :onyx.bookkeeper/disk-usage-warn-threshold
    :onyx.bookkeeper/zk-ledgers-root-path
    :onyx/id]})<|MERGE_RESOLUTION|>--- conflicted
+++ resolved
@@ -494,13 +494,9 @@
                        :onyx.core/job-id {:type :uuid
                                           :doc "The Job ID of the task that this peer is executing"}
                        :onyx.core/task-id {:type :keyword
-<<<<<<< HEAD
                                            :doc "The Task ID that this peer is executing"} 
                        :onyx.core/slot-id {:type :integer
                                            :doc "The Task Slot ID allocated to this peer."} 
-=======
-                                           :doc "The Task ID that this peer is executing"}
->>>>>>> 4e0fda19
                        :onyx.core/task {:type :keyword
                                         :doc "The task name that this peer is executing"}
                        :onyx.core/fn {:type :function
@@ -542,18 +538,6 @@
                                              :doc "The core.async channel to deliver outgoing log entries on"}
                        :onyx.core/group-ch {:type :channel
                                             :doc "The core.async channel to deliver restart notifications to the peer"}
-<<<<<<< HEAD
-=======
-                       :onyx.core/state-ch {:type :channel
-                                            :optional? true
-                                            :doc "The core.async channel used by onyx to communicate event maps to the state thread channel."}
-                       :onyx.core/state-thread-ch {:type :channel
-                                                   :optional? true
-                                                   :doc "The core.async channel thread used by onyx to dispatch state writes to durable storage."}
-                       :onyx.core/filter-state {:type :any
-                                                :optional? true
-                                                :doc "The state of the deduplication filter, if any"}
->>>>>>> 4e0fda19
                        :onyx.core/peer-opts {:type :peer-config
                                              :doc "The options that this peer was started with"}
                        :onyx.core/replica-atom {:type :replica-atom
@@ -565,18 +549,11 @@
                                          :doc "The sequence of segments read by this peer"}
                        :onyx.core/results {:type :results
                                            :optional? true
-<<<<<<< HEAD
-                                           :doc "A map of read segment to a vector of segments produced by applying the function of this task"}}}
-=======
                                            :doc "A map containing `:tree`: the mapping of segments to the newly created segments, `:segments`: the newly created segmetns, `:acks`: the ack messages for these segments, `:retries`: the segments that will be retried from the input source."}
                        :onyx.core/scheduler-event {:type :keyword
                                                    :choices peer-scheduler-event-types
                                                    :optional? true
-                                                   :doc "The cause of a peer allocated to a task being stopped. This will be added to the event map before the `:lifecycle/after-task-stop` lifecycle function is called."}
-
-                       :onyx.core/emitted-exhausted? {:type :atom
-                                                      :doc "An atom with a boolean denoting whether this peer wrote out the exhausted log entry."}}}
->>>>>>> 4e0fda19
+                                                   :doc "The cause of a peer allocated to a task being stopped. This will be added to the event map before the `:lifecycle/after-task-stop` lifecycle function is called."}}}
    :state-event
    {:summary "A state event contains context about a state update, trigger call, or refinement update. It consists of a Clojure record, with some keys being nil, depending on the context of the call e.g. a trigger call may include context about the originating cause of the trigger."
     :schema :onyx.schema.StateEvent
@@ -740,7 +717,6 @@
              :optional? false
              :added "0.9.0"}
 
-<<<<<<< HEAD
             :onyx.peer/heartbeat-ms
             {:doc "Number of ms an idle peer should wait before sending a heartbeat message."
              :type :integer
@@ -789,9 +765,6 @@
              :added "0.10.0"}
 
             :onyx.peer/job-scheduler 
-=======
-            :onyx.peer/job-scheduler
->>>>>>> 4e0fda19
             {:doc "Each running Onyx instance is configured with exactly one job scheduler. The purpose of the job scheduler is to coordinate which jobs peers are allowed to volunteer to execute."
              :type :keyword
              :choices [:onyx.job-scheduler/percentage :onyx.job-scheduler/balanced :onyx.job-scheduler/greedy]
@@ -971,13 +944,9 @@
             {:doc "Number of messages to buffer in the core.async channel for received segments."
              :optional? true
              :type :integer
-<<<<<<< HEAD
              :default 50000
              :deprecated-version "0.10.0"
              :deprecation-doc "There is no inbound buffer as of 0.10.0"
-=======
-             :default 100000
->>>>>>> 4e0fda19
              :added "0.8.0"}
 
             :onyx.messaging/completion-buffer-size
@@ -1089,16 +1058,15 @@
              :default nil
              :added "0.8.0"}
 
-<<<<<<< HEAD
-=======
             :onyx.messaging/allow-short-circuit?
             {:doc "A boolean denoting whether to allow virtual peers to short circuit networked messaging when co-located with the other virtual peer. Short circuiting allows for direct transfer of messages to a virtual peer's internal buffers, which improves performance where possible. This configuration option is primarily for use in performance testing, as peers will not generally be able to short circuit messaging after scaling to many nodes."
              :optional? true
              :type :boolean
              :default true
-             :added "0.8.0"}
-
->>>>>>> 4e0fda19
+             :deprecated-version "0.10.0"
+             :deprecation-doc "Dedicated subscribers were removed in 0.10.0"
+             :added "0.8.0"}
+
             :onyx.messaging.aeron/embedded-driver?
             {:doc "A boolean denoting whether an Aeron media driver should be started up with the environment. See [this example](https://github.com/onyx-platform/onyx/blob/026dce2ca5494999e0abe3deeb5e9d0fdc7ef09f/src/onyx/messaging/aeron_media_driver.clj) for an example for how to start the media driver externally."
              :optional? true
@@ -1146,13 +1114,9 @@
             {:doc "Timeout after a number of ms on attempting to create an Aeron publication"
              :optional? true
              :type :integer
-<<<<<<< HEAD
              :default 1000
              :deprecated-version "0.10.0"
              :deprecation-doc "Publication creation timeout was removed in 0.10.0"
-=======
-             :default 5000
->>>>>>> 4e0fda19
              :added "0.8.0"}
 
             :onyx.messaging.aeron/embedded-media-driver-threading
@@ -1529,6 +1493,7 @@
     :onyx.messaging/external-addr :onyx.messaging/peer-port
     :onyx.messaging.aeron/embedded-driver?
     :onyx.messaging.aeron/embedded-media-driver-threading
+    :onyx.messaging/allow-short-circuit?
     :onyx.messaging.aeron/subscriber-count
     :onyx.messaging.aeron/write-buffer-size
     :onyx.messaging.aeron/poll-idle-strategy
