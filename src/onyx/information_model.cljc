(ns onyx.information-model)

(def peer-scheduler-event-types 
  [:peer-reallocated :peer-left :job-killed :job-completed])

(def trigger-event-types
  (into [:timer-tick :new-segment] peer-scheduler-event-types))

(def model
  {:catalog-entry
   {:summary "All inputs, outputs, and functions in a workflow must be described via a catalog. A catalog is a vector of maps, strikingly similar to Datomic’s schema. Configuration and docstrings are described in the catalog."
    :link nil
    :model {:onyx/name
            {:doc "The name of the task that represents this catalog entry. Must correspond to a keyword in the workflow associated with this catalog."
             :type :keyword
             :choices :any
             :tags [:task]
             :restrictions ["Must be unique across all catalog entries."
                            "Value cannot be `:none`."
                            "Value cannot be `:all`."]
             :optional? false
             :added "0.8.0"}

            :onyx/type
            {:doc "The role that this task performs. `:input` reads data. `:function` applies a transformation. `:output` writes data."
             :type :keyword
             :tags [:task]
             :choices [:input :function :output]
             :optional? false
             :added "0.8.0"}

            :onyx/batch-size
            {:doc "The number of segments a peer will wait to read before processing them all in a batch for this task. Segments will be processed when either `:onyx/batch-size` segments have been received at this peer, or `:onyx/batch-timeout` milliseconds have passed - whichever comes first. This is a knob that is used to tune throughput and latency, and it goes hand-in-hand with `:onyx/batch-timeout`."
             :type :integer
             :tags [:latency :throughput]
             :restrictions ["Value must be greater than 0."]
             :optional? false
             :added "0.8.0"}

            :onyx/batch-timeout
            {:doc "The number of milliseconds a peer will wait to read more segments before processing them all in a batch for this task. Segments will be processed when either `:onyx/batch-timeout` milliseconds passed, or `:onyx/batch-size` segments have been read - whichever comes first. This is a knob that is used to tune throughput and latency, and it goes hand-in-hand with `:onyx/batch-size`."
             :type :integer
             :unit :milliseconds
             :tags [:latency :throughput]
             :restrictions ["Value must be greater than 0."]
             :default 50
             :optional? true
             :added "0.8.0"}

            :onyx/doc
            {:doc "A docstring for this catalog entry."
             :type :string
             :tags [:documentation]
             :optional? true
             :added "0.8.0"}

            :onyx/max-peers
            {:doc "The maximum number of peers that will ever be assigned to this task concurrently."
             :type :integer
             :tags [:aggregation :grouping]
             :restrictions ["Value must be greater than 0."]
             :optional? true
             :added "0.8.0"}

            :onyx/min-peers
            {:doc "The minimum number of peers that will be concurrently assigned to execute this task before it begins. If the number of peers working on this task falls below its initial count due to failure or planned departure, the choice of `:onyx/flux-policy` defines the strategy for what to do."
             :type :integer
             :tags [:aggregation :grouping]
             :restrictions ["Value must be greater than 0."]
             :optional? true
             :added "0.8.0"}

            :onyx/n-peers
            {:doc "A convenience parameter which expands to `:onyx/min-peers` and `:onyx/max-peers` set to the same value. This is useful if you want to specify exactly how many peers should concurrently execute this task - no more, and no less."
             :type :integer
             :tags [:aggregation :grouping]
             :restrictions ["Value must be greater than 0."
                            "`:onyx/min-peers` cannot also be defined for this catalog entry."
                            "`:onyx/max-peers` cannot also be defined for this catalog entry."]
             :optional? true
             :added "0.8.0"}

            :onyx/language
            {:doc "Designates the language that the function denoted by `:onyx/fn` is implemented in."
             :type :keyword
             :tags [:interoperability]
             :choices [:clojure :java]
             :default :clojure
             :optional? true
             :added "0.8.0"}

            :onyx/restart-pred-fn
            {:doc "A fully-qualified namespaced keyword pointing to function which takes an exception as a parameter, returning a boolean indicating whether the peer that threw this exception should restart its task."
             :type :keyword
             :choices :any
             :tags [:fault-tolerance]
             :restrictions ["Must resolve to a function on the classpath at runtime."]
             :optional? true
             :added "0.8.0"
             :deprecated-version "0.8.9"
             :deprecation-doc ":onyx/restart-pred-fn has been removed from Onyx. A more general and powerful feature has been added instead, named Lifecycle Exceptions. See the docs for :lifecycle/handle-exception to switch over."}

            :onyx/params
            {:doc "A vector of keys to obtain from the task map, and inject into the initial parameters of the function defined in :onyx/fn. The segment will be injected as the final parameter to the onyx/fn."
             :type :vector
             :tags [:function]
             :optional? true
             :added "0.8.0"}

            :onyx/medium
            {:doc "Denotes the kind of input or output communication or storage that is being read from or written to (e.g. `:kafka` or `:web-socket`). This is currently does not affect any functionality, and is reserved for the future."
             :type :keyword
             :tags [:plugin]
             :choices :any
             :required-when ["`:onyx/type` is set to `:input`"
                             "`:onyx/type` is set to `:output`"]
             :added "0.8.0"}

            :onyx/plugin
            {:doc "When `:onyx/language` is set to `:clojure`, this is a fully qualified, namespaced keyword pointing to a function that takes the Event map and returns a Record implementing the Plugin interfaces. When `:onyx/language` is set to `:java`, this is a keyword pointing to a Java class that is constructed with the Event map. This class must implement the interoperability interfaces."
             :type :keyword
             :tags [:plugin]
             :choices :any
             :restrictions ["Namespaced keyword required unless :onyx/language :java is set, in which case a non-namespaced keyword is required."]
             :required-when ["`:onyx/type` is set to `:input`"
                             "`:onyx/type` is set to `:output`"]
             :added "0.8.0"}

            :onyx/fn
            {:doc "A fully qualified, namespaced keyword that points to a function on the classpath. This function takes at least one argument - an incoming segment, and returns either a segment or a vector of segments. This function may not return `nil`. This function can be parameterized further through a variety of techniques."
             :type :keyword
             :tags [:function]
             :required-when ["`:onyx/type` is set to `:function`"]
             :optionally-allowed-when ["`:onyx/type` is set to `:input`"
                                       "`:onyx/type` is set to `:output`"]
             :added "0.8.0"}

            :onyx/group-by-key
            {:doc "The key, or vector of keys, to group incoming segments by. Keys that hash to the same value will always be sent to the same virtual peer."
             :type [:any [:any]]
             :tags [:aggregation :grouping :windows]
             :optionally-allowed-when ["`:onyx/type` is set to `:function` or `:output`"]
             :restrictions ["Cannot be defined when `:onyx/group-by-fn` is defined."
                            "`:onyx/flux-policy` must also be defined in this catalog entry."]
             :added "0.8.0"}

            :onyx/group-by-fn
            {:doc "A fully qualified, namespaced keyword that points to a function on the classpath. This function takes a single argument, a segment, as a parameter. The value that the function returns will be hashed. Values that hash to the same value will always be sent to the same virtual peer."
             :type :keyword
             :tags [:aggregation :grouping :windows :function]
             :optionally-allowed-when ["`:onyx/type` is set to `:function` or `:output`"]
             :restrictions ["Cannot be defined when `:onyx/group-by-key` is defined."
                            "`:onyx/flux-policy` must also be defined in this catalog entry."]
             :added "0.8.0"}

            :onyx/bulk?
            {:doc "Boolean value indicating whether the function in this catalog entry denoted by `:onyx/fn` should take a single segment, or the entire batch of segments that were read as a parameter. When set to `true`, this function's return value is ignored. The segments are identically propagated to the downstream tasks."
             :type :boolean
             :default false
             :tags [:function]
             :optionally-allowed-when ["`:onyx/type` is set to `:function`"]
             :added "0.8.0"}

            :onyx/flux-policy
            {:doc "The policy that should be used when a task with grouping enabled loses a peer. Losing a peer means that the consistent hashing used to pin the same hashed values to the same peers will be altered. Using the `:kill` flux policy will kill the job. This is useful for jobs that cannot tolerate an altered hashing strategy. Using `:continue` will allow the job to continue running. With `:kill` and `:continue`, new peers will never be added to this job. The final policy is `:recover`, which is like `:continue`, but will allow peers to be added back to this job to meet the `:onyx/min-peers` number of peers working on this task concurrently."
             :type :keyword
             :choices [:kill :continue :recover]
             :tags [:aggregation :grouping :windows]
             :restrictions ["If `:kill` is used `:onyx/min-peers` or `:onyx/n-peers` must be defined for this catalog entry."
                            "If `:recover` is used, then `:onyx/max-peers` must be equal to `:onyx/min-peers`. "]
             :optionally-allowed-when ["`:onyx/type` is set to `:function` or `:output`"
                                       "`:onyx/group-by-key` or `:onyx/group-by-fn` is set."]
             :added "0.8.0"}

            :onyx/uniqueness-key
            {:doc "The key of incoming segments that indicates global uniqueness. This is used by the Windowing feature to detect duplicated processing of segments. An example of this would be an `:id` key for segments representing users, assuming `:id` is globally unique in your system. An example of a bad uniqueness-key would be `:first-name` as two or more users may have their first names in common."
             :type :any
             :tags [:aggregation :windows]
             :required-when ["A Window is defined on this task."]
             :added "0.8.0"}
            
            :onyx/deduplicate?
            {:doc "Does not deduplicate segments using the `:onyx/uniqueness-key`, which is otherwise required when using windowed tasks. Often useful if your segments do not have a unique key that you can use to filter incoming replayed or duplicated segments."
             :type :boolean
             :default true
             :tags [:aggregation :windows]
             :optionally-allowed-when ["A window is defined on this task."]
             :required-when ["A Window is defined on this task and there is no possible :onyx/uniqueness-key to on the segment to deduplicate with."]
             :added "0.8.0"}

            :onyx/required-tags
            {:doc "When set, only allows peers which have *all* tags listed in this key in their :onyx.peer/tags configuration. This is used for preventing peers without certain user defined capibilities from executing particular tasks. A concrete use case would be only allowing peers with a database license key to execute a specific task."
             :type [:keyword]
             :default []
             :optional? true
             :added "0.8.9"}}}

   :flow-conditions-entry
   {:summary "Flow conditions are used for isolating logic about whether or not segments should pass through different tasks in a workflow, and support a rich degree of composition with runtime parameterization."
    :link nil
    :model {:flow/from
            {:doc "The source task from which segments are being sent."
             :type :keyword
             :optional? false
             :restrictions ["Must name a task in the workflow."]
             :added "0.8.0"}

            :flow/to
            {:doc "The destination task where segments will arrive. If set to `:all`, all downstream tasks will receive this segment. If set to `:none`, no downstream tasks will receive this segment. Otherwise it must name a vector of keywords indicating downstream tasks. The order of keywords is irrelevant."
             :type [:keyword [:keyword]]
             :choices [[:any] :all :none]
             :optional? false
             :restrictions ["When the value is a vector of keyword, every keyword must name a task in the workflow."]
             :added "0.8.0"}

            :flow/predicate
            {:doc "When denoted as a keyword, this must be a fully qualified, namespaced keyword pointing to a function on the classpath at runtime. This function takes at least 4 arguments - the Event map, the old segment before `:onyx/fn` was applied, the new segment after `:onyx/fn` was applied, and the sequence of new segments generated by the old segment. If the old segment generated exactly one segment, and not a sequence of segments, the value of the last parameter will be a collection with only the new segment in it.

                  When denoted as a vector of keywords, the first value in the vector  may either be the keyword `:and`, `:or`, or `:not`, or be a keyword as described above. In the latter case, any subsequent values must be keywords that resolve to keys in the flow condition entries map. The values of these keys are resolved and passed as additional parameters to the function. In the former case, the result of the function (which may again be wrapped with a vector to nest logical operators or parameters), is applied with the designated logical operator. This yields predicate composition."
             :type [:keyword [:keyword]]
             :optional? false
             :added "0.8.0"}

            :flow/exclude-keys
            {:doc "If any of the keys are present in the segment, they will be `dissoc`ed from the segment before it is sent downstream. This is useful when values in the segment are present purely for the purpose of making a decision about which downstream tasks it should be sent to."
             :type [[:keyword]]
             :optional? true
             :added "0.8.0"}

            :flow/short-circuit?
            {:doc "When multiple flow condition entry predicates evaluated to true, the tasks in `:flow/to` are set unioned. If this behavior is undesirable, and you want exactly the tasks in this flow condition's `:flow/to` key to be used, plus any previously matched flow conditions `:flow/to` values. Setting `:flow/short-circuit?` to `true` will force the matcher to stop executing and immediately return with the values that it matched."
             :type :boolean
             :optional? true
             :default false
             :restrictions ["Any entry that has :flow/short-circuit? set to true must come before any entries for an task that have it set to false or nil."]
             :added "0.8.0"}

            :flow/thrown-exception?
            {:doc "If an exception is thrown from an Onyx transformation function, you can capture it from within your flow conditions by setting this value to `true`. If an exception is thrown, only flow conditions with `:flow/thrown-exception?` set to `true` will be evaluated. The value that is normally the segment which is sent to the predicate will be the exception object that was thrown. Note that exceptions don't serialize. This feature is meant to be used in conjunction with Post-transformations and Actions for sending exception values to downstream tasks."
             :type :boolean
             :optional? true
             :default false
             :restrictions ["Exception flow conditions must have `:flow/short-circuit?` set to `true`"]
             :added "0.8.0"}

            :flow/post-transform
            {:doc "A fully qualified, namespaced keyword that points to a function on the classpath at runtime. This function is invoked when an exception is thrown processing a segment in `:onyx/fn` and this flow condition's predicate evaluates to `true`. The function takes 3 parameters - the Event map, the segment that causes the exception to be thrown, and the exception object. The return value of this function is sent to the downstream tasks instead of trying to serialize the exception. The return value must be a segment or sequence of segments, and must serialize."
             :type :keyword
             :optional? true
             :default nil
             :restrictions ["`:flow/thrown-exception?` must be set to `true`."]
             :added "0.8.0"}

            :flow/action
            {:doc "Names a side effect to perform in response to processing this segment. If set to `:retry`, this segment will be immediately, forcibly retried from the root input task from which it emanated. This segment will not be sent to any downstream tasks."
             :type :keyword
             :choices [:retry]
             :optional? true
             :default nil
             :restrictions ["Any flow condition clauses with `:flow/action` set to `:retry` must also have `:flow/short-circuit?` set to `true`, and `:flow/to` set to `:none`."]
             :added "0.8.0"}

            :flow/doc
            {:doc "A docstring for this flow condition."
             :type :string
             :optional? true
             :added "0.8.0"}}}

   :window-entry
   {:summary "Windows allow you to group and accrue data into possibly overlapping buckets. Windows are intimately related to the Triggers feature."
    :link nil
    :model {:window/id
            {:doc "A unique identifier for this window."
             :type :keyword
             :optional? false
             :restrictions ["Must be unique across all Window entries."]
             :added "0.8.0"}

            :window/task
            {:doc "The task that this window will be applied to."
             :type :keyword
             :optional? false
             :restrictions ["Must name a task in the workflow."]
             :added "0.8.0"}

            :window/type
            {:doc "The type of Window to use. See the User Guide for what each type means."
             :type :keyword
             :choices [:fixed :sliding :global :session]
             :optional? false
             :added "0.8.0"}

            :window/aggregation
            {:doc "If this value is a keyword, it is a fully qualified, namespaced keyword pointing to a symbol on the classpath at runtime. This symbol must be a map with keys as further specified by the information model. Onyx comes with a handful of aggregations built in, such as `:onyx.windowing.aggregation/min`. See the User Guide for the full list. Users can also implement their own aggregations.

                  If this value is a vector, it contain two values: a keyword as described above, and another keyword which represents the key to aggregate over."
             :type [:keyword [:keyword]]
             :optional? false
             :added "0.8.0"}

            :window/window-key
            {:doc "The key of the incoming segments to window over. This key can represent any totally ordered domain, for example `:event-time`."
             :type :any
             :required-when ["`:window/type` is set to `:fixed`"
                             "`:window/type` is set to `:sliding`"
                             "`:window/type` is set to `:session`"]
             :added "0.8.0"}

            :window/min-value
            {:doc "A globally minimum value that values of `:window/window-key` will never be less than. This is used for calculating materialized aggregates for windows in a space efficient manner."
             :type :integer
             :optional? true
             :default 0
             :added "0.8.0"}

            :window/session-key
            {:doc "The key of the incoming segments to calculate a session window over. This key can represent any totally ordered domain, e.g. `:event-time`"
             :type :any
             :optional? true
             :added "0.8.0"}

            :window/range
            {:doc "The span of time, or other totally ordered domain, that this window will capture data within."
             :type [:unit]
             :optional? false
             :required-when ["The `:window/type` is `:fixed` or `:sliding`."]
             :added "0.8.0"}

            :window/slide
            {:doc "To offset of time, or other totally ordered domain, to wait before starting a new window after the previous window."
             :type [:unit]
             :required-when ["The `:window/type` is `:sliding`."]
             :added "0.8.0"}

            :window/init
            {:doc "The initial value to be used for the aggregate, if required. Some aggregates require this, such as the Minimum aggregate. Others, such as the Conj aggregate, do not, as empty vector makes a suitable initial value."
             :type :any
             :required-when ["The `:window/aggregation` has no predefined initial value."]
             :added "0.8.0"}

            :window/timeout-gap
            {:doc "The duration of dormant activity that constitutes a session window being closed."
             :type :unit
             :required-when ["The `window/type` is `:session`."]
             :added "0.8.0"}

            :window/doc
            {:doc "A docstring for this window."
             :type :string
             :optional? true
             :added "0.8.0"}}}

   :state-aggregation
   {:summary "Onyx provides the ability to perform stateful updates for segments calculated over windows. For example, a grouping task may accumulate incoming values for a number of keys over windows of 5 minutes."
    :link nil
    :model {:aggregation/init {:doc "Fn (window) to initialize the state."
                               :type :function
                               :optional? true
                               :added "0.8.0"}
            :aggregation/create-state-update {:doc "Fn (window, state, segment) to generate a serializable state machine update."
                                              :type :function
                                              :optional? false
                                              :added "0.8.0"}
            :aggregation/apply-state-update {:doc "Fn (window, state, entry) to apply state machine update entry to a state."
                                             :type :function
                                             :optional? false
                                             :added "0.8.0"}
            :aggregation/super-aggregation-fn {:doc "Fn (window, state-1, state-2) to combine two states in the case of two windows being merged, e.g. session windows."
                                               :type :function
                                               :optional? true
                                               :added "0.8.0"}}}

   :state-refinement
   {:summary "Onyx provides the ability to perform state refinements after triggers fired."
    :link nil
    :model {:refinement/create-state-update {:doc "Fn (trigger, state, state-event) to generate a serializable state machine update."
                                              :type :function
                                              :optional? false
                                              :added "0.9.0"}
            :refinement/apply-state-update {:doc "Fn (trigger, state, entry) to apply the refinement state machine update entry to a state."
                                             :type :function
                                             :optional? false
                                             :added "0.9.0"}}}
   :trigger
   {:summary "Implement different trigger behaviours e.g. timers, segments, etc."
    :link nil
    :model {:trigger/init-state {:doc "Fn (trigger) to initialise the state of the trigger."
                                 :type :function
                                 :optional? false
                                 :added "0.9.0"}
            :trigger/next-state {:doc "Fn (trigger, state-event) updates the trigger state in response to a state-event"
                                 :type :function
                                 :optional? false
                                 :added "0.9.0"}
            :trigger/trigger-fire? {:doc "Fn (trigger, trigger-state, state-event) returns a boolean that defines whether the trigger's sync function will be called."
                                    :type :function
                                    :optional? false
                                    :added "0.9.0"}}}
   :trigger-entry
   {:summary "Triggers are a feature that interact with Windows. Windows capture and bucket data over time. Triggers let you release the captured data over a variety of stimuli."
    :link nil
    :model {:trigger/window-id
            {:doc "The name of a `:window/id` window to fire the trigger against."
             :type :keyword
             :optional? false
             :restrictions ["Must name a `:window/id` in the window entries."]
             :added "0.8.0"}

            :trigger/refinement
            {:doc "The refinement mode to use when firing the trigger against a window. A fully qualified, namespaced keyword pointing to a symbol on the classpath at runtime. This symbol must be a map with keys as further specified by the refinement information model. Onyx comes with a handful of refinements built in, such as accumulating and discarding refinements. When set to `:onyx.refinements/accumulating`, the window contents remain. When set to `:onyx.refinements/discarding`, the window contents are destroyed, resetting the window to the initial aggregation value. The initial value is set lazily so expired windows do not unnecessarily consume memory."
             :type :keyword
             :optional? false
             :added "0.8.0"}

            :trigger/on
            {:doc "The event to trigger in reaction to, such as a segment with a special feature, or on a timer. See the User Guide for the full list of prepackaged Triggers. Takes a fully qualified, namespaced keyword resolving to the trigger definition. The following triggers are included with onyx: :onyx.triggers/segment, :onyx.triggers/timer, :onyx.triggers/punctuation, :onyx.triggers/watermark, :onyx.triggers/percentile-watermark"
             :type :keyword
             :optional? false
             :added "0.8.0"}

            :trigger/sync
            {:doc "A fully qualified, namespaced keyword pointing to a function on the classpath at runtime. This function takes 5 arguments: the event map, the window map that this trigger is defined on, the trigger map, a state-event map, and the window state as an immutable value. Its return value is ignored.
                 
                  This function is invoked when the trigger fires, and is used to do any arbitrary action with the window contents, such as sync them to a database. It is called once for each trigger.

                  You can use lifecycles to supply any stateful connections necessary to sync your data. Supplied values from lifecycles will be available through the first parameter - the event map."
             :type :keyword
             :optional? false
             :added "0.8.0"}

            :trigger/pred
            {:doc "Used with the trigger :onyx.triggers/punctuation. A fully qualified, namespaced keyword pointing to a function on the classpath at runtime. This function takes 5 arguments: the event map, this window-id, the lower bound of this window, the upper bound of this window, and the segment. This function should return true if the trigger should fire, and false otherwise."
             :type :keyword
             :optional? false}

            :trigger/watermark-percentage
            {:doc "Used with the trigger :onyx.triggers/percentile-watermark. A double between 0.0 and 1.0, both inclusive, representing a percentage greater than the lower bound of a window. If an segment is seen with a value for a windowing key greater than this percentage, the trigger fires."
             :type :double
             :optional? false}

            :trigger/period
            {:doc "Used with the trigger :onyx.triggers/timer. A timer trigger sleeps for a duration of `:trigger/period`. When it is done sleeping, the `:trigger/sync` function is invoked with its usual arguments. The trigger goes back to sleep and repeats itself."
             :type :keyword
             :required-when ["`:trigger/on` is `:timer`"]
             :choices [:milliseconds :millisecond :seconds :second :minutes :minute :hours :hour :days :day]
             :optional? true
             :added "0.8.0"}

            :trigger/threshold
            {:doc "Used with the trigger :onyx.triggers/segment. A segment trigger will fire every threshold of segments."
             :required-when ["`:trigger/on` is `:segment`"]
             :type [:integer :elements]
             :example [5 :elements]
             :optional? true
             :added "0.8.0"}

            :trigger/fire-all-extents?
            {:doc "When set to `true`, if any particular extent fires in reaction to this trigger, all extents also fire."
             :type :boolean
             :optional? true
             :default false
             :added "0.8.0"}

            :trigger/doc
            {:doc "A docstring for this trigger."
             :type :string
             :optional? true
             :added "0.8.0"}
            
            :trigger/id
            {:doc "An internal id that will be added to the trigger map for use within the trigger if none exists."
             :type :any
             :optional? true
             :added "0.8.0"}}}

   :event-map {:summary "Onyx exposes an 'event context' through many of its APIs. This is a description of what you will find in this map and what each of its key/value pairs mean. More keys
may be added by the user as the context is associated to throughout the task pipeline."
               :schema :onyx.schema.Event
               :type :record
               :model {:id {:type :uuid
                            :doc "The unique ID of this peer's lifecycle"}             
                       :lifecycle-id {:type :uuid
                                      :optional? true
                                      :doc "The unique ID for this *execution* of the lifecycle"}
                       :job-id {:type :uuid
                                :doc "The Job ID of the task that this peer is executing"}
                       :task-id {:type :uuid
                                 :doc "The Task ID that this peer is executing"} 
                       :task {:type :keyword
                              :doc "The task name that this peer is executing"}
                       :fn {:type :function
                            :doc "The :onyx/fn for this task."}
                       :catalog {:type [:catalog-entry]
                                 :doc "The full catalog for this job"}
                       :workflow {:type :workflow
                                  :doc "The workflow for this job"}
                       :flow-conditions {:type [:flow-conditions-entry]
                                         :doc "The flow conditions for this job"}
                       :lifecycles {:type [:lifecycle-entry]
                                    :doc "The lifecycle entries for this job"}
                       :triggers {; type should not be :any however we end up with
                                  ; recursive schema check bugs. This will be fixed.
                                  :type :any
                                  :optional? true
                                  :doc "The trigger entries for this job"}
                       :windows {:type [:window-entry]
                                 :doc "The window entries for this job"}
                       :pipeline {:type :any
                                  :doc "The instantiated plugin for this task."}
                       :task-map {:type :catalog-entry
                                  :doc "The catalog entry for this task"}
                       :serialized-task {:type :serialized-task
                                         :doc "The task that this peer is executing that has been serialized to ZooKeeper"} 
                       :metadata {:type :job-metadata
                                  :doc "The job's metadata, supplied via the :metadata key when submitting the job"}
                       :log-prefix {:type :string
                                    :doc "Logging context including more information about the task, peer and job ids."}
                       :params {:type [:any]
                                :doc "The parameter sequence to be applied to the function that this task uses"}
                       :task-information {:type :record
                                          :doc "Task information for this task. Mostly consists of data already in the event map."}
                       :windows-state {:type :windows-state-atom
                                       :optional? true
                                       :doc "Window state managed internally by Onyx"}
                       :barriers {:type :any
                                  :optional? true
                                  :doc ""}
                       :state-log {:type :record
                                   :optional? true
                                   :doc "Window state log component where state transitions are written"}
                       :log {:type :record
                             :doc "The log record component"}
                       :messenger {:type :record
                                   :doc "The Messenger record Component"}
                       :task-kill-ch {:type :channel
                                      :doc "Signalling channel used to kill the task."}
                       :kill-ch {:type :channel
                                 :doc "Signalling channel used to kill the peer"}
                       :outbox-ch {:type :channel
                                   :doc "The core.async channel to deliver outgoing log entries on"}
                       :restart-ch {:type :channel
                                    :doc "The core.async channel to deliver restart notifications to the peer"}
                       :state-ch {:type :channel
                                  :optional? true
                                  :doc "The core.async channel used by onyx to communicate event maps to the state thread channel."}
                       :group-ch {:type :channel
                                  :doc "The core.async channel to deliver restart notifications to the peer"}
                       :state-thread-ch {:type :channel
                                         :optional? true
                                         :doc "The core.async channel thread used by onyx to dispatch state writes to durable storage."}
                       :filter-state {:type :any
                                      :optional? true
                                      :doc "The state of the deduplication filter, if any"}
                       :peer-opts {:type :peer-config
                                   :doc "The options that this peer was started with"}
                       :replica {:type :replica-atom
                                 :doc "The replica that this peer has currently accrued"}
                       :monitoring {:type :record
                                    :doc "Onyx monitoring component implementing the [IEmitEvent](https://github.com/onyx-platform/onyx/blob/master/src/onyx/extensions.clj) protocol"}
                       :batch {:type [:segment]
                               :optional? true
                               :doc "The sequence of segments read by this peer"}
                       :results {:type :results
                                 :optional? true
                                 :doc "A map of read segment to a vector of segments produced by applying the function of this task"}}}
   :state-event
   {:summary "A state event contains context about a state update, trigger call, or refinement update. It consists of a Clojure record, with some keys being nil, depending on the context of the call e.g. a trigger call may include context about the originating cause fo the trigger."
    :schema :onyx.schema.StateEvent
    :type :record
    :model {:event-type 
            {:doc "The event that precipitated the state update or trigger e.g. a new segment arrived"
             :type :keyword
             :choices trigger-event-types
             :optional? false
             :added "0.9.0"}
            :task-event 
            {:doc "The full Event map defined in `:event-map` of the information model"
             :type :event-map
             :optional? false
             :added "0.9.0"}
            :segment 
            {:doc "The segment that caused the state event to occur. Will ony be present when :event-type is :new-segment."
             :type :segment
             :optional? false
             :added "0.9.0"}
            :grouped?
            {:doc "A boolean defining whether the window state is grouped by key. Only present when event-type is :new-segment."
             :type :boolean
             :optional? true
             :added "0.9.0"}
            :group-key 
            {:doc "The grouping key for the window state. Set when `:onyx/group-by-key` or `:onyx/group-by-fn` is used."
             :type :any
             :optional? false
             :added "0.9.0"}
            :lower-bound 
            {:doc "The lower most value of any window key for a segment that belongs to this window. Usually coerceable to a java Date. Available in refinements, but not trigger calls. This means that :trigger/on is global over all windows."
             :type :integer
             :optional? true
             :added "0.9.0"}
            :upper-bound 
            {:doc "The uppermost value of any window key for a segment that belongs to this window. Usually coerceable to a java Date. Available in refinements, but not trigger calls. This means that :trigger/on is global over all windows."
             :type :integer
             :optional? true
             :added "0.9.0"}
            :log-type 
            {:doc "The type of state machine call that will be recorded to storage. For example, if this call was made by a trigger, then upon replay the trigger should be replayed using a trigger call."
             :type :keyword
             :choices [:trigger :aggregation]
             :optional? true
             :added "0.9.0"}
            :trigger-update 
            {:doc "The accumulated refinement state updates that will be applied to the window state."
             :type [:any]
             :optional? true
             :added "0.9.0"}
            :aggregation-update 
            {:doc "The accumulated window state updates that will be applied to the window state."
             :type [:any]
             :optional? true
             :added "0.9.0"}
            :window 
            {:doc "The window entry associated with this state event."
             :type :window-entry
             :optional? false
             :added "0.9.0"}
            :next-state 
            {:doc "The window state that will be set after the refinement update is applied."
             :type :any
             :optional? true
             :added "0.9.0"}}}
   :lifecycle-entry
   {:summary "Lifecycles are a feature that allow you to control code that executes at particular points during task execution on each peer. Lifecycles are data driven and composable."
    :link nil
    :model {:lifecycle/task
            {:doc "The task that this lifecycle applies to."
             :type :keyword
             :optional? false
             :restrictions ["Must be a task defined in the workflow."]
             :added "0.8.0"}

            :lifecycle/calls
            {:doc "A fully qualified, namespaced keyword pointing to a symbol on the classpath at runtime. This symbol must be a map with keys further specified by the information model. The keys in this map denote the concrete functions to invoke at execution time."
             :type :keyword
             :optional? false
             :added "0.8.0"}

            :lifecycle/doc
            {:doc "A docstring for this lifecycle."
             :type :string
             :optional? true
             :added "0.8.0"}}}

   :lifecycle-calls
   {:summary "Lifecycle calls are related to lifecycles. They consist of a map of functions that are used when resolving lifecycle entries to their corresponding functions."
    :link nil
    :model {:lifecycle/doc {:doc "A docstring for these lifecycle calls."
                            :type :string
                            :optional? true
                            :added "0.8.0"}

            :lifecycle/start-task? {:doc "A function that takes two arguments - an event map, and the matching lifecycle map. Must return a boolean value indicating whether to start the task or not. If false, the process backs off for a preconfigured amount of time and calls this task again. Useful for lock acquisition. This function is called prior to any processes inside the task becoming active."
                                    :type :function
                                    :optional? true
                                    :added "0.8.0"}

            :lifecycle/before-task-start {:doc "A function that takes two arguments - an event map, and the matching lifecycle map. Must return a map that is merged back into the original event map. This function is called after processes in the task are launched, but before the peer listens for incoming segments from other peers."
                                          :type :function
                                          :optional? true
                                          :added "0.8.0"}

            :lifecycle/before-batch {:doc "A function that takes two arguments - an event map, and the matching lifecycle map. Must return a map that is merged back into the original event map. This function is called prior to receiving a batch of segments from the reading function."
                                     :type :function
                                     :optional? true
                                     :added "0.8.0"}

            :lifecycle/after-read-batch {:doc "A function that takes two arguments - an event map, and the matching lifecycle map. Must return a map that is merged back into the original event map. This function is called immediately after a batch of segments has been read by the peer. The segments are available in the event map by the key `:batch`."
                                         :type :function
                                         :optional? true
                                         :added "0.8.0"}

            :lifecycle/after-batch {:doc "A function that takes two arguments - an event map, and the matching lifecycle map. Must return a map that is merged back into the original event map. This function is called immediately after a batch of segments has been processed by the peer, but before the batch is acked."
                                    :type :function
                                    :optional? true
                                    :added "0.8.0"}

            :lifecycle/after-task-stop {:doc "A function that takes two arguments - an event map, and the matching lifecycle map. Must return a map that is merged back into the original event map. This function is called before the peer relinquishes its task. No more segments will be received."
                                        :type :function
                                        :optional? true
                                        :added "0.8.0"}

            :lifecycle/after-ack-segment {:doc "A function that takes four arguments - an event map, a message id, the return of an input plugin ack-segment call, and the matching lifecycle map. May return a value of any type which will be discarded. This function is whenever a segment at the input task has been fully acked."
                                          :type :function
                                          :optional? true
                                          :added "0.8.0"}

            :lifecycle/after-retry-segment {:doc "<<< UPDATE ME AFTER ABS IS DONE >>>"
                                            :type :function
                                            :optional? true
                                            :added "0.8.0"}

            :lifecycle/handle-exception {:doc "If an exception is thrown during any lifecycle execution except `after-task-stop`, one or more lifecycle handlers may be defined. If present, the exception will be caught and passed to this function,  which takes 4 arguments - an event map, the matching lifecycle map, the keyword lifecycle name from which the exception was thrown, and the exception object. This function must return `:kill`, `:restart` or `:defer` indicating whether the job should be killed, the task restarted, or the decision deferred to the next lifecycle exception handler, if another is defined. If all handlers `:defer`, the default behavior is `:kill`."
                                            :type :function
                                            :optional? true
                                            :added "0.8.3"}}}

   :peer-config
   {:summary "All options available to configure the virtual peers and development environment."
    :link nil
    :model {:onyx/id 
            {:doc "The ID for the cluster that the peers will coordinate via. Provides a way to provide strong, multi-tenant isolation of peers."
             :type [:one-of [:string :uuid]]
             :optional? false
             :added "0.8.0"
             :deprecated-version "0.9.0"
             :deprecation-doc ":onyx/id has been renamed :onyx/tenancy-id for clarity. Update all :onyx/id keys accordingly."}

            :onyx/tenancy-id
            {:doc "The ID for the cluster that the peers will coordinate through. Provides a means for strong, multi-tenant isolation of peers."
             :type [:one-of [:string :uuid]]
             :optional? false
             :added "0.9.0"}

            :onyx.peer/job-scheduler 
            {:doc "Each running Onyx instance is configured with exactly one job scheduler. The purpose of the job scheduler is to coordinate which jobs peers are allowed to volunteer to execute."
             :type :keyword
             :choices [:onyx.job-scheduler/percentage :onyx.job-scheduler/balanced :onyx.job-scheduler/greedy]
             :optional? false
             :added "0.8.0"}

            :zookeeper/address
            {:doc "The addresses of the ZooKeeper servers to use for coordination e.g. 192.168.1.1:2181,192.168.1.2:2181"
             :type :string
             :optional? false
             :added "0.8.0"}

            :onyx.peer/inbox-capacity
            {:doc "Maximum number of messages to try to prefetch and store in the inbox, since reading from the log happens asynchronously."
             :type :integer
             :unit :messages
             :default 1000
             :optional? true
             :added "0.8.0"}

            :onyx.peer/outbox-capacity
            {:doc "Maximum number of messages to buffer in the outbox for writing, since writing to the log happens asynchronously."
             :type :integer
             :unit :messages
             :default 1000
             :optional? true
             :added "0.8.0"}

            :onyx.peer/retry-start-interval
            {:doc "Number of ms to wait before trying to reboot a virtual peer after failure."
             :type :integer
             :unit :milliseconds
             :default 2000
             :optional? true
             :added "0.8.0"}

            :onyx.peer/join-failure-back-off
            {:doc "Mean number of ms to wait before trying to rejoin the cluster after a previous join attempt has aborted."
             :type :integer
             :unit :milliseconds
             :default 200
             :optional? true
             :added "0.8.0"}

            :onyx.peer/drained-back-off
            {:doc "Number of ms to wait before trying to complete the job if all input tasks have been exhausted."
             :type :integer
             :unit :milliseconds
             :default 100
             :optional? true
             :added "0.8.0"}

            :onyx.peer/peer-not-ready-back-off
            {:doc "Number of ms to back off and wait before retrying the call to `start-task?` lifecycle hook if it returns false."
             :type :integer
             :unit :milliseconds
             :default 100
             :optional? true
             :added "0.8.0"}

            :onyx.peer/job-not-ready-back-off
            {:doc "Number of ms to back off and wait before trying to discover configuration needed to start the subscription after discovery failure."
             :type :integer
             :unit :milliseconds
             :optional? true
             :default 100
             :added "0.8.0"}

            :onyx.peer/fn-params
            {:doc "A map of keywords to vectors. Keywords represent task names, vectors represent the first parameters to apply to the function represented by the task. For example, `{:add [42]}` for task `:add` will call the function underlying `:add` with `(f 42 <segment>)` This will apply to any job with this task name."
             :type :map
             :optional? true
             :default {}
             :added "0.8.0"}

            :onyx.peer/backpressure-check-interval
            {:doc "Number of ms between checking whether the virtual peer should notify the cluster of backpressure-on/backpressure-off."
             :type :integer
             :unit :milliseconds
             :optional? true
             :default 10
             :added "0.8.0"}

            :onyx.peer/stop-task-timeout-ms
            {:doc "Number of ms to wait on stopping a task before allowing a peer to be scheduled to a new task"
             :type :integer
             :unit :milliseconds
             :optional? true
             :default 20000
             :added "0.9.7"}
            :onyx.peer/backpressure-low-water-pct
            {:doc "Percentage of messaging inbound-buffer-size that constitutes a low water mark for backpressure purposes."
             :type :integer
             :optional? true
             :default 30
             :added "0.8.0"}

            :onyx.peer/backpressure-high-water-pct
            {:doc "Percentage of messaging inbound-buffer-size that constitutes a high water mark for backpressure purposes."
             :type :integer
             :optional? true
             :default 60
             :added "0.8.0"}

            :onyx.peer/tags
            {:doc "Tags which denote the capabilities of this peer in terms of user-defined functionality."
             :type [:keyword]
             :optional? true
             :default []
             :added "0.8.9"}

            :onyx.peer/trigger-timer-resolution
            {:doc "The resolution of the timer firing state-events that are not caused by segments arriving."
             :type :integer
             :optional? true
             :units :milliseconds
             :default 100
             :added "0.9.0"}

            :onyx.windowing/min-value
            {:doc "A default strict minimum value that `:window/window-key` can ever be. Note, this is generally best configured individually via :window/min-value in the task map."
             :type :integer
             :optional? true
             :default 0
             :added "0.8.0"}

            :onyx.zookeeper/backoff-base-sleep-time-ms
            {:doc "Initial amount of time to wait between ZooKeeper connection retries"
             :unit :milliseconds
             :optional? true
             :type :integer
             :default 1000
             :added "0.8.0"}

            :onyx.zookeeper/backoff-max-sleep-time-ms
            {:doc "Maximum amount of time in ms to sleep on each retry"
             :unit :milliseconds
             :optional? true
             :type :integer
             :default 30000
             :added "0.8.0"}

            :onyx.zookeeper/backoff-max-retries
            {:doc "Maximum number of times to retry connecting to ZooKeeper"
             :optional? true
             :type :integer
             :default 5
             :added "0.8.0"}

            :onyx.zookeeper/prepare-failure-detection-interval
            {:doc "Number of ms to wait between checking if the peer that joins this peer via prepare has failed. This value is used within a loop to periodically detect a false-positive case where a ZooKeeper ephemeral node is still present even though the process has (recently died). This value is only used within the prepare phase of joining a peer, and is not used for the normal failure detection path when a peer has fully joined the cluster."
             :unit :milliseconds
             :optional? true
             :type :integer
             :default 1000
             :added "0.8.3"}

            :onyx.task-scheduler.colocated/only-send-local?
            {:doc "When this peer is running a task for a job with a co-located task scheduler and this value is true, this peer will only send messages to segments local to its machine. It is desirable to set this to false when you want tasks to be perfectly uniformly spread over the machines in your cluster, but do not want jobs to run entirely locally."
             :optional? true
             :type :boolean
             :default true
             :added "0.8.4"}
            
            :onyx.log/config
            {:doc "Timbre logging configuration for the peers. See [Logging](http://www.onyxplatform.org/docs/user-guide/latest/logging.html)."
             :optional? true
             :type :map
             :added "0.6.0"}

            :onyx.messaging/inbound-buffer-size
            {:doc "Number of messages to buffer in the core.async channel for received segments."
             :optional? true
             :type :integer
             :default 50000
             :added "0.8.0"}

            :onyx.messaging/completion-buffer-size
            {:doc "Number of messages to buffer in the core.async channel for completing messages on an input task."
             :optional? true
             :type :integer
             :default 10000
             :added "0.8.0"}

            :onyx.messaging/release-ch-buffer-size
            {:doc "Number of messages to buffer in the core.async channel for released completed messages."
             :optional? true
             :type :integer
             :default 10000
             :added "0.8.0"}

            :onyx.messaging/retry-ch-buffer-size
            {:doc "Number of messages to buffer in the core.async channel for retrying timed-out messages."
             :optional? true
             :type :integer
             :default 10000
             :added "0.8.0"}

            :onyx.messaging/peer-link-gc-interval
            {:doc "The interval in milliseconds to wait between closing idle peer links."
             :unit :milliseconds
             :optional? true
             :type :integer
             :default 90000
             :added "0.8.0"}

            :onyx.messaging/peer-link-idle-timeout
            {:doc "The maximum amount of time that a peer link can be idle (not looked up in the state atom for usage) before it is eligible to be closed. The connection will be reopened from scratch the next time it is needed."
             :unit :milliseconds
             :optional? true
             :type :integer
             :default 60000
             :added "0.8.0"}

            :onyx.messaging/ack-daemon-timeout
            {:doc "Number of milliseconds that an ack value can go without being updates on a daemon before it is eligible to time out."
             :unit :milliseconds
             :optional? true
             :type :integer
             :default 480000
             :added "0.8.0"}

            :onyx.messaging/ack-daemon-clear-interval
            {:doc "Number of milliseconds to wait for process to periodically clear out ack-vals that have timed out in the daemon."
             :unit :milliseconds
             :optional? true
             :type :integer
             :default 15000
             :added "0.8.0"}

            :onyx.messaging/decompress-fn
            {:doc "The Clojure function to use for messaging decompression. Receives one argument - a byte array. Must return the decompressed value of the byte array."
             :optional? true
             :type :function
             :default 'onyx.compression.nippy/decompress
             :added "0.8.0"}

            :onyx.messaging/compress-fn
            {:doc "The Clojure function to use for messaging compression. Receives one argument - a sequence of segments. Must return a byte array representing the segment seq."
             :optional? true
             :type :function
             :default 'onyx.compression.nippy/compress
             :added "0.8.0"}

            :onyx.messaging/impl
            {:doc "The messaging protocol to use for peer-to-peer communication."
             :optional? false
             :type :keyword
             :choices [:aeron]
             :added "0.8.0"}

            :onyx.messaging/bind-addr
            {:doc "An IP address to bind the peer to for messaging. Defaults to `nil`. On AWS EC2, it's generally enough to configure this to the result of `(slurp http://169.254.169.254/latest/meta-data/local-ipv4)`"
             :optional? false
             :type :string
             :default nil
             :added "0.8.0"}

            :onyx.messaging/external-addr
            {:doc "An IP address to advertise to other peers. Useful in case of firewalling, port forwarding, etc, where the interface/IP that is bound is different to the address that other peers should connect to."
             :optional? true
             :type :string
             :default nil
             :added "0.8.0"}

            :onyx.messaging/peer-port
            {:doc "Port that peers should use to communicate."
             :optional? false
             :type :integer
             :default nil
             :added "0.8.0"}

            :onyx.messaging.aeron/embedded-driver?
            {:doc "A boolean denoting whether an Aeron media driver should be started up with the environment. See [this example](https://github.com/onyx-platform/onyx/blob/026dce2ca5494999e0abe3deeb5e9d0fdc7ef09f/src/onyx/messaging/aeron_media_driver.clj) for an example for how to start the media driver externally."
             :optional? true
             :type :boolean
             :default true
             :added "0.8.0"}

            :onyx.messaging.aeron/subscriber-count
            {:doc "The number of Aeron subscriber threads that receive messages for the peer-group.  As peer-groups are generally configured per-node (machine), this setting can bottleneck receive performance if many virtual peers are used per-node, or are receiving and/or de-serializing large volumes of data. A good guideline is is `num cores = num virtual peers + num subscribers`, assuming virtual peers are generally being fully utilized."
             :optional? true
             :type :integer
             :default 2
             :added "0.8.0"}

            :onyx.messaging.aeron/write-buffer-size
            {:doc "Size of the write queue for the Aeron publication. Writes to this queue will currently block once full."
             :optional? true
             :type :integer
             :default 1000
             :added "0.8.0"}

            :onyx.messaging.aeron/poll-idle-strategy
            {:doc "The Aeron idle strategy to use between when polling for new messages. Currently, two choices `:high-restart-latency` and `:low-restart-latency` can be chosen. low-restart-latency may result in lower latency message, at the cost of higher CPU usage or potentially reduced throughput."
             :optional? true
             :type :keyword
             :default :high-restart-latency
             :choices [:high-restart-latency :low-restart-latency]
             :added "0.8.0"}

            :onyx.messaging.aeron/offer-idle-strategy
            {:doc "The Aeron idle strategy to use between when offering messages to another peer. Currently, two choices `:high-restart-latency` and `:low-restart-latency` can be chosen. low-restart-latency may result in lower latency message, at the cost of higher CPU usage or potentially reduced throughput."
             :optional? true
             :type :keyword
             :default :high-restart-latency
             :choices [:high-restart-latency :low-restart-latency]
             :added "0.8.0"}

            :onyx.messaging.aeron/publication-creation-timeout
            {:doc "Timeout after a number of ms on attempting to create an Aeron publication"
             :optional? true
             :type :integer
             :default 1000
             :added "0.8.0"}

            :onyx.messaging.aeron/embedded-media-driver-threading
            {:doc "Threading mode to use with the embedded media driver."
             :optional? true
             :type :keyword
             :choices [:dedicated :shared :shared-network]
             :default :shared
             :added "0.9.0"}

            :onyx.peer/state-log-impl
            {:doc "Choice of state persistence implementation."
             :optional? true
             :type :keyword
             :default :bookkeeper
             :choices [:bookkeeper]
             :added "0.8.0"}

            :onyx.bookkeeper/read-batch-size
            {:doc "Number of bookkeeper ledger entries to read at a time when recovering state. Effective batch read of state entries is write-batch-size * read-batch-size."
             :optional? true
             :type :integer
             :default 50
             :added "0.8.0"}

            :onyx.bookkeeper/write-batch-size
            {:doc "Number of state persistence writes to batch into a single BookKeeper ledger entry."
             :optional? true
             :type :integer
             :default 20
             :added "0.8.0"}

            :onyx.bookkeeper/write-batch-backoff
            {:doc "Maximum amount of time to backoff after receiving state entries to write to BookKeeper."
             :unit :milliseconds
             :optional? true
             :type :integer
             :default 50
             :added "0.8.5"}

            :onyx.bookkeeper/ledger-ensemble-size
            {:doc "The number of BookKeeper instances over which entries will be striped. For example, if you have an ledger-ensemble-size of 3, and a ledger-quorum-size of 2, the first write will be written to server1 and server2, the second write will be written to server2, and server3, etc."
             :optional? true
             :type :integer
             :default 3
             :added "0.8.0"}

            :onyx.bookkeeper/ledger-quorum-size
            {:doc "The number of BookKeeper instances over which entries will be written to. For example, if you have an ledger-ensemble-size of 3, and a ledger-quorum-size of 2, the first write will be written to server1 and server2, the second write will be written to server2, and server3, etc."
             :optional? true
             :type :integer
             :default 3
             :added "0.8.0"}

            :onyx.bookkeeper/ledger-id-written-back-off
            {:doc "Number of milliseconds to back off (sleep) after writing BookKeeper ledger id to the replica."
             :optional? true
             :type :integer
             :unit :milliseconds
             :default 50
             :added "0.8.0"}

            :onyx.bookkeeper/ledger-password
            {:doc "Password to use for Onyx state persisted to BookKeeper ledgers. Highly recommended this is changed on cluster wide basis."
             :optional? true
             :type :string
             :default "INSECUREDEFAULTPASSWORD"
             :added "0.8.0"}

            :onyx.bookkeeper/client-throttle
            {:doc "Tunable write throttle for BookKeeper ledgers."
             :optional? true
             :type :integer
             :default 30000
             :added "0.8.0"}

            :onyx.bookkeeper/write-buffer-size
            {:doc "Size of the buffer to which BookKeeper ledger writes are buffered via."
             :optional? true
             :type :integer
             :default 10000
             :added "0.8.0"}

            :onyx.bookkeeper/client-timeout
            {:doc "BookKeeper client timeout."
             :optional? true
             :type :integer
             :unit :milliseconds
             :default 60000
             :added "0.8.0"}

            :onyx.peer/state-filter-impl
            {:doc "Choice of uniqueness key filtering implementation."
             :optional? true
             :type :keyword
             :default :rocksdb
             :choices [:rocksdb]
             :added "0.8.0"}

            :onyx.rocksdb.filter/base-dir
            {:doc "Temporary directory to persist uniqueness filtering data."
             :optional? true
             :type :string
             :default "/tmp/rocksdb_filter"
             :added "0.8.0"}

            :onyx.rocksdb.filter/bloom-filter-bits 
            {:doc "Number of bloom filter bits to use per uniqueness key value"
             :optional? true
             :type :integer
             :default 10
             :added "0.8.0"}

            :onyx.rocksdb.filter/compression
            {:doc "Whether to use compression in rocksdb filter. It is recommended that `:none` is used unless your uniqueness keys are large and compressible."
             :optional? true
             :type :string
             :choices [:bzip2 :lz4 :lz4hc :none :snappy :zlib] 
             :default :none
             :added "0.8.0"}

            :onyx.rocksdb.filter/block-size 
            {:doc "RocksDB block size. May worth being tuned depending on the size of your uniqueness-key values."
             :optional? true
             :type :integer
             :default 4096
             :added "0.8.0"}

            :onyx.rocksdb.filter/peer-block-cache-size 
            {:doc "RocksDB block cache size in bytes. Larger caches reduce the chance that the peer will need to check for the presence of a uniqueness key on disk. Defaults to 100MB."
             :optional? true
             :type :integer
             :default 104857600
             :added "0.8.0"}

            :onyx.rocksdb.filter/num-buckets 
            {:doc "Number of rotating filter buckets to use. Buckets are rotated every `:onyx.rocksdb.filter/num-ids-per-bucket`, with the oldest bucket being discarded if num-buckets already exist."
             :optional? true
             :type :integer
             :default 10
             :added "0.8.0"}
            
            :onyx.rocksdb.filter/num-ids-per-bucket 
            {:doc "Number of uniqueness key values that can exist in a RocksDB filter bucket."
             :optional? true
             :type :integer
             :default 10000000
             :added "0.8.0"}

            :onyx.rocksdb.filter/rotation-check-interval-ms
            {:doc "Check whether filter bucket should be rotated every interval ms"
             :optional? true
             :type :integer
             :default 50
             :added "0.8.0"}}}

   :env-config
   {:summary "All options available to configure the node environment."
    :link nil
    :model {:zookeeper/server?
            {:doc "Bool to denote whether to startup a local, in-memory ZooKeeper. **Important: for TEST purposes only.**"
             :type :boolean
             :optional? true
             :added "0.8.0"}

            :zookeeper.server/port
            {:doc "Port to use for the local in-memory ZooKeeper"
             :type :integer
             :required-when ["The `:zookeeper/server?` is `true`."]
             :added "0.8.0"}

            :onyx/tenancy-id
            {:doc "The ID for the cluster that the peers will coordinate via. Provides a way to provide strong, multi-tenant isolation of peers."
             :type [:one-of [:string :uuid]]
             :optional? false
             :added "0.9.0"}

            :onyx/id 
            {:doc "The ID for the cluster that the peers will coordinate via. Provides a way to provide strong, multi-tenant isolation of peers."
             :type [:one-of [:string :uuid]]
             :required-when ["`:onyx.bookkeeper/server?` is `true`."]
             :optional? true
             :added "0.8.0"
             :deprecated-version "0.9.0"
             :deprecation-doc ":onyx/id has been renamed :onyx/tenancy-id for clarity. Update all :onyx/id keys accordingly."}

            :zookeeper/address
            {:doc "The addresses of the ZooKeeper servers to use for coordination e.g. 192.168.1.1:2181,192.168.1.2:2181"
             :type :string
             :optional? false
             :added "0.8.0"}

            :onyx.bookkeeper/server?
            {:doc "Bool to denote whether to startup a BookKeeper instance on this node, for use in persisting Onyx state information."
             :type :boolean
             :default false
             :optional? true
             :added "0.8.0"}

            :onyx.bookkeeper/delete-server-data? 
            {:doc "Bool to denote whether to delete all BookKeeper server instance data on environment shutdown. Set to true when using BookKeeper for unit/integration test runs."
             :type :boolean
             :default false
             :optional? true
             :added "0.8.0"}

            :onyx.bookkeeper/local-quorum?
            {:doc "Bool to denote whether to startup a full quorum of BookKeeper instances on this node. **Important: for TEST purposes only.**"
             :default false
             :type :boolean
             :required-when ["The `:onyx.bookkeeper/server?` is `true` and `:onyx.bookkeeper/local-quorum?` is `true`"]
             :optional? true
             :added "0.8.0"}

            :onyx.bookkeeper/local-quorum-ports
            {:doc "Ports to use for the local BookKeeper quorum."
             :type :vector
             :default [3196 3197 3198]
             :required-when ["The `:onyx.bookkeeper/server?` is `true` and `:onyx.bookkeeper/local-quorum?` is `true`"]
             :optional? true
             :added "0.8.0"}

            :onyx.bookkeeper/port
            {:doc "Port to startup this node's BookKeeper instance on."
             :type :integer
             :default 3196
             :required-when ["The `:onyx.bookkeeper/server?` is `true` and `:onyx.bookkeeper/local-quorum?` is `false`"]
             :added "0.8.0"}

            :onyx.bookkeeper/base-journal-dir
            {:doc "Directory to store BookKeeper's journal in. It is recommended that this is altered to somewhere fast, preferably on a different disk to the BookKeeper ledger."
             :type :string
             :default "/tmp/bookkeeper_journal"
             :optional? true
             :added "0.8.0"}

            :onyx.bookkeeper/base-ledger-dir
            {:doc "Directory to store BookKeeper's ledger in. It is recommended that this is altered to somewhere fast, preferably on a different disk to the BookKeeper journal"
             :type :string
             :default "/tmp/bookkeeper_ledger"
             :optional? true
             :added "0.8.0"}

            :onyx.bookkeeper/disk-usage-threshold
            {:doc "Fraction of the total utilized usable disk space to declare the disk full. The value of this parameter represents a percentage."
             :optional? true
             :type :double
             :default 0.98
             :added "0.8.4"}

            :onyx.bookkeeper/disk-usage-warn-threshold
            {:doc "Fraction of the total utilized usable disk space to warn about disk usage. The value of this parameter represents a percentage. It needs to lower or equal than the :onyx.bookkeeper/disk-usage-threshold"
             :optional? true
             :type :double
             :default 0.95
             :added "0.8.4"}
            :onyx.bookkeeper/zk-ledgers-root-path
            {:doc "Root zookeeper path to store ledger metadata."
             :optional? true
             :type :string
             :default "/ledgers"
             :added "0.9.8"}}}})

(def model-display-order
  {:catalog-entry
   [:onyx/name
    :onyx/type
    :onyx/batch-size
    :onyx/batch-timeout
    :onyx/doc
    :onyx/min-peers
    :onyx/max-peers
    :onyx/n-peers
    :onyx/language
    :onyx/params
    :onyx/medium
    :onyx/plugin
<<<<<<< HEAD
=======
    :onyx/pending-timeout
    :onyx/input-retry-timeout
    :onyx/max-pending
>>>>>>> 5e75a513
    :onyx/fn
    :onyx/group-by-key
    :onyx/group-by-fn
    :onyx/bulk?
    :onyx/flux-policy
    :onyx/uniqueness-key
    :onyx/deduplicate?
    :onyx/restart-pred-fn
    :onyx/required-tags]
   :flow-conditions-entry
   [:flow/from :flow/to :flow/predicate :flow/exclude-keys :flow/short-circuit?
    :flow/thrown-exception?  :flow/post-transform :flow/action :flow/doc]
   :window-entry
   [:window/id :window/task :window/type :window/aggregation :window/window-key
    :window/min-value :window/session-key :window/range :window/slide
    :window/init :window/timeout-gap :window/doc]
   :state-aggregation
   [:aggregation/init :aggregation/create-state-update 
    :aggregation/apply-state-update :aggregation/super-aggregation-fn] 
   :trigger-entry
   [:trigger/window-id :trigger/refinement :trigger/on :trigger/sync :trigger/id
    :trigger/period :trigger/threshold :trigger/pred :trigger/watermark-percentage :trigger/fire-all-extents?
    :trigger/doc] 
   :lifecycle-entry
   [:lifecycle/task :lifecycle/calls :lifecycle/doc]
   :lifecycle-calls
   [:lifecycle/doc 
    :lifecycle/start-task? 
    :lifecycle/before-task-start 
    :lifecycle/before-batch 
    :lifecycle/after-read-batch 
    :lifecycle/after-batch 
    :lifecycle/after-task-stop 
    :lifecycle/after-ack-segment 
    :lifecycle/after-retry-segment
    :lifecycle/handle-exception]
   :peer-config
   [:onyx/tenancy-id
    :onyx.peer/job-scheduler
    :zookeeper/address
    :onyx.log/config
    :onyx.peer/stop-task-timeout-ms
    :onyx.peer/inbox-capacity :onyx.peer/outbox-capacity
    :onyx.peer/retry-start-interval :onyx.peer/join-failure-back-off
    :onyx.peer/drained-back-off :onyx.peer/peer-not-ready-back-off
    :onyx.peer/job-not-ready-back-off :onyx.peer/fn-params
    :onyx.peer/backpressure-check-interval
    :onyx.peer/backpressure-low-water-pct
    :onyx.peer/backpressure-high-water-pct :onyx.windowing/min-value
    :onyx.peer/trigger-timer-resolution
    :onyx.peer/tags
    :onyx.zookeeper/backoff-base-sleep-time-ms
    :onyx.zookeeper/backoff-max-sleep-time-ms
    :onyx.zookeeper/backoff-max-retries :onyx.messaging/inbound-buffer-size
    :onyx.zookeeper/prepare-failure-detection-interval
    :onyx.messaging/completion-buffer-size
    :onyx.messaging/release-ch-buffer-size 
    :onyx.messaging/retry-ch-buffer-size
    :onyx.messaging/peer-link-gc-interval
    :onyx.messaging/peer-link-idle-timeout :onyx.messaging/ack-daemon-timeout
    :onyx.messaging/ack-daemon-clear-interval :onyx.messaging/decompress-fn
    :onyx.messaging/compress-fn :onyx.messaging/impl :onyx.messaging/bind-addr
    :onyx.messaging/external-addr :onyx.messaging/peer-port
    :onyx.messaging.aeron/embedded-driver?
    :onyx.messaging.aeron/embedded-media-driver-threading
    :onyx.messaging.aeron/subscriber-count
    :onyx.messaging.aeron/write-buffer-size
    :onyx.messaging.aeron/poll-idle-strategy
    :onyx.messaging.aeron/offer-idle-strategy 
    :onyx.messaging.aeron/publication-creation-timeout
    :onyx.peer/state-log-impl
    :onyx.bookkeeper/read-batch-size 
    :onyx.bookkeeper/write-batch-size
    :onyx.bookkeeper/write-batch-backoff
    :onyx.bookkeeper/ledger-ensemble-size
    :onyx.bookkeeper/ledger-quorum-size
    :onyx.bookkeeper/ledger-id-written-back-off
    :onyx.bookkeeper/ledger-password 
    :onyx.bookkeeper/client-throttle
    :onyx.bookkeeper/write-buffer-size
    :onyx.bookkeeper/client-timeout
    :onyx.peer/state-filter-impl 
    :onyx.rocksdb.filter/base-dir
    :onyx.rocksdb.filter/bloom-filter-bits 
    :onyx.rocksdb.filter/compression
    :onyx.rocksdb.filter/block-size 
    :onyx.rocksdb.filter/peer-block-cache-size
    :onyx.rocksdb.filter/num-buckets 
    :onyx.rocksdb.filter/num-ids-per-bucket
    :onyx.rocksdb.filter/rotation-check-interval-ms
    :onyx.task-scheduler.colocated/only-send-local?
    :onyx/id]
   :trigger [:trigger/init-state :trigger/next-state :trigger/trigger-fire?]
   :state-refinement [:refinement/create-state-update :refinement/apply-state-update] 
   :state-event [:event-type :task-event :segment :grouped?  :group-key :lower-bound 
                 :upper-bound :log-type :trigger-update :aggregation-update :window :next-state]
   :event-map [:task-map
               :catalog 
               :workflow 
               :flow-conditions 
               :windows
               :triggers
               :lifecycles 
               :fn
               :params
               :metadata 
               :results
               :batch
               :id 
               :job-id 
               :task 
               :task-id
               :lifecycle-id
               :peer-opts
               :replica
               :task-state
               :task-information 
               :group-ch
               :outbox-ch
               :kill-ch 
               :restart-ch 
               :task-kill-ch
               :state-ch 
               :state-thread-ch
               :log-prefix
               :serialized-task
               :log
               :monitoring 
               :windows-state 
               :state-log 
               :pipeline 
               :filter-state
               :messenger 
               :drained-back-off]
   :env-config
   [:onyx/tenancy-id
    :zookeeper/server?
    :zookeeper.server/port
    :zookeeper/address
    :onyx.bookkeeper/server? 
    :onyx.bookkeeper/delete-server-data?
    :onyx.bookkeeper/local-quorum?
    :onyx.bookkeeper/local-quorum-ports :onyx.bookkeeper/port
    :onyx.bookkeeper/base-journal-dir
    :onyx.bookkeeper/base-ledger-dir
    :onyx.bookkeeper/disk-usage-threshold
    :onyx.bookkeeper/disk-usage-warn-threshold
    :onyx.bookkeeper/zk-ledgers-root-path
    :onyx/id]})<|MERGE_RESOLUTION|>--- conflicted
+++ resolved
@@ -1313,12 +1313,6 @@
     :onyx/params
     :onyx/medium
     :onyx/plugin
-<<<<<<< HEAD
-=======
-    :onyx/pending-timeout
-    :onyx/input-retry-timeout
-    :onyx/max-pending
->>>>>>> 5e75a513
     :onyx/fn
     :onyx/group-by-key
     :onyx/group-by-fn
