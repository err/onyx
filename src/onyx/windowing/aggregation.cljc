(ns onyx.windowing.aggregation
  (:refer-clojure :exclude [min max count conj]))

(defn set-value-aggregation-apply-log [window state v]
  ;; Log command is not needed for single transition type
  v)

(defn conj-aggregation-apply-log [window state v]
  ;; Log command is not needed for single transition type
  (clojure.core/conj state v))

(defn conj-aggregation-fn-init [window]
  [])

(defn conj-aggregation-fn [window state segment]
  ;; Log command is not needed for single transition type
  segment)

(defn conj-super-aggregation [window state-1 state-2]
  (into state-1 state-2))

(def ^:export conj
  {:aggregation/init conj-aggregation-fn-init
   :aggregation/create-state-update conj-aggregation-fn
   :aggregation/apply-state-update conj-aggregation-apply-log
   :aggregation/super-aggregation-fn conj-super-aggregation})

(defn collect-by-key-aggregation-fn-init [window]
  {})

(defn collect-by-key-aggregation-apply-log [window state v]
  (let [k (get v (second (:window/aggregation window)))]
    (update state k (fnil clojure.core/conj #{}) v)))

(defn collect-by-key-aggregation-fn [window state segment]
  segment)

(defn collect-by-key-super-aggregation [window state-1 state-2]
  (merge state-1 state-2))

(def ^:export collect-by-key
  {:aggregation/init collect-by-key-aggregation-fn-init
   :aggregation/create-state-update collect-by-key-aggregation-fn
   :aggregation/apply-state-update collect-by-key-aggregation-apply-log
   :aggregation/super-aggregation-fn collect-by-key-super-aggregation})

(defn collect-key-value-aggregation-apply-log [window state v]
  (clojure.core/conj state v))

(defn collect-key-value-aggregation-fn-init [window]
  [])

(defn collect-key-value-aggregation-fn [window state segment]
  (get segment (second (:window/aggregation window))))

(defn collect-key-value-super-aggregation [window state-1 state-2]
  (merge state-1 state-2))

<<<<<<< HEAD
(def ^:export conj
  {:aggregation/init conj-aggregation-fn-init
   :aggregation/create-state-update conj-aggregation-fn
   :aggregation/apply-state-update conj-aggregation-apply-log
   :aggregation/super-aggregation-fn conj-super-aggregation})

(def ^:export collect-by-key
  {:aggregation/init collect-by-key-aggregation-fn-init
   :aggregation/create-state-update collect-by-key-aggregation-fn
   :aggregation/apply-state-update collect-by-key-aggregation-apply-log
   :aggregation/super-aggregation-fn collect-by-key-super-aggregation})
=======
(def ^:export collect-key-value
  {:aggregation/init collect-key-value-aggregation-fn-init
   :aggregation/create-state-update collect-key-value-aggregation-fn
   :aggregation/apply-state-update collect-key-value-aggregation-apply-log
   :aggregation/super-aggregation-fn collect-key-value-super-aggregation})

(defn sum-aggregation-fn-init [window]
  0)

(defn sum-aggregation-fn [window state segment]
  (let [k (second (:window/aggregation window))]
    (+ state (get segment k))))

(defn sum-super-aggregation [window state-1 state-2]
  (+ state-1 state-2))
>>>>>>> 274bb4ab

(def ^:export sum
  {:aggregation/init sum-aggregation-fn-init
   :aggregation/create-state-update sum-aggregation-fn
   :aggregation/apply-state-update set-value-aggregation-apply-log
   :aggregation/super-aggregation-fn sum-super-aggregation})

<<<<<<< HEAD
=======
(defn count-aggregation-fn-init [window]
  0)

(defn count-aggregation-fn [window state segment]
  (inc state))

(defn count-super-aggregation [window state-1 state-2]
  (+ state-1 state-2))

>>>>>>> 274bb4ab
(def ^:export count
  {:aggregation/init count-aggregation-fn-init
   :aggregation/create-state-update count-aggregation-fn
   :aggregation/apply-state-update set-value-aggregation-apply-log
   :aggregation/super-aggregation-fn count-super-aggregation})

<<<<<<< HEAD
=======
(defn min-aggregation-fn [window state segment]
  (let [k (second (:window/aggregation window))]
    (clojure.core/min state (get segment k))))

(defn min-super-aggregation [window state-1 state-2]
  (clojure.core/min state-1 state-2))

>>>>>>> 274bb4ab
(def ^:export min
  {:aggregation/create-state-update min-aggregation-fn
   :aggregation/apply-state-update set-value-aggregation-apply-log
   :aggregation/super-aggregation-fn min-super-aggregation})

<<<<<<< HEAD
=======
(defn max-aggregation-fn [window state segment]
  (let [k (second (:window/aggregation window))]
    (clojure.core/max state (get segment k))))

(defn max-super-aggregation [window state-1 state-2]
  (clojure.core/max state-1 state-2))

>>>>>>> 274bb4ab
(def ^:export max
  {:aggregation/create-state-update max-aggregation-fn
   :aggregation/apply-state-update set-value-aggregation-apply-log
   :aggregation/super-aggregation-fn max-super-aggregation})

<<<<<<< HEAD
=======
(defn average-aggregation-fn-init [window]
  {:sum 0 :n 0})

(defn average-aggregation-fn [window state segment]
  (let [k (second (:window/aggregation window))
        sum (+ (:sum state)
               (get segment k))
        n (inc (:n state))]
    {:n n :sum sum :average (/ sum n)}))

(defn average-super-aggregation [window state-1 state-2]
  (let [n* (+ (:n state-1) (:n state-2))
        sum* (+ (:sum state-1) (:sum state-2))]
    {:n n*
     :sum sum*
     :average (/ sum* n*)}))

>>>>>>> 274bb4ab
(def ^:export average
  {:aggregation/init average-aggregation-fn-init
   :aggregation/create-state-update average-aggregation-fn
   :aggregation/apply-state-update set-value-aggregation-apply-log
   :aggregation/super-aggregation-fn average-super-aggregation})<|MERGE_RESOLUTION|>--- conflicted
+++ resolved
@@ -56,19 +56,6 @@
 (defn collect-key-value-super-aggregation [window state-1 state-2]
   (merge state-1 state-2))
 
-<<<<<<< HEAD
-(def ^:export conj
-  {:aggregation/init conj-aggregation-fn-init
-   :aggregation/create-state-update conj-aggregation-fn
-   :aggregation/apply-state-update conj-aggregation-apply-log
-   :aggregation/super-aggregation-fn conj-super-aggregation})
-
-(def ^:export collect-by-key
-  {:aggregation/init collect-by-key-aggregation-fn-init
-   :aggregation/create-state-update collect-by-key-aggregation-fn
-   :aggregation/apply-state-update collect-by-key-aggregation-apply-log
-   :aggregation/super-aggregation-fn collect-by-key-super-aggregation})
-=======
 (def ^:export collect-key-value
   {:aggregation/init collect-key-value-aggregation-fn-init
    :aggregation/create-state-update collect-key-value-aggregation-fn
@@ -84,7 +71,6 @@
 
 (defn sum-super-aggregation [window state-1 state-2]
   (+ state-1 state-2))
->>>>>>> 274bb4ab
 
 (def ^:export sum
   {:aggregation/init sum-aggregation-fn-init
@@ -92,8 +78,6 @@
    :aggregation/apply-state-update set-value-aggregation-apply-log
    :aggregation/super-aggregation-fn sum-super-aggregation})
 
-<<<<<<< HEAD
-=======
 (defn count-aggregation-fn-init [window]
   0)
 
@@ -103,15 +87,12 @@
 (defn count-super-aggregation [window state-1 state-2]
   (+ state-1 state-2))
 
->>>>>>> 274bb4ab
 (def ^:export count
   {:aggregation/init count-aggregation-fn-init
    :aggregation/create-state-update count-aggregation-fn
    :aggregation/apply-state-update set-value-aggregation-apply-log
    :aggregation/super-aggregation-fn count-super-aggregation})
 
-<<<<<<< HEAD
-=======
 (defn min-aggregation-fn [window state segment]
   (let [k (second (:window/aggregation window))]
     (clojure.core/min state (get segment k))))
@@ -119,14 +100,11 @@
 (defn min-super-aggregation [window state-1 state-2]
   (clojure.core/min state-1 state-2))
 
->>>>>>> 274bb4ab
 (def ^:export min
   {:aggregation/create-state-update min-aggregation-fn
    :aggregation/apply-state-update set-value-aggregation-apply-log
    :aggregation/super-aggregation-fn min-super-aggregation})
 
-<<<<<<< HEAD
-=======
 (defn max-aggregation-fn [window state segment]
   (let [k (second (:window/aggregation window))]
     (clojure.core/max state (get segment k))))
@@ -134,14 +112,11 @@
 (defn max-super-aggregation [window state-1 state-2]
   (clojure.core/max state-1 state-2))
 
->>>>>>> 274bb4ab
 (def ^:export max
   {:aggregation/create-state-update max-aggregation-fn
    :aggregation/apply-state-update set-value-aggregation-apply-log
    :aggregation/super-aggregation-fn max-super-aggregation})
 
-<<<<<<< HEAD
-=======
 (defn average-aggregation-fn-init [window]
   {:sum 0 :n 0})
 
@@ -159,7 +134,6 @@
      :sum sum*
      :average (/ sum* n*)}))
 
->>>>>>> 274bb4ab
 (def ^:export average
   {:aggregation/init average-aggregation-fn-init
    :aggregation/create-state-update average-aggregation-fn
