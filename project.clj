--- conflicted
+++ resolved
@@ -31,14 +31,9 @@
                   :exclusions [org.clojure/clojurescript com.cognitect/transit-clj 
                                com.cognitect/transit-cljs org.clojure/data.fressian 
                                com.cemerick/austin]]
-<<<<<<< HEAD
                  [prismatic/schema "1.1.6"]
                  [com.amazonaws/aws-java-sdk-s3 "1.11.190"]
-=======
-                 [prismatic/schema "1.0.5"]
                  [primitive-math "0.1.6"]
-                 [com.amazonaws/aws-java-sdk-s3 "1.11.188"]
->>>>>>> 54c6027d
                  [clj-tuple "0.2.2"]
                  [clj-fuzzy "0.3.1" :exclusions [org.clojure/clojurescript]]
                  [org.deephacks.lmdbjni/lmdbjni "0.4.6"]
