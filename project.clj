(defproject org.onyxplatform/onyx "0.9.7-SNAPSHOT"
  :description "Distributed, masterless, high performance, fault tolerant data processing for Clojure"
  :url "https://github.com/onyx-platform/onyx"
  :license {:name "Eclipse Public License"
            :url "http://www.eclipse.org/legal/epl-v10.html"}
  :repositories {"snapshots" {:url "https://clojars.org/repo"
                              :username :env
                              :password :env
                              :sign-releases false}
                 "releases" {:url "https://clojars.org/repo"
                             :username :env
                             :password :env
                             :sign-releases false}}
  :dependencies [[org.clojure/clojure "1.8.0"]
                 [org.clojure/core.async "0.2.374"]
                 [org.apache.curator/curator-framework "2.9.1"]
                 [org.apache.curator/curator-test "2.9.1"]
                 [org.apache.zookeeper/zookeeper "3.4.6"
                  :exclusions [org.slf4j/slf4j-log4j12]]
                 [org.apache.bookkeeper/bookkeeper-server "4.3.2"
                  :exclusions [org.slf4j/slf4j-log4j12]]
                 [org.rocksdb/rocksdbjni "4.0"]
                 [org.slf4j/slf4j-api "1.7.12"]
                 [org.slf4j/slf4j-nop "1.7.12"]
                 [org.btrplace/scheduler-api "0.46"]
                 [org.btrplace/scheduler-choco "0.46"]
                 [com.stuartsierra/dependency "0.2.0"]
                 [com.stuartsierra/component "0.3.1"]
                 [com.taoensso/timbre "4.1.4"]
<<<<<<< HEAD
                 [com.taoensso/nippy "2.10.0"]
                 [io.aeron/aeron-all "0.9.5"]
=======
                 [com.taoensso/nippy "2.11.1"]
                 [io.aviso/pretty "0.1.25"]
                 [uk.co.real-logic/aeron-all "0.9.1"]
>>>>>>> e1f3af94
                 [prismatic/schema "1.0.5"]
                 [log4j/log4j "1.2.17"]
                 [clj-tuple "0.2.2"]
                 [clj-fuzzy "0.3.1"]]
  :jvm-opts ["-Xmx4g" "-XX:-OmitStackTraceInFastThrow"]
  :profiles {:dev {:dependencies [[org.clojure/tools.nrepl "0.2.11"]
                                  [table "0.5.0"]
                                  [org.clojure/test.check "0.9.0"]
                                  [mdrogalis/stateful-check "0.3.2"]
                                  [com.gfredericks/test.chuck "0.2.3"]
                                  [joda-time/joda-time "2.8.2"]]
                   :plugins [[lein-jammin "0.1.1"]
                             [lein-set-version "0.4.1"]
                             [mdrogalis/lein-unison "0.1.14"]
                             [codox "0.8.8"]]}
             :reflection-check {:global-vars {*warn-on-reflection* true
                                              *assert* false
                                              *unchecked-math* :warn-on-boxed}}
             :circle-ci {:jvm-opts ["-Xmx2500M"
                                    "-XX:+UnlockCommercialFeatures"
                                    "-XX:+FlightRecorder"
                                    "-XX:StartFlightRecording=duration=1080s,filename=recording.jfr"]}
             :clojure-1.7 {:dependencies [[org.clojure/clojure "1.7.0"]]}
             :clojure-1.8 {:dependencies [[org.clojure/clojure "1.8.0"]]}}
  :test-selectors {:default (constantly true)
                   :smoke :smoke}
  :unison
  {:repos
   [{:git "git@onyx-kafka:onyx-platform/onyx-kafka.git"
     :branch "compatibility"
     :release-branch "master"
     :release-script "scripts/release.sh"
     :merge "master"}
    {:git "git@onyx-datomic:onyx-platform/onyx-datomic.git"
     :branch "compatibility"
     :release-branch "master"
     :release-script "scripts/release.sh"
     :merge "master"}
    {:git "git@onyx-sql:onyx-platform/onyx-sql.git"
     :branch "compatibility"
     :release-branch "master"
     :release-script "scripts/release.sh"
     :merge "master"}
    {:git "git@onyx-redis:onyx-platform/onyx-redis.git"
     :branch "compatibility"
     :release-branch "master"
     :release-script "scripts/release.sh"
     :merge "master"}
    {:git "git@onyx-seq:onyx-platform/onyx-seq.git"
     :branch "compatibility"
     :release-branch "master"
     :release-script "scripts/release.sh"
     :merge "master"}
    {:git "git@onyx-durable-queue:onyx-platform/onyx-durable-queue.git"
     :branch "compatibility"
     :release-branch "master"
     :release-script "scripts/release.sh"
     :merge "master"}
    {:git "git@onyx-metrics:onyx-platform/onyx-metrics.git"
     :branch "compatibility"
     :release-branch "master"
     :release-script "scripts/release.sh"
     :merge "master"}
    {:git "git@onyx-bookkeeper:onyx-platform/onyx-bookkeeper.git"
     :branch "compatibility"
     :release-branch "master"
     :release-script "scripts/release.sh"
     :merge "master"}
    {:git "git@onyx-http:onyx-platform/onyx-http.git"
     :branch "compatibility"
     :release-branch "master"
     :release-script "scripts/release.sh"
     :merge "master"}
    {:git "git@onyx-elasticsearch:onyx-platform/onyx-elasticsearch.git"
     :branch "compatibility"
     :release-branch "master"
     :release-script "scripts/release.sh"
     :merge "master"}
    {:git "git@onyx-amazon-sqs:onyx-platform/onyx-amazon-sqs.git"
     :branch "compatibility"
     :release-branch "master"
     :release-script "scripts/release.sh"
     :merge "master"}
    {:git "git@onyx-dashboard:onyx-platform/onyx-dashboard.git"
     :branch "compatibility"
     :release-branch "master"
     :release-script "scripts/release.sh"
     :merge "master"}
    {:git "git@onyx-starter:onyx-platform/onyx-starter.git"
     :branch "compatibility"
     :release-branch "master"
     :release-script "script/release.sh"
     :merge "master"}
    {:git "git@onyx-template:onyx-platform/onyx-template.git"
     :branch "compatibility"
     :release-branch "master"
     :release-script "scripts/release.sh"
     :skip-compatibility? true
     :merge "master"}
    {:git "git@onyx-cheat-sheet:onyx-platform/onyx-cheat-sheet.git"
     :branch "compatibility"
     :release-branch "master"
     :release-script "script/release.sh"
     :skip-compatibility? true
     :merge "master"}
    {:git "git@onyx-platform.github.io:onyx-platform/onyx-platform.github.io.git"
     :branch "compatibility"
     :release-branch "master"
     :release-script "build-site.sh"
     :skip-compatibility? true
     :merge "master"}
    {:git "git@learn-onyx:onyx-platform/learn-onyx.git"
     :branch "compatibility"
     :release-branch "master"
     :release-script "scripts/release.sh"
     :merge "master"}
    {:git "git@onyx-examples:onyx-platform/onyx-examples.git"
     :project-file :discover
     :branch "compatibility"
     :release-branch "master"
     :release-script "release.sh"
     :merge "master"}]}
  :codox {:output-dir "doc/api"})<|MERGE_RESOLUTION|>--- conflicted
+++ resolved
@@ -27,14 +27,8 @@
                  [com.stuartsierra/dependency "0.2.0"]
                  [com.stuartsierra/component "0.3.1"]
                  [com.taoensso/timbre "4.1.4"]
-<<<<<<< HEAD
-                 [com.taoensso/nippy "2.10.0"]
-                 [io.aeron/aeron-all "0.9.5"]
-=======
                  [com.taoensso/nippy "2.11.1"]
-                 [io.aviso/pretty "0.1.25"]
-                 [uk.co.real-logic/aeron-all "0.9.1"]
->>>>>>> e1f3af94
+                 [io.aeron/aeron-all "0.9.8"]
                  [prismatic/schema "1.0.5"]
                  [log4j/log4j "1.2.17"]
                  [clj-tuple "0.2.2"]
