--- conflicted
+++ resolved
@@ -1,8 +1,4 @@
-<<<<<<< HEAD
 (defproject org.onyxplatform/onyx "0.10.0-SNAPSHOT"
-=======
-(defproject org.onyxplatform/onyx "0.9.16-SNAPSHOT"
->>>>>>> 4e0fda19
   :description "Distributed, masterless, high performance, fault tolerant data processing for Clojure"
   :url "https://github.com/onyx-platform/onyx"
   :license {:name "Eclipse Public License"
@@ -16,7 +12,7 @@
                              :password :env
                              :sign-releases false}}
   :dependencies [[org.clojure/clojure "1.8.0"]
-                 [org.clojure/core.async "0.2.395"]
+                 [org.clojure/core.async "0.2.385"]
                  [org.apache.curator/curator-framework "2.9.1"]
                  [org.apache.curator/curator-test "2.9.1"]
                  [org.apache.zookeeper/zookeeper "3.4.6"
@@ -30,24 +26,18 @@
                  [org.btrplace/scheduler-choco "0.46"]
                  [com.stuartsierra/dependency "0.2.0"]
                  [com.stuartsierra/component "0.3.1"]
-<<<<<<< HEAD
                  [com.taoensso/timbre "4.1.4"]
                  [com.taoensso/nippy "2.11.1"]
-=======
-                 [com.taoensso/timbre "4.7.4"]
-                 [com.taoensso/nippy "2.12.2"]
+                 [io.aeron/aeron-all "1.0.4"]
                  [io.replikativ/hasch "0.3.1" 
                   :exclusions [org.clojure/clojurescript com.cognitect/transit-clj 
                                com.cognitect/transit-cljs org.clojure/data.fressian 
                                com.cemerick/austin]]
->>>>>>> 4e0fda19
-                 [io.aeron/aeron-all "1.0.4"]
                  [prismatic/schema "1.0.5"]
                  [log4j/log4j "1.2.17"]
                  ;; MOVE TO DEV DEPS
                  [macroz/tangle "0.1.9"]
                  [clj-tuple "0.2.2"]
-<<<<<<< HEAD
                  [clj-fuzzy "0.3.1" :exclusions [org.clojure/clojurescript]]]
   :jvm-opts ^:replace ["-Xmx4g" 
                        ;"-Daeron.term.buffer.length=4194304"
@@ -60,13 +50,8 @@
                        "-XX:StartFlightRecording=duration=1080s,filename=recording.jfr"]
   :profiles {:dev {:global-vars {*warn-on-reflection* true}
                    :dependencies [[org.clojure/tools.nrepl "0.2.11"]
+                                  [clojure-future-spec "1.9.0-alpha14"]
                                   [table "0.5.0"]
-=======
-                 [clj-fuzzy "0.3.3"]]
-  :jvm-opts ["-Xmx4g" "-XX:-OmitStackTraceInFastThrow"]
-  :profiles {:dev {:dependencies [[table "0.5.0"]
-                                  [clojure-future-spec "1.9.0-alpha14"]
->>>>>>> 4e0fda19
                                   [org.clojure/test.check "0.9.0"]
                                   [mdrogalis/stateful-check "0.3.2"]
                                   ;; TODO, switch back to test.chuck mainline
@@ -80,7 +65,6 @@
                    :resource-paths ["test-resources/"]}
              :circle-ci {:global-vars {*warn-on-reflection* true}
                          :jvm-opts ["-Xmx2500M"
-                                    "-Daeron.client.liveness.timeout=50000000000"
                                     "-XX:+UnlockCommercialFeatures"
                                     "-XX:+FlightRecorder"
                                     "-XX:StartFlightRecording=duration=1080s,filename=recording.jfr"]}
