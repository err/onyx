--- conflicted
+++ resolved
@@ -1,11 +1,8 @@
-<<<<<<< HEAD
-=======
 ## 0.11.1
 * Event and processing time [watermark support](http://www.onyxplatform.org/docs/user-guide/0.11.x/#watermarks), which provides a much more rigorous way to apply watermark triggers to you windowed state, allowing input sources to be offset in time, while still correctly triggering.
 * Enabled input and output plugin `checkpointed!` call which is called after a barrier epoch is fully checkpointed.
 * Large performance improvements to task windows.
 
->>>>>>> 88f2d3d6
 ## 0.11.0
 * **BREAKING CHANGE** Checkpoint schema format has changed, which will invalidate existing checkpoints. Please rebuild these from durable storage. Future schema checkpoints will be migrateable.
 * **BREAKING CHANGE** `:onyx.refinements/discarding` and `:onyx.refinements/accumulating` have been removed. To retain current behaviour, use [`:trigger/post-evictor :all`](http://www.onyxplatform.org/docs/cheat-sheet/latest/#trigger-entry/:trigger/post-evictor)
