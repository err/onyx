<<<<<<< HEAD
=======
#### 0.9.14
- Bug fix: Fix issue where subscriber would time out and would not be re-created [onyx#681](https://github.com/onyx-platform/onyx/issues/681).
- Increase default core.async thread pool size to 32 to decrease blocking issues under certain conditions. This can be overridden via the java property "clojure.core.async.pool-size"

>>>>>>> 22465d7b
#### 0.9.13
- Bug fix: Fix cross talk between jobs where the jobs contained tasks with the same name.

#### 0.9.12
- Bug fix: Change hashing algorithm for repeatable job IDs. The previous implementation was not consistent across JVMs.
- Bug fix: batch-fn did not respect lifecycle/handle-exception behaviour.
- Bug fix: core.async plugin did not use channel size lifecycle parameter.

#### 0.9.11
- **Breaking change** The onyx log is now versioned by Onyx version, and will throw an exception if you do not supply a new `:onyx/tenancy-id` when upgrading or downgrading. This was best practice, and is now being enforced to prevent errors.
- `:onyx.core/scheduler-event` is now added to the event map before `:lifecycle/after-task-stop` is called. Peers can thus now wdetermine whether they are being shutdown because the job is completed or killed.
- Feature: `:onyx/batch-fn?` allows `:onyx/fn` to be supplied with a whole batch of segments. This can be a useful optimisation, especially when batching async requests. [More details](http://www.onyxplatform.org/docs/cheat-sheet/latest/#catalog-entry/:onyx/bulk-QMARK). Some useful libraries to help with batch resolution include [claro](https://github.com/xsc/claro) and [urania](https://github.com/funcool/urania).
- Deprecated: `:onyx/bulk?`. Use `:onyx/batch-fn?` by returning the segments that were passed in instead.
- Fixed [627](https://github.com/onyx-platform/onyx/issues/627) where serialized exception could not be deserialized again by dashboard 
- Dependency change: Upgraded to `[com.taoensso/timbre "4.7.4"]`, and `[com.taoensso/nippy "2.12.2"]`.

#### 0.9.10
- Bug fix: Fixes #640 [Triggers firing for all window extents] (https://github.com/onyx-platform/onyx/issues/640)
- Improved documentation, via adoc, readable at www.onyxplatform.org
- Adds ability to hook in a replica query server. An implementation will shortly be found [here](https://github.com/onyx-platform/onyx-peer-http-query)
- onyx.peer.operation/kw->fn was moved to onyx.static.util

#### 0.9.9

- Bug fix: Fix ex-info arity error in BookKeeper Component.

#### 0.9.8

- Improvement: onyx.api/submit-job errors are now printed to stderr
- Improvement: BookKeeper cookie is now cleaned up, which will help with repl reload issues. [#612](https://github.com/onyx-platform/onyx/issues/612)
- Bug fix: Fix flow conditions where flow/from and flow/to is :all. [#617](https://github.com/onyx-platform/onyx/pull/617)

#### 0.9.7

- Bug fix: Fixed suppressed exceptions on `with-test-env` start up sequence.
- Bug fix: Fixed schema merging for task bundles.
- Bug fix: Suppress Aeron MediaDriver NoSuchFileException when Aeron cleans up the directory before we do.
- Bug fix: Fixed ZooKeeper thread leak bug. [#600](https://github.com/onyx-platform/onyx/issues/600)
- Bug fix: Fixed logging statement echoing the number of processed segments.
- Bug fix: Only allow peer to write one exhausted input log entry per task. [#493](https://github.com/onyx-platform/onyx/issues/493)
- Bug fix: Fixed bug in percentage scheduler that failed to use all available peers due to a rounding error.
- Documentation fix: Fixed lifecycles exception description.
- Documentation fix: Fixed trigger predicate signature description. [#586](https://github.com/onyx-platform/onyx/issues/586)
- Documentation: Added more content to the FAQ section.
- Dependency change: Upgraded `org.btrplace/scheduler-api` to `0.46`.
- Dependency change: Upgraded `org.btrplace/scheduler-choco` to `0.46`.
- Dependency change: Excluded ClojureScript from clj-fuzzy dependencies.
- Design change: Implemented peer-group ZooKeeper connection sharing. This reduces the number of ZooKeeper connections required per machine, and improves scheduler performance.
- Enhancement: Tasks now time out when being stopped, allowing a peer to be rescheduled in cases where the task is stuck. This is configured via the peer-config `:onyx.peer/stop-task-timeout-ms`.
- Enhancement: A message is now emitted to the logs when a job is submitted, but does not start because of the scheduler gave it no peers.

#### 0.9.6

- Enhancement: remove stray printlns.

#### 0.9.5

- New feature: Advanced static analysis. Semantic errors are detected upon job submission, and significantly better error messages are written to standard out, rather than throwing an exception.
- Enhancement: updated Onyx Schema's to restrict namespace level keys on all job data structures, rather than only the catalog.

#### 0.9.4

- Bug fix: exhaust-input events should not change replica if job is finished

#### 0.9.3

- Bug fix: Loosened Event schema bad release in 0.9.2

#### 0.9.2

- Bug fix: Loosened Event schema when checked for stateful tasks. [#568](https://github.com/onyx-platform/onyx/issues/568)

#### 0.9.1

- New aggregation: added `onyx.windowing.aggregation/collect-by-key` aggregation.
- Bug fix: Exceptions were being swallowed by Curator's logging configuration. [#563](https://github.com/onyx-platform/onyx/issues/563)
- Bug fix: Some exceptions that kill jobs were failing to be serialized to ZooKeeper by Nippy. [#564](https://github.com/onyx-platform/onyx/issues/564)

#### 0.9.0

- **API breaking change**: `onyx/id` in peer-config and env-config was renamed to `:onyx/tenancy-id`
- **API breaking change**: `:aggregation/fn` was renamed to [:aggregation/create-state-update](http://www.onyxplatform.org/docs/cheat-sheet/latest/#state-aggregation/:aggregation/create-state-update).
- **API breaking change**: changed the signatures of: [:aggregation/init](http://www.onyxplatform.org/docs/cheat-sheet/latest/#state-aggregation/:aggregation/init), [:aggregation/create-state-update](http://www.onyxplatform.org/docs/cheat-sheet/latest/#state-aggregation/:aggregation/create-state-update), [:aggregation/apply-state-update](http://www.onyxplatform.org/docs/cheat-sheet/latest/#state-aggregation/:aggregation/apply-state-update), and [:aggregation/super-aggregation-fn](http://www.onyxplatform.org/docs/cheat-sheet/latest/#state-aggregation/:aggregation/super-aggregation-fn). All now take the window as the first argument.
- **API breaking change**: internal messaging functions no longer take the event map as an argument. Note, this will break any plugins that manually manage the ack count, such as plugins using async callbacks.
- **API breaking change**: triggers and refinements functions are now resolved to vars via namespace lookup e.g.
  Trigger example: `:trigger/on :segment` -> `:trigger/on :onyx.triggers/segment`,
  Refinement example: `:trigger/refinement :accumulating` -> `:trigger/refinement :onyx.refinements/accumulating`,
- **Breaking change in onyx-metrics**: :metrics/workflow-name was deprecated in favor of metadata map. See onyx-metrics [changes](https://github.com/onyx-platform/onyx-metrics/blob/master/changes.md#090)
- Bug fix: fixed exceptions losing their main `.getCause` message when thrown inside a lifecycle
- New feature: Jobs now support metadata by including a metadata map with job submission data e.g. `{:workflow ... :catalog ... :metadata {:name "myjobname"}}`. This makes it easier to correlate information about jobs, query the cluster for jobs, etc.
- Design change: Implemented trigger refinements in terms of state updates. In order to implement a refinement, one must now implement a refinement calls map, analagous to the aggregation calls map. This takes the form `{:refinement/create-state-update (fn [trigger state state-event]) :refinement/apply-state-update (fn [trigger state entry])}`
- Enhancement: Lifecycles can now catch flow condition exceptions through `:lifeycycle/handle-exception` from the `:lifecycle/execute-flow-conditions` and `:lifecycle/apply-fn` phases.
- Enhancement: loosened the peer configuration schema needed for log subscription
- Dependency change: Upgraded `org.clojure/clojure` to `1.8.0`

#### 0.8.11

- Bug fix: Fix list of disallowed joining peers. Previous patch did not account for the single-peer, single machine cluster state.

#### 0.8.10
- Bug fix: fix peer join issue which occurs when cluster is in a stuck state, and dead peers need to be evicted.

#### 0.8.9

- **Breaking change**: Removed `:onyx/restart-pred-fn` feature, which has been deprecated in favor of the new `:lifecycle/handle-exception` feature.
- New feature: Task Constraints are a new feature that allow peers to tag themselves indicating user-defined capabilities. Onyx's scheduler will only allocate peers with tags that match a task to be executed. This composes with all existing scheduler features.
- Bug fix: Fixed a bug where a job would continue running even if it didn't have enough peers to cover all the tasks.

#### 0.8.8

- Fixed a problem with a file in Onyx's test suite that was causing problems for the release process. No functional changes in this release.

#### 0.8.7
- **Breaking change**: No longer AOT compile onyx.interop. This will be done in [onyx-java](https://github.com/onyx-platform/onyx-java) for use by other languages.
- Bug fix: Fix bug where shutdown resulted in NPE when trying to delete a non-existent Aeron directory when not using the embedded driver.
- Bug fix: Fix issues in handle-exception lifecycle where it wouldn't handle exceptions in read-batch/write-batch/assign-windows [#505](https://github.com/onyx-platform/onyx/issues/491)
- Enhancement: trigger notification :task-complete has been renamed to :task-lifecycle-stopped, as it occurs whenever a task lifecycle is stopped, not necessarily when the task has been completed
- Enhancement: reduce unnecessary peer reallocation in Onyx's scheduler [#503](https://github.com/onyx-platform/onyx/issues/503)

#### 0.8.6
- Dependency change: Revert back to Clojure 1.7.0, as 1.8.0 was causing issues with Onyx users on 1.7.0

#### 0.8.5
- MAJOR bug fix: fixed bug causing slot-ids to be misallocated, which will affect recovery for state/windowed tasks [#504](https://github.com/onyx-platform/onyx/issues/504)
- MAJOR bug fix: fixed bug causing peers to stop checkpointing to state/windowed log [#390](https://github.com/onyx-platform/onyx/issues/390).
- MAJOR bug fix: fixed a number of peer join bugs found by onyx-jepsen [#453](https://github.com/onyx-platform/onyx/issues/453), [#462](https://github.com/onyx-platform/onyx/issues/462), [#437](https://github.com/onyx-platform/onyx/issues/437).
- Bug fix: Fixed bug introduced by a breaking change in Aeron 0.2.2 where we would retry a send to a closed publication.
- Enhancement: Improved performance, especially for windowed tasks [#500](https://github.com/onyx-platform/onyx/issues/500)
- Enhancement: Switch embedded aeron media driver to use SHARED mode by default, which is more robust on small peers.
- Enhancement: Embedded media driver now cleans up its directory to resolve version incompatibilities encountered by users on upgrading.
- Dependency change: Upgraded to Clojure 1.8.0
- Dependency change: Upgraded to Aeron 0.9

#### 0.8.4

- **Breaking change**: Changed the signature of trigger sync function.
- New feature: Added support for handling lifecycle exceptions with `:lifecycle/handle-exception`
- New feature: Added the Colocation Task scheduler
- Bug fix: Fixed a bug where `:flow/from` -> `:all` didn't match compilation step. [#464](https://github.com/onyx-platform/onyx/issues/464)
- Bug fix: Fixed an issue where peers didn't restart properly on failure under certain conditions
- Enhancement: Switched to 3rd party scheduling library - BtrPlace.
- Enhancement: Added parameters for BookKeeper disk threshold error and warnings
- Dependency change: Upgraded `uk.co.real-logic/aeron-all` to `0.2.3`

#### 0.8.3
- **Breaking change**: Removed `:onyx.messaging.aeron/inter-service-timeout-ns` peer config setting. Client liveness timeout is now completely set via java property: `aeron.client.liveness.timeout`
- New feature: Serialize the exception that kills a job to ZooKeeper
- New monitoring metrics: `zookeeper-write-exception` and `zookeeper-read-exception`
- New peer configuration parameter: `onyx.zookeeper/prepare-failure-detection-interval`
- Bug fix: Fixed method dispatch bug for punctuation triggers
- Bug fix: Fixed `:trigger/pred` not being in the validation schema
- Bug fix: Fixed `:trigger/watermark-percentage` not being in the validation schema
- Bug fix: Fixed issue where peers would not reconnect after losing connection to ZooKeeper.
- Bug fix: Fixed race condition where ephemeral node would not release in time, deadlocking peers on start up.
- Enhancement: Added extra schema validation to the `onyx.api` public functions
- Enhancement: Added `:added` keys to the information model
- Dependency change: Upgraded `org.apache.bookkeeper/bookkeeper-server` to `4.3.2`
- Dependency change: Upgraded `uk.co.real-logic/aeron-all` to `0.2.2`

#### 0.8.2
- Changed job specification returned by onyx.api/submit-job. task-ids are now keyed by task name.
- Turned on nippy compression for ZooKeeper writes and messaging writes
- Fix badly named 0.8.1 release version caused by release scripts.

#### 0.8.1
- Changed job specification returned by onyx.api/submit-job. task-ids are now keyed by task name
- Turned on nippy compression for ZooKeeper writes and messaging writes
- `onyx.helper-env` has been removed, which is superseded by `onyx.test-helper`'s functions and components

#### 0.8.0
- **Breaking change** `:onyx.messaging/peer-port-range` and `:onyx.messaging/peer-ports` are deprecated in favour of a single `:onyx.messaging/peer-port` port. The Aeron layer multiplexed all communication over a single port so multiple port selection is longer required.
- **Important change**: default task batch timeout was reduced from 1000ms to 50ms.
- New major feature: Windowing and Triggers.
- New feature: Fixed windows
- New feature: Sliding windows
- New feature: Session windows
- New feature: Global windows
- New feature: Timer triggers
- New feature: Segment-based triggers
- New feature: Watermark triggers
- New feature: Percentile Watermark triggers
- New feature: Punctuation triggers
- New feature: Accumulating refinement mode
- New feature: Discarding refinement mode
- New feature: BookKeeper & embedded RocksDB automatic "exactly once" filtering.
- New feature: friendlier error messages. Added custom schema error handlers to print out documentation and required types in a more customized format.
- New flux policy: Recover
- New lifecycle: after-read-batch
- New metric: peer-send-bytes
- Bug fix: fixed an issue where the percentage job scheduler would misallocate.
- Bug fix: fixed `:data` key being removed from exception messages in the logs.

#### 0.7.14

- Bug fix: Fixed a case where a peer would complete multiple jobs in response to a sealing event, rather than the only completing the one job that it was supposed to.

#### 0.7.13

- No functional changes in this release. Fixing build issue.

#### 0.7.12

- No functional changes in this release. Fixing build issue.

#### 0.7.11

- Fixes transitive AOT compilation problem of interop namespace. [#339](https://github.com/onyx-platform/onyx/issues/339).

#### 0.7.10

- No functional changes in this release. Fixing build issue.

#### 0.7.9

- No functional changes in this release. Fixing build issue.

#### 0.7.8

- No functional changes in this release. Fixing build issue.

#### 0.7.7

- Improve fault tolerance aeron connection reaping (GC)

#### 0.7.6

- Fixed performance regression caused by reflection in Aeron messaging layer.

#### 0.7.5

- No functional changes in this release. We had a build problem that wasn't worth fixing across all 0.7.4 releases. Fixed build and trying again under alias 0.7.5

#### 0.7.4

- Operations: Onyx now requires Java 8.
- **API breaking change**: update signature of `onyx.api/await-job-completion` to take an opts map.
- **API breaking change**: removed Netty and core.async messaging implementations.
- API: New catalog entry option `:onyx/n-peers` to automatically expand to make `:onyx/min-peers` and `:onyx/max-peers` peers the same value. [#282](https://github.com/onyx-platform/onyx/issues/282)
- API: Allow functions in leaf position of a workflow. [#198](https://github.com/onyx-platform/onyx/issues/198)
- Bug fix: flow-conditions retry default action should emit segments [#262](https://github.com/onyx-platform/onyx/issues/262)
- Bug fix: cleaned up publications on write failure

#### 0.7.3

- Bug fix: Kill-job no longer throws a malformed exception with bad parameters.
- Bug fix: Fixed arity in garbage collection to seek the next origin.
- Documentation: Fixed Aeron docstring for port allocation
- Added schema type-checking to all replica updates in the log.
- Allow Aeron to use short virtual peer ID when hashing. [#250](https://github.com/onyx-platform/onyx/issues/250)
- Exposed all schemas used for internal validation through `onyx.schema` namespace, meant for use in 3rd party tooling.
- Allow plugins to write task-metadata to the replica, which will be cleaned up when jobs are completed or killed [#287](https://github.com/onyx-platform/onyx/pull/287)

#### 0.7.2

- Fixed issue where cluster jammed when all peers left and joined [#273](https://github.com/onyx-platform/onyx/issues/273)
- Allow `:all` in task lifecycle names to match all tasks. [#209](https://github.com/onyx-platform/onyx/issues/209)

#### 0.7.1
- :onyx.core/params is initialised as a vector
- Greatly improved lifecyle and keyword validation
- await-job-completion additionally returns when a job is killed. Return code now denotes whether the job completed successfully (true) or was killed (false).
- Throw exceptions from tasks, even if Nippy can serialize them.
- Fix typo'ed monitoring calls.

#### 0.7.0

- API: :onyx/ident has been renamed :onyx/plugin, and now takes a keyword path to a fn that instantiates the plugin e.g. :onyx.plugin.core-async/input. (**Breaking change**)
- API: plugins are now implemented by the Pipeline and PipelineInput protocols. (**Breaking change**)
- API: output plugins may now find leaf segments in (:leaves (:tree (:onyx.core/results event))) instead of (:leaves (:onyx.core/results event)) (**Breaking change**)
- API: New lifecycle functions "after-ack-message" and "after-retry-message" are now available.
- API: `:onyx/group-by-key` can now group can now take a vector of keywords, or just a keyword.
- API: `:onyx/restart-pred-fn` catalog entry points to a boolean function that permits a task to hot restart on an exception.
- API: Peer configuration can now be instructed to short-circuit and skip network I/O if downstream peers are on the same machine.
- New feature: Jobs will now enter an automatic backpressure mode when internal peer buffers fill up past a high water mark, and will be turned off after reaching a low water mark. See [Backpressure](doc/user-guide/backpressure.md) for more details.
- New documentation: Use GitBook for documentation. [#119](https://github.com/onyx-platform/onyx/issues/119)
- New feature: Onyx Monitoring. Onyx emits a vast amount of metrics about its internal health.
- New feature: Aeron messaging transport layer. Requires Java 8. Use the `:aeron` key for `:onyx.messaging/impl`.
- New feature: Messaging short circuiting. When virtual peers are co-located on the same peer, the network and serialization will be bypassed completely. Note, this feature is currently only available when using Aeron messaging.
- New feature: Connection multiplexing. Onyx's scalability has been improved by [multiplexing connections](doc/user-guide/messaging.md#subscription-connection-multiplexing). Note, this feature is currently only available when using Aeron messaging.
- New feature: Java integration via catalog entry `:onyx/language` set to `:java`.
- Bug fix: Several log / replica edge cases were fixed.
- Bug fix: Peers not picking up new job after current job was killed.
- Bug fix: Bulk functions are no longer invoked when the batch is empty. [#260](https://github.com/onyx-platform/onyx/issues/260)

#### 0.6.0

- Dropped feature: support for `:sequential` tasks
- Dropped feature: support for `onyx.task-scheduler/greedy`
- Dropped feature: support for HornetQ messaging
- Dropped feature: internal HornetQ messaging plugin
- Dropped feature: multimethod lifecycles
- New messaging transport: Netty TCP
- New messaging transport: Aeron
- New messaging transport: core.async
- New feature: Percentage-based, elastically scalable acknowledgement configuration
- New feature: Input, output, and specific task name exemption from acting as an acker node
- New feature: Functions can take an entire batch of segments as their input with catalog key `:onyx/bulk?` true
- New feature: Flow conditions handle exceptions as predicates
- New feature: Flow conditions may post-transform exception values into new segments
- New feature: Flow conditions support a new `:action` key with `:retry` to reprocess a segment from its root value
- New feature: Custom compression and decompression functions through Peer configuration
- New feature: Data driven lifecycles
- New feature: Internal core.async plugin
- New feature: Flux policies
- New feature: `:onyx/min-peers` can be set on grouping tasks to create a lower bound on the number of peers required to start a task
- New documentation: Event context map information model
- New documentation: Default configuration & timeout values
- API: Added metadata to all public API functions indicating which Onyx version they were added in
- API: `onyx.api/start-peers!` API renamed to `onyx.api/start-peers`
- API: `onyx.api/shutdown-peers` is now idempotent
- API: Return type of public API function submit-job has changed. It now returns a map containing job-id, and task-ids keys.
- API: Renamed "Round Robin" schedulers to "Balanced"
- API: The last task in a workflow no longer needs to be an `output` task
- API: Plugin lifecycle extensions now dispatch off of identity, rather than type and name.
- API: Peers now launch inside of a "peer group" to share network resources.

#### 0.5.3

- New feature: Flow Conditions. Flow Conditions let you manage predicates that route segments across tasks in your workflow.
- Fixed extraneous ZooKeeper error messages.

#### 0.5.2

- Development environment doesn't required that the job scheduler be known ahead of time. It's now discovered dynamically.

#### 0.5.1

- Adds ctime to log entries. Useful for things like the dashboard and other log subscribers.

#### 0.5.0

- Design change: the Coordinator has been abolished. Onyx is now a fully masterless system. The supporting environment now only requires Zookeeper, HornetQ, and a shared Onyx ID across cluster members.
- New feature: Realtime event subscription service. All coordination events can be observed in a push-based API backed with core.async.
- New feature: Job schedulers are now available to control how many peers get assigned to particular jobs. Supports `:onyx.job-scheduler/greedy`, `:onyx.job-scheduler/round-robin`, and `:onyx.job-scheduler/percentage`.
- New feature: Task schedulers are now available to control how many peers get assigned to particular tasks within a single job. Supports `:onyx.task-scheduler/greedy`, `:onyx.task-scheduler/round-robin`, and `:onyx.task-scheduler/percentage`.
- New feature: `:onyx/max-peers` may optionally be specified on any catalog entry to create an upper bound on the number of peers executing a particular task. Only applicable under a Round Robin Task Scheduler.
- New feature: `:onyx/params` may be specified on any catalog entry. It takes a vector of keywords. These keywords are resolved to other keys in the same catalog entry, and the corresponding values are passing as arguments to the function that implements that catalog entry.
- New feature: `:onyx.peer/join-failure-back-off` option in the peer config specifies a cooldown period to wait to try and join the cluster after previously aborting
- New feature: `:onyx.peer/inbox-capacity` option in the peer config specifies the max number of inbound messages a peer will buffer in memory.
- New feature: `:onyx.peer/outbox-capacity` option in the peer config specifies the max number of outbound messages a peer will buffer in memory.
- New feature: `kill-job` API function.
- New feature: `subscribe-to-log` API function.
- New feature: `shutdown-peer` API function.
- New feature: `shutdown-env` API function. Shuts down a development environment (ZK/HQ in memory).
- New feature: `gc` API function. Garbage collects all peer replicas and deletes old log entries from ZooKeeper.
- Enhancement: peers now automatically kill their currently running job if it throws an exception other than a Zookeeper or HornetQ connection failure. The latter cases still cause the peer to automatically reboot.

#### 0.4.1

- Fixes aggregate ignoring `:onyx/batch-timeout`. [#33](https://github.com/onyx-platform/onyx/issues/33)
- Adds log rotation to default Onyx logging configuration. [#35](https://github.com/onyx-platform/onyx/issues/35)
- Peer options available in pipeline event map under key `:onyx.core/peer-opts`

#### 0.4.0

- Grouper and Aggregate functions removed, replaced by catalog-level grouping and implicit aggregation. [#20](https://github.com/onyx-platform/onyx/issues/20)
- Support for directed, acylic graphs as workflows. [#26](https://github.com/onyx-platform/onyx/issues/26)
- Fix for peer live lock on task completion. [#23](https://github.com/onyx-platform/onyx/issues/23)
- Fixed bug where job submission silently fails due to malformed workflow [#24](https://github.com/onyx-platform/onyx/issues/24)
- `submit-job` throws exceptions on a malformed catalog submission. [#3](https://github.com/onyx-platform/onyx/issues/3)
- Fix HornetQ ipv6 multicast socket bind issue when running on hosts with ipv6 interfaces.
- Adds `:onyx/batch-timeout` option to all catalog entries. [#29](https://github.com/onyx-platform/onyx/issues/29)

#### 0.3.3

- Fixes a scenario where a virtual peer can deadlock on task completion. [#18](https://github.com/onyx-platform/onyx/issues/18)

#### 0.3.2

- Made peer shutdown function synchronous.

#### 0.3.1

- Performance improvement by eliminating superfluous decompression.

#### 0.3.0
- Coordinator can be made highly available via stand-by coordinators
- HornetQ connection via UDP multicast for clustering
- HornetQ connection via JGroups for clustering
- HornetQ embedded mode for development with an HQ cluster
- HornetQ VM mode for development with an in-JVM HQ instance
- ZooKeeper in-memory mode for for development without an external ZooKeeper running
- Concurrent tasks executed by a single v-peer no longer implies sequential message processing

#### 0.2.0

- Rename internal API extensions to use "node" instead of "place".
- Throw an explicit error on function resolution failure.
- Add state audits into test suite.
- Remove Datomic log component, replace with ZooKeeper.
- Return job ID on submission.
- Expose API function for blocking on job completion.
- Allow overriding of peer lifecycle methods, merge results back together.
- Add aggregate operation.
- Add grouping operation.
- Change lifecycle API functions.
- Log all Onyx output to file system.<|MERGE_RESOLUTION|>--- conflicted
+++ resolved
@@ -1,10 +1,7 @@
-<<<<<<< HEAD
-=======
 #### 0.9.14
 - Bug fix: Fix issue where subscriber would time out and would not be re-created [onyx#681](https://github.com/onyx-platform/onyx/issues/681).
 - Increase default core.async thread pool size to 32 to decrease blocking issues under certain conditions. This can be overridden via the java property "clojure.core.async.pool-size"
 
->>>>>>> 22465d7b
 #### 0.9.13
 - Bug fix: Fix cross talk between jobs where the jobs contained tasks with the same name.
 
