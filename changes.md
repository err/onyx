## 0.12.0

0.11 and 0.12 bring a number of small breaking changes that were necessary to fix some flaws in Onyx's usability. After 0.12 the pace of these breaking changes will be reduced.

* New api function `onyx.api/job-ids`. Allows reverse lookup of a :job-name job-key, to corresponding job-id and tenancy-id. This makes supporting long running migrateable jobs much easier.
* onyx-http has been restored to functionality. Thanks [Alexander Solovyov](https://github.com/piranha)
* **BREAKING CHANGE** Flow condition handling of exceptions has been altered. `:flow/to` tasks that receive exception messages will no longer receive non-exceptional messages, ensuring that simple error handling flows are possible.
* **BREAKING CHANGE** Event map key `:onyx.core/results` has been removed. It has been replaced by `:onyx.core/transformed`, `:onyx.core/triggered`, and `:onyx.core/write-batch`, with `:onyx.core/write-batch` being the new source of segments for output plugin write-batch calls.
* **BREAKING CHANGE** Default messenger term buffer size has been reduced. This will decrease the default maximum size from 2MB to 262144 bytes. This change will reduce default memory consumption at a possible cost to throughput. The prior default behaviour can be returned by setting `:onyx.messaging/term-buffer-size.segment` to 16777216.
<<<<<<< HEAD
* **BREAKING CHANGE** Event map key `:onyx.core/results` has been removed. It has been replaced by `:onyx.core/transformed`, `:onyx.core/triggered`, and `:onyx.core/write-batch`. Output plugins should use `:onyx.core/write-batch` when writing outputs to their storage medium.
* Fixed colocated task scheduler [onyx#823].
* Fixed class cast exception in onyx-seq filereader task [onyx#813]. Thanks halcyon!
* **BREAKING CHANGE** Event map key `:onyx.core/results` has been removed. It has been replaced by `:onyx.core/transformed`, `:onyx.core/triggered`, and `:onyx.core/write-batch`. Output plugins should use `:onyx.core/write-batch` when writing outputs to their storage medium.
=======
>>>>>>> 942d4409
* **BREAKING CHANGE** Checkpointing to ZooKeeper will no longer allow windows to be stored unless [:onyx.peer/storage.zk.insanely-allow-windowing?](http://www.onyxplatform.org/docs/cheat-sheet/latest/#peer-config/:onyx.peer/storage.zk.insanely-allow-windowing?).
* Embedded aeron media driver will no longer delete its dirs by default, as it was too easy to accidentally start up multiple media drivers that would step on each other. Old behaviour can be returned via [:onyx.messaging.aeron/embedded-media-driver-delete-dirs-on-start?](http://www.onyxplatform.org/docs/cheat-sheet/latest/#peer-config/:onyx.messaging.aeron/embedded-media-driver-delete-dirs-on-start?), however this should be done with the understanding that it may be papering over issues.
* Fixed colocated task scheduler [onyx#823].
* Fixed class cast exception in onyx-seq filereader task [onyx#813]. Thanks halcyon!

Added peer-config options: 
* [:onyx.messaging/term-buffer-size.segment](http://www.onyxplatform.org/docs/cheat-sheet/latest/#peer-config/:onyx.messaging/term-buffer-size.segment)
* [:onyx.messaging/term-buffer-size.segment-short-circuit](http://www.onyxplatform.org/docs/cheat-sheet/latest/#peer-config/:onyx.messaging/term-buffer-size.segment-short-circuit)
* [:onyx.messaging/term-buffer-size.coordinator](http://www.onyxplatform.org/docs/cheat-sheet/latest/#peer-config/:onyx.messaging/term-buffer-size.coordinator)
* [:onyx.messaging/term-buffer-size.heartbeat](http://www.onyxplatform.org/docs/cheat-sheet/latest/#peer-config/:onyx.messaging/term-buffer-size.heartbeat)


## 0.11.1
* Event and processing time [watermark support](http://www.onyxplatform.org/docs/user-guide/0.11.x/#watermarks), which provides a much more rigorous way to apply watermark triggers to you windowed state, allowing input sources to be offset in time, while still correctly triggering.
* Enabled input and output plugin `checkpointed!` call which is called after a barrier epoch is fully checkpointed.
* Large performance improvements to task windows.

## 0.11.0
* **BREAKING CHANGE** Checkpoint schema format has changed, which will invalidate existing checkpoints. Please rebuild these from durable storage. Future schema checkpoints will be migrateable.
* **BREAKING CHANGE** `:onyx.refinements/discarding` and `:onyx.refinements/accumulating` have been removed. To retain current behaviour, use [`:trigger/post-evictor :all`](http://www.onyxplatform.org/docs/cheat-sheet/latest/#trigger-entry/:trigger/post-evictor)
* **BREAKING CHANGE** [`:aggregation/create-state-update`](http://www.onyxplatform.org/docs/cheat-sheet/latest/#state-aggregation/:aggregation/create-state-update) fn signature has changed from (window, state, segment) to (window, segment).
  achieve discarding behaviour, and delete the refinement to achieve accumulating behaviour as the accumulating refinement did nothing.
* [`:trigger/post-evictor`](http://www.onyxplatform.org/docs/cheat-sheet/latest/#trigger-entry/:trigger/post-evictor) has been added, which improves window cleanup for flushed window extents.
* [`:window/storage-strategy`](http://www.onyxplatform.org/docs/cheat-sheet/latest/#window-entry/:window/storage-strategy) feature has been added to allow full window entries to be stored and materialized at any time. Defaults to previous behaviour, which is `:incremental`.
* [`:trigger/state-context`](http://www.onyxplatform.org/docs/cheat-sheet/latest/#trigger-entry/:trigger/state-context) feature has been added to allow users to use triggers without any trigger state. Defaults to `:trigger-state` which is the previous behaviour.
* Experimental LMDB state backend has been added.
* Improved performance.

## 0.10.0 changes

Please see the [cheat sheet](http://www.onyxplatform.org/docs/cheat-sheet/latest/#/search/0.10.0) for a full list of added and removed features in 0.10.0.

#### Plugins

Easier to use plugin interfaces handle more of the work around checkpointing.
Plugin authors previously needed to checkpointing code that wrote to ZooKeeper. This
is now handled by simply implementing the checkpoint protocol function.  

- [Input plugin interface](https://github.com/onyx-platform/onyx/blob/0.10.x/src/onyx/plugin/protocols/input.clj)
- [Output plugin interface](https://github.com/onyx-platform/onyx/blob/0.10.x/src/onyx/plugin/protocols/output.clj)
- [Plugin start/stop interface](https://github.com/onyx-platform/onyx/blob/0.10.x/src/onyx/plugin/protocols/plugin.clj)

#### Resume Points

[Resume points](doc/user-guide/resume-points.adoc) are a new feature that make
it simple to resume state from jobs in new jobs. This allows for simplified
deployment / upgrades of long running streaming jobs, simpler refactoring of
jobs (e.g. split one job into two jobs, but keep the state for each respective
part), and more.

#### Windows and Aggregations

Onyx Windows now perform exactly once data processing (not side effects!),
without needing deduplication and an [`:onyx/uniqueness-key`](http://www.onyxplatform.org/docs/cheat-sheet/latest/#catalog-entry/:onyx/uniqueness-key) 
to be set. 

Triggers can now emit aggregates to downstream tasks [`:trigger/emit`](http://www.onyxplatform.org/docs/cheat-sheet/latest/#trigger-entry/:trigger/emit).

**Breaking Change** Triggers must now include a [`trigger/id`](http://www.onyxplatform.org/docs/cheat-sheet/latest/#trigger-entry/:trigger/id) that is unique over the windows that it applies to.

#### Changes to the core async plugin

`:done` messages are no longer supported on core async input channels. Simply close the channel instead of putting on a done.

In addition, `:done` messages are no longer written to output channels. Insead
use `onyx.api/await-job-completion` or `onyx.test-helper/feedback-exception!`
to wait for the job to end, and then drain the output channels until no more
messages can be read.

Note, the core async plugin now requires a buffer to temporarily hold unacked segments

```clojure
(def in-chan (atom nil))
(def in-buffer (atom {}))

(defn inject-in-ch [event lifecycle]
  {:core.async/buffer in-buffer
   :core.async/chan @in-chan})

;; to add to your task lifecycles
(conj lifecyles {:lifecycle/task :in
                 :lifecycle/calls ::in-calls})
```

#### S3 checkpointing

ABS requires performant checkpointing to durable storage. The default
checkpointing implementation checkpoints to ZooKeeper, which is much slower
than the alternatives (S3/HDFS/etc), and has a 1MB maximum node size. Please
configure s3 checkpointing via the [`peer-config`](http://www.onyxplatform.org/docs/cheat-sheet/latest/#/peer-config).

### Deprecations 

#### Job data

- [:acker/exempt-tasks](http://www.onyxplatform.org/docs/cheat-sheet/0.10.0/#:job/:acker/exempt-tasks)
- [:acker/exempt-input-tasks?](http://www.onyxplatform.org/docs/cheat-sheet/0.10.0/#:job/:acker/exempt-input-tasks?)
- [:acker/percentage](http://www.onyxplatform.org/docs/cheat-sheet/0.10.0/#:job/:acker/percentage)
- [:acker/exempt-output-tasks?](http://www.onyxplatform.org/docs/cheat-sheet/0.10.0/#:job/:acker/exempt-output-tasks?)

#### Catalog Entry 

Most jobs will need to remove the `:onyx/max-pending` option from their input
tasks to become compatible with 0.10.x. Some jobs will also need to remove the
`:onyx/pending-timeout`. Aggregation jobs will likely need to remove both
`:onyx/uniqueness-key` and `:onyx/deduplicate?` from their aggregation tasks.

- [:onyx/max-pending](http://www.onyxplatform.org/docs/cheat-sheet/0.10.0/#:catalog-entry/:onyx/max-pending)
- [:onyx/pending-timeout](http://www.onyxplatform.org/docs/cheat-sheet/0.10.0/#:catalog-entry/:onyx/pending-timeout)
- [:onyx/input-retry-timeout](http://www.onyxplatform.org/docs/cheat-sheet/0.10.0/#:catalog-entry/:onyx/input-retry-timeout)
- [:onyx/uniqueness-key](http://www.onyxplatform.org/docs/cheat-sheet/0.10.0/#:catalog-entry/:onyx/uniqueness-key)
- [:onyx/deduplicate?](http://www.onyxplatform.org/docs/cheat-sheet/0.10.0/#:catalog-entry/:onyx/deduplicate?)

#### Peer Config
- [:onyx.messaging/ack-daemon-clear-interval](http://www.onyxplatform.org/docs/cheat-sheet/0.10.0/#:peer-config/:onyx.messaging/ack-daemon-clear-interval)
- [:onyx.messaging/ack-daemon-timeout](http://www.onyxplatform.org/docs/cheat-sheet/0.10.0/#:peer-config/:onyx.messaging/ack-daemon-timeout)
- [:onyx.messaging.aeron/offer-idle-strategy](http://www.onyxplatform.org/docs/cheat-sheet/0.10.0/#:peer-config/:onyx.messaging.aeron/offer-idle-strategy)
- [:onyx.messaging.aeron/write-buffer-size](http://www.onyxplatform.org/docs/cheat-sheet/0.10.0/#:peer-config/:onyx.messaging.aeron/write-buffer-size)
- [:onyx.messaging.aeron/publication-creation-timeout](http://www.onyxplatform.org/docs/cheat-sheet/0.10.0/#:peer-config/:onyx.messaging.aeron/publication-creation-timeout)
- [:onyx.messaging.aeron/subscriber-count](http://www.onyxplatform.org/docs/cheat-sheet/0.10.0/#:peer-config/:onyx.messaging.aeron/subscriber-count)
- [:onyx.messaging/allow-short-circuit?](http://www.onyxplatform.org/docs/cheat-sheet/0.10.0/#:peer-config/:onyx.messaging/allow-short-circuit?)
- [:onyx.messaging/peer-link-idle-timeout](http://www.onyxplatform.org/docs/cheat-sheet/0.10.0/#:peer-config/:onyx.messaging/peer-link-idle-timeout)
- [:onyx.messaging/peer-link-gc-interval](http://www.onyxplatform.org/docs/cheat-sheet/0.10.0/#:peer-config/:onyx.messaging/peer-link-gc-interval)
- [:onyx.messaging/retry-ch-buffer-size](http://www.onyxplatform.org/docs/cheat-sheet/0.10.0/#:peer-config/:onyx.messaging/retry-ch-buffer-size)
- [:onyx.messaging/release-ch-buffer-size](http://www.onyxplatform.org/docs/cheat-sheet/0.10.0/#:peer-config/:onyx.messaging/release-ch-buffer-size)
- [:onyx.messaging/completion-buffer-size](http://www.onyxplatform.org/docs/cheat-sheet/0.10.0/#:peer-config/:onyx.messaging/completion-buffer-size)
- [:onyx.messaging/compress-fn](http://www.onyxplatform.org/docs/cheat-sheet/0.10.0/#:peer-config/:onyx.messaging/compress-fn)
- [:onyx.messaging/decompress-fn](http://www.onyxplatform.org/docs/cheat-sheet/0.10.0/#:peer-config/:onyx.messaging/decompress-fn)
- [:onyx.messaging/inbound-buffer-size](http://www.onyxplatform.org/docs/cheat-sheet/0.10.0/#:peer-config/:onyx.messaging/inbound-buffer-size)
- [:onyx.peer/backpressure-low-water-pct](http://www.onyxplatform.org/docs/cheat-sheet/0.10.0/#:peer-config/:onyx.peer/backpressure-low-water-pct)
- [:onyx.peer/backpressure-high-water-pct](http://www.onyxplatform.org/docs/cheat-sheet/0.10.0/#:peer-config/:onyx.peer/backpressure-high-water-pct)

#### 0.10.0
- Final release of 0.10.0.
- **BREAKING CHANGE** resume points will not allow restoration of window state from prior to 0.10.0 final.

#### 0.10.0-rc2
- Plugin interface updated to supply remaining batch-timeout to input interface. poll! now supplies the remaining ms for the batch.

#### 0.10.0-rc1
- Added a new plugin, [onyx-amazon-kinesis](https://github.com/onyx-platform/onyx-amazon-kinesis).
- Improved peer liveness detection.
- Added new metrics: peer-group.scheduler-lag, peer-group.peers-shutting-down.

#### 0.10.0-beta17
- Fix bug in short circuiting.

#### 0.10.0-beta16
- Re-release.

#### 0.10.0-beta15

- **BREAKING CHANGE** Fixed issue where namespaced tasks with same name would collide. This will break the ability to use old resume points for namespaced tasks.
- Big performance improvements, re-enable local to local short circuiting.
- Fix bug in `:trigger/emit`.
- Upgrade aeron back to 1.2.5.
- Report `:job-name` from job `:metadata` in metrics tags.
- Support routing of exceptions from flow conditions predicates.

#### 0.10.0-beta14
- Back out Aeron dependency upgraded in beta13 as it broke media driver health checks. This will be upgraded after resolving the health check issue.

#### 0.10.0-beta13
- Fix error with punctuation triggers which prevented checkpointing to S3.

#### 0.10.0-beta12
- `:window/id` and `:trigger/id` can now be uuids as well as keywords.
- Add peer group heartbeat metric, reported to "peer-group.since-heartbeat" in JMX.

#### 0.10.0-beta11
- Fix an issue where a replica invariant assertion would be tripped though the replica state was correct.
- Report JMX metrics to org.onyxplatform namespace.

#### 0.10.0-beta9
- Support dynamic write batch sizes which will not overflow Aeron buffers. Under a default term buffer configuration, Aeron allows messages of up to 2MB. Onyx's batching mechanism means that a batch can be at maximum 2MB, which means that an individual segment had to be well under 2MB. Onyx will now split segments into multiple batches once the buffer has been filled.

#### 0.10.0-beta8
- Revert change in heartbeating logic that was causing heartbeat channels to become stuck.

#### 0.10.0-beta8

- Improve flow conditions validation errors.
- Adjust metrics to include slot-id in metrics tags.
- Add metric "offset" so that input plugins can report their medium's offset (e.g. kafka topic offset for a given slot-id / partition).
- Increase default subscriber / publisher timeout to 20000ms.
- Decrease heartbeat period from 5000ms to 1000ms.
- Fix bug in status updates that reduces latency of barrier status reporting.
- Fix bug in session windows which would cause it to lag one message behind.
- Add gen-class to aeron media driver to allow for main entry point when AOTd

#### 0.10.0-beta7

- Fix timer trigger fires
- Fix documentation for trigger/emit.
- Fixes boundary expansion for Session windows.

## 0.9.16

- Bug fix: Fixed exception type check for the CLJS reader.

## 0.9.15
- Feature: new `:lifecycle/after-apply-fn` lifecycle has been added. This lifecycle is called after `:onyx/fn` is applied, but before the batch is written.
- Reduced number of dependencies.
- Increase default publication creation timeout to 5000ms
- Dependency change: Upgraded Aeron to 1.0.4
- [onyx-peer-http-query](https://github.com/onyx-platform/onyx-peer-http-query) added important health checks for [Aeron media driver status](https://github.com/onyx-platform/onyx-peer-http-query/blob/master/CHANGES.MD#09150)
- Increase default `:onyx.messaging/inbound-buffer-size` to 100000.
- Reduced default core.async thread pool size to 16.
- Reduced use of `clojure.core.async/alts!!` to improve performance and reduce thread sharing.

## 0.9.14
- Bug fix: Fix issue where subscriber would time out and would not be re-created [onyx#681](https://github.com/onyx-platform/onyx/issues/681).
- Increase default core.async thread pool size to 32 to decrease blocking issues under certain conditions. This can be overridden via the java property "clojure.core.async.pool-size"

## 0.9.13
- Bug fix: Fix cross talk between jobs where the jobs contained tasks with the same name.

## 0.9.12
- Bug fix: Change hashing algorithm for repeatable job IDs. The previous implementation was not consistent across JVMs.
- Bug fix: batch-fn did not respect lifecycle/handle-exception behaviour.
- Bug fix: core.async plugin did not use channel size lifecycle parameter.

## 0.9.11
- **Breaking change** The onyx log is now versioned by Onyx version, and will throw an exception if you do not supply a new `:onyx/tenancy-id` when upgrading or downgrading. This was best practice, and is now being enforced to prevent errors.
- `:onyx.core/scheduler-event` is now added to the event map before `:lifecycle/after-task-stop` is called. Peers can thus now wdetermine whether they are being shutdown because the job is completed or killed.
- Feature: `:onyx/batch-fn?` allows `:onyx/fn` to be supplied with a whole batch of segments. This can be a useful optimisation, especially when batching async requests. [More details](http://www.onyxplatform.org/docs/cheat-sheet/latest/#catalog-entry/:onyx/bulk-QMARK). Some useful libraries to help with batch resolution include [claro](https://github.com/xsc/claro) and [urania](https://github.com/funcool/urania).
- Deprecated: `:onyx/bulk?`. Use `:onyx/batch-fn?` by returning the segments that were passed in instead.
- Fixed [627](https://github.com/onyx-platform/onyx/issues/627) where serialized exception could not be deserialized again by dashboard 
- Dependency change: Upgraded to `[com.taoensso/timbre "4.7.4"]`, and `[com.taoensso/nippy "2.12.2"]`.

## 0.9.10
- Bug fix: Fixes #640 [Triggers firing for all window extents] (https://github.com/onyx-platform/onyx/issues/640)
- Improved documentation, via adoc, readable at www.onyxplatform.org
- Adds ability to hook in a replica query server. An implementation will shortly be found [here](https://github.com/onyx-platform/onyx-peer-http-query)
- onyx.peer.operation/kw->fn was moved to onyx.static.util

## 0.9.9

- Bug fix: Fix ex-info arity error in BookKeeper Component.

## 0.9.8

- Improvement: onyx.api/submit-job errors are now printed to stderr
- Improvement: BookKeeper cookie is now cleaned up, which will help with repl reload issues. [#612](https://github.com/onyx-platform/onyx/issues/612)
- Bug fix: Fix flow conditions where flow/from and flow/to is :all. [#617](https://github.com/onyx-platform/onyx/pull/617)

## 0.9.7

- Bug fix: Fixed suppressed exceptions on `with-test-env` start up sequence.
- Bug fix: Fixed schema merging for task bundles.
- Bug fix: Suppress Aeron MediaDriver NoSuchFileException when Aeron cleans up the directory before we do.
- Bug fix: Fixed ZooKeeper thread leak bug. [#600](https://github.com/onyx-platform/onyx/issues/600)
- Bug fix: Fixed logging statement echoing the number of processed segments.
- Bug fix: Only allow peer to write one exhausted input log entry per task. [#493](https://github.com/onyx-platform/onyx/issues/493)
- Bug fix: Fixed bug in percentage scheduler that failed to use all available peers due to a rounding error.
- Documentation fix: Fixed lifecycles exception description.
- Documentation fix: Fixed trigger predicate signature description. [#586](https://github.com/onyx-platform/onyx/issues/586)
- Documentation: Added more content to the FAQ section.
- Dependency change: Upgraded `org.btrplace/scheduler-api` to `0.46`.
- Dependency change: Upgraded `org.btrplace/scheduler-choco` to `0.46`.
- Dependency change: Excluded ClojureScript from clj-fuzzy dependencies.
- Design change: Implemented peer-group ZooKeeper connection sharing. This reduces the number of ZooKeeper connections required per machine, and improves scheduler performance.
- Enhancement: Tasks now time out when being stopped, allowing a peer to be rescheduled in cases where the task is stuck. This is configured via the peer-config `:onyx.peer/stop-task-timeout-ms`.
- Enhancement: A message is now emitted to the logs when a job is submitted, but does not start because of the scheduler gave it no peers.

## 0.9.6

- Enhancement: remove stray printlns.

## 0.9.5

- New feature: Advanced static analysis. Semantic errors are detected upon job submission, and significantly better error messages are written to standard out, rather than throwing an exception.
- Enhancement: updated Onyx Schema's to restrict namespace level keys on all job data structures, rather than only the catalog.

## 0.9.4

- Bug fix: exhaust-input events should not change replica if job is finished

## 0.9.3

- Bug fix: Loosened Event schema bad release in 0.9.2

## 0.9.2

- Bug fix: Loosened Event schema when checked for stateful tasks. [#568](https://github.com/onyx-platform/onyx/issues/568)

## 0.9.1

- New aggregation: added `onyx.windowing.aggregation/collect-by-key` aggregation.
- Bug fix: Exceptions were being swallowed by Curator's logging configuration. [#563](https://github.com/onyx-platform/onyx/issues/563)
- Bug fix: Some exceptions that kill jobs were failing to be serialized to ZooKeeper by Nippy. [#564](https://github.com/onyx-platform/onyx/issues/564)

## 0.9.0

- **API breaking change**: `onyx/id` in peer-config and env-config was renamed to `:onyx/tenancy-id`
- **API breaking change**: `:aggregation/fn` was renamed to [:aggregation/create-state-update](http://www.onyxplatform.org/docs/cheat-sheet/latest/#state-aggregation/:aggregation/create-state-update).
- **API breaking change**: changed the signatures of: [:aggregation/init](http://www.onyxplatform.org/docs/cheat-sheet/latest/#state-aggregation/:aggregation/init), [:aggregation/create-state-update](http://www.onyxplatform.org/docs/cheat-sheet/latest/#state-aggregation/:aggregation/create-state-update), [:aggregation/apply-state-update](http://www.onyxplatform.org/docs/cheat-sheet/latest/#state-aggregation/:aggregation/apply-state-update), and [:aggregation/super-aggregation-fn](http://www.onyxplatform.org/docs/cheat-sheet/latest/#state-aggregation/:aggregation/super-aggregation-fn). All now take the window as the first argument.
- **API breaking change**: internal messaging functions no longer take the event map as an argument. Note, this will break any plugins that manually manage the ack count, such as plugins using async callbacks.
- **API breaking change**: triggers and refinements functions are now resolved to vars via namespace lookup e.g.
  Trigger example: `:trigger/on :segment` -> `:trigger/on :onyx.triggers/segment`,
  Refinement example: `:trigger/refinement :accumulating` -> `:trigger/refinement :onyx.refinements/accumulating`,
- **Breaking change in onyx-metrics**: :metrics/workflow-name was deprecated in favor of metadata map. See onyx-metrics [changes](https://github.com/onyx-platform/onyx-metrics/blob/master/changes.md#090)
- Bug fix: fixed exceptions losing their main `.getCause` message when thrown inside a lifecycle
- New feature: Jobs now support metadata by including a metadata map with job submission data e.g. `{:workflow ... :catalog ... :metadata {:name "myjobname"}}`. This makes it easier to correlate information about jobs, query the cluster for jobs, etc.
- Design change: Implemented trigger refinements in terms of state updates. In order to implement a refinement, one must now implement a refinement calls map, analagous to the aggregation calls map. This takes the form `{:refinement/create-state-update (fn [trigger state state-event]) :refinement/apply-state-update (fn [trigger state entry])}`
- Enhancement: Lifecycles can now catch flow condition exceptions through `:lifeycycle/handle-exception` from the `:lifecycle/execute-flow-conditions` and `:lifecycle/apply-fn` phases.
- Enhancement: loosened the peer configuration schema needed for log subscription
- Dependency change: Upgraded `org.clojure/clojure` to `1.8.0`

## 0.8.11

- Bug fix: Fix list of disallowed joining peers. Previous patch did not account for the single-peer, single machine cluster state.

## 0.8.10
- Bug fix: fix peer join issue which occurs when cluster is in a stuck state, and dead peers need to be evicted.

## 0.8.9

- **Breaking change**: Removed `:onyx/restart-pred-fn` feature, which has been deprecated in favor of the new `:lifecycle/handle-exception` feature.
- New feature: Task Constraints are a new feature that allow peers to tag themselves indicating user-defined capabilities. Onyx's scheduler will only allocate peers with tags that match a task to be executed. This composes with all existing scheduler features.
- Bug fix: Fixed a bug where a job would continue running even if it didn't have enough peers to cover all the tasks.

## 0.8.8

- Fixed a problem with a file in Onyx's test suite that was causing problems for the release process. No functional changes in this release.

## 0.8.7
- **Breaking change**: No longer AOT compile onyx.interop. This will be done in [onyx-java](https://github.com/onyx-platform/onyx-java) for use by other languages.
- Bug fix: Fix bug where shutdown resulted in NPE when trying to delete a non-existent Aeron directory when not using the embedded driver.
- Bug fix: Fix issues in handle-exception lifecycle where it wouldn't handle exceptions in read-batch/write-batch/assign-windows [#505](https://github.com/onyx-platform/onyx/issues/491)
- Enhancement: trigger notification :task-complete has been renamed to :task-lifecycle-stopped, as it occurs whenever a task lifecycle is stopped, not necessarily when the task has been completed
- Enhancement: reduce unnecessary peer reallocation in Onyx's scheduler [#503](https://github.com/onyx-platform/onyx/issues/503)

## 0.8.6
- Dependency change: Revert back to Clojure 1.7.0, as 1.8.0 was causing issues with Onyx users on 1.7.0

## 0.8.5
- MAJOR bug fix: fixed bug causing slot-ids to be misallocated, which will affect recovery for state/windowed tasks [#504](https://github.com/onyx-platform/onyx/issues/504)
- MAJOR bug fix: fixed bug causing peers to stop checkpointing to state/windowed log [#390](https://github.com/onyx-platform/onyx/issues/390).
- MAJOR bug fix: fixed a number of peer join bugs found by onyx-jepsen [#453](https://github.com/onyx-platform/onyx/issues/453), [#462](https://github.com/onyx-platform/onyx/issues/462), [#437](https://github.com/onyx-platform/onyx/issues/437).
- Bug fix: Fixed bug introduced by a breaking change in Aeron 0.2.2 where we would retry a send to a closed publication.
- Enhancement: Improved performance, especially for windowed tasks [#500](https://github.com/onyx-platform/onyx/issues/500)
- Enhancement: Switch embedded aeron media driver to use SHARED mode by default, which is more robust on small peers.
- Enhancement: Embedded media driver now cleans up its directory to resolve version incompatibilities encountered by users on upgrading.
- Dependency change: Upgraded to Clojure 1.8.0
- Dependency change: Upgraded to Aeron 0.9

## 0.8.4

- **Breaking change**: Changed the signature of trigger sync function.
- New feature: Added support for handling lifecycle exceptions with `:lifecycle/handle-exception`
- New feature: Added the Colocation Task scheduler
- Bug fix: Fixed a bug where `:flow/from` -> `:all` didn't match compilation step. [#464](https://github.com/onyx-platform/onyx/issues/464)
- Bug fix: Fixed an issue where peers didn't restart properly on failure under certain conditions
- Enhancement: Switched to 3rd party scheduling library - BtrPlace.
- Enhancement: Added parameters for BookKeeper disk threshold error and warnings
- Dependency change: Upgraded `uk.co.real-logic/aeron-all` to `0.2.3`

## 0.8.3
- **Breaking change**: Removed `:onyx.messaging.aeron/inter-service-timeout-ns` peer config setting. Client liveness timeout is now completely set via java property: `aeron.client.liveness.timeout`
- New feature: Serialize the exception that kills a job to ZooKeeper
- New monitoring metrics: `zookeeper-write-exception` and `zookeeper-read-exception`
- New peer configuration parameter: `onyx.zookeeper/prepare-failure-detection-interval`
- Bug fix: Fixed method dispatch bug for punctuation triggers
- Bug fix: Fixed `:trigger/pred` not being in the validation schema
- Bug fix: Fixed `:trigger/watermark-percentage` not being in the validation schema
- Bug fix: Fixed issue where peers would not reconnect after losing connection to ZooKeeper.
- Bug fix: Fixed race condition where ephemeral node would not release in time, deadlocking peers on start up.
- Enhancement: Added extra schema validation to the `onyx.api` public functions
- Enhancement: Added `:added` keys to the information model
- Dependency change: Upgraded `org.apache.bookkeeper/bookkeeper-server` to `4.3.2`
- Dependency change: Upgraded `uk.co.real-logic/aeron-all` to `0.2.2`

## 0.8.2
- Changed job specification returned by onyx.api/submit-job. task-ids are now keyed by task name.
- Turned on nippy compression for ZooKeeper writes and messaging writes
- Fix badly named 0.8.1 release version caused by release scripts.

## 0.8.1
- Changed job specification returned by onyx.api/submit-job. task-ids are now keyed by task name
- Turned on nippy compression for ZooKeeper writes and messaging writes
- `onyx.helper-env` has been removed, which is superseded by `onyx.test-helper`'s functions and components

## 0.8.0
- **Breaking change** `:onyx.messaging/peer-port-range` and `:onyx.messaging/peer-ports` are deprecated in favour of a single `:onyx.messaging/peer-port` port. The Aeron layer multiplexed all communication over a single port so multiple port selection is longer required.
- **Important change**: default task batch timeout was reduced from 1000ms to 50ms.
- New major feature: Windowing and Triggers.
- New feature: Fixed windows
- New feature: Sliding windows
- New feature: Session windows
- New feature: Global windows
- New feature: Timer triggers
- New feature: Segment-based triggers
- New feature: Watermark triggers
- New feature: Percentile Watermark triggers
- New feature: Punctuation triggers
- New feature: Accumulating refinement mode
- New feature: Discarding refinement mode
- New feature: BookKeeper & embedded RocksDB automatic "exactly once" filtering.
- New feature: friendlier error messages. Added custom schema error handlers to print out documentation and required types in a more customized format.
- New flux policy: Recover
- New lifecycle: after-read-batch
- New metric: peer-send-bytes
- Bug fix: fixed an issue where the percentage job scheduler would misallocate.
- Bug fix: fixed `:data` key being removed from exception messages in the logs.

## 0.7.14

- Bug fix: Fixed a case where a peer would complete multiple jobs in response to a sealing event, rather than the only completing the one job that it was supposed to.

## 0.7.13

- No functional changes in this release. Fixing build issue.

## 0.7.12

- No functional changes in this release. Fixing build issue.

## 0.7.11

- Fixes transitive AOT compilation problem of interop namespace. [#339](https://github.com/onyx-platform/onyx/issues/339).

## 0.7.10

- No functional changes in this release. Fixing build issue.

## 0.7.9

- No functional changes in this release. Fixing build issue.

## 0.7.8

- No functional changes in this release. Fixing build issue.

## 0.7.7

- Improve fault tolerance aeron connection reaping (GC)

## 0.7.6

- Fixed performance regression caused by reflection in Aeron messaging layer.

## 0.7.5

- No functional changes in this release. We had a build problem that wasn't worth fixing across all 0.7.4 releases. Fixed build and trying again under alias 0.7.5

## 0.7.4

- Operations: Onyx now requires Java 8.
- **API breaking change**: update signature of `onyx.api/await-job-completion` to take an opts map.
- **API breaking change**: removed Netty and core.async messaging implementations.
- API: New catalog entry option `:onyx/n-peers` to automatically expand to make `:onyx/min-peers` and `:onyx/max-peers` peers the same value. [#282](https://github.com/onyx-platform/onyx/issues/282)
- API: Allow functions in leaf position of a workflow. [#198](https://github.com/onyx-platform/onyx/issues/198)
- Bug fix: flow-conditions retry default action should emit segments [#262](https://github.com/onyx-platform/onyx/issues/262)
- Bug fix: cleaned up publications on write failure

## 0.7.3

- Bug fix: Kill-job no longer throws a malformed exception with bad parameters.
- Bug fix: Fixed arity in garbage collection to seek the next origin.
- Documentation: Fixed Aeron docstring for port allocation
- Added schema type-checking to all replica updates in the log.
- Allow Aeron to use short virtual peer ID when hashing. [#250](https://github.com/onyx-platform/onyx/issues/250)
- Exposed all schemas used for internal validation through `onyx.schema` namespace, meant for use in 3rd party tooling.
- Allow plugins to write task-metadata to the replica, which will be cleaned up when jobs are completed or killed [#287](https://github.com/onyx-platform/onyx/pull/287)

## 0.7.2

- Fixed issue where cluster jammed when all peers left and joined [#273](https://github.com/onyx-platform/onyx/issues/273)
- Allow `:all` in task lifecycle names to match all tasks. [#209](https://github.com/onyx-platform/onyx/issues/209)

## 0.7.1
- :onyx.core/params is initialised as a vector
- Greatly improved lifecyle and keyword validation
- await-job-completion additionally returns when a job is killed. Return code now denotes whether the job completed successfully (true) or was killed (false).
- Throw exceptions from tasks, even if Nippy can serialize them.
- Fix typo'ed monitoring calls.

## 0.7.0

- API: :onyx/ident has been renamed :onyx/plugin, and now takes a keyword path to a fn that instantiates the plugin e.g. :onyx.plugin.core-async/input. (**Breaking change**)
- API: plugins are now implemented by the Pipeline and PipelineInput protocols. (**Breaking change**)
- API: output plugins may now find leaf segments in (:leaves (:tree (:onyx.core/results event))) instead of (:leaves (:onyx.core/results event)) (**Breaking change**)
- API: New lifecycle functions "after-ack-message" and "after-retry-message" are now available.
- API: `:onyx/group-by-key` can now group can now take a vector of keywords, or just a keyword.
- API: `:onyx/restart-pred-fn` catalog entry points to a boolean function that permits a task to hot restart on an exception.
- API: Peer configuration can now be instructed to short-circuit and skip network I/O if downstream peers are on the same machine.
- New feature: Jobs will now enter an automatic backpressure mode when internal peer buffers fill up past a high water mark, and will be turned off after reaching a low water mark. See [Backpressure](doc/user-guide/backpressure.md) for more details.
- New documentation: Use GitBook for documentation. [#119](https://github.com/onyx-platform/onyx/issues/119)
- New feature: Onyx Monitoring. Onyx emits a vast amount of metrics about its internal health.
- New feature: Aeron messaging transport layer. Requires Java 8. Use the `:aeron` key for `:onyx.messaging/impl`.
- New feature: Messaging short circuiting. When virtual peers are co-located on the same peer, the network and serialization will be bypassed completely. Note, this feature is currently only available when using Aeron messaging.
- New feature: Connection multiplexing. Onyx's scalability has been improved by [multiplexing connections](doc/user-guide/messaging.md#subscription-connection-multiplexing). Note, this feature is currently only available when using Aeron messaging.
- New feature: Java integration via catalog entry `:onyx/language` set to `:java`.
- Bug fix: Several log / replica edge cases were fixed.
- Bug fix: Peers not picking up new job after current job was killed.
- Bug fix: Bulk functions are no longer invoked when the batch is empty. [#260](https://github.com/onyx-platform/onyx/issues/260)

## 0.6.0

- Dropped feature: support for `:sequential` tasks
- Dropped feature: support for `onyx.task-scheduler/greedy`
- Dropped feature: support for HornetQ messaging
- Dropped feature: internal HornetQ messaging plugin
- Dropped feature: multimethod lifecycles
- New messaging transport: Netty TCP
- New messaging transport: Aeron
- New messaging transport: core.async
- New feature: Percentage-based, elastically scalable acknowledgement configuration
- New feature: Input, output, and specific task name exemption from acting as an acker node
- New feature: Functions can take an entire batch of segments as their input with catalog key `:onyx/bulk?` true
- New feature: Flow conditions handle exceptions as predicates
- New feature: Flow conditions may post-transform exception values into new segments
- New feature: Flow conditions support a new `:action` key with `:retry` to reprocess a segment from its root value
- New feature: Custom compression and decompression functions through Peer configuration
- New feature: Data driven lifecycles
- New feature: Internal core.async plugin
- New feature: Flux policies
- New feature: `:onyx/min-peers` can be set on grouping tasks to create a lower bound on the number of peers required to start a task
- New documentation: Event context map information model
- New documentation: Default configuration & timeout values
- API: Added metadata to all public API functions indicating which Onyx version they were added in
- API: `onyx.api/start-peers!` API renamed to `onyx.api/start-peers`
- API: `onyx.api/shutdown-peers` is now idempotent
- API: Return type of public API function submit-job has changed. It now returns a map containing job-id, and task-ids keys.
- API: Renamed "Round Robin" schedulers to "Balanced"
- API: The last task in a workflow no longer needs to be an `output` task
- API: Plugin lifecycle extensions now dispatch off of identity, rather than type and name.
- API: Peers now launch inside of a "peer group" to share network resources.

## 0.5.3

- New feature: Flow Conditions. Flow Conditions let you manage predicates that route segments across tasks in your workflow.
- Fixed extraneous ZooKeeper error messages.

## 0.5.2

- Development environment doesn't required that the job scheduler be known ahead of time. It's now discovered dynamically.

## 0.5.1

- Adds ctime to log entries. Useful for things like the dashboard and other log subscribers.

## 0.5.0

- Design change: the Coordinator has been abolished. Onyx is now a fully masterless system. The supporting environment now only requires Zookeeper, HornetQ, and a shared Onyx ID across cluster members.
- New feature: Realtime event subscription service. All coordination events can be observed in a push-based API backed with core.async.
- New feature: Job schedulers are now available to control how many peers get assigned to particular jobs. Supports `:onyx.job-scheduler/greedy`, `:onyx.job-scheduler/round-robin`, and `:onyx.job-scheduler/percentage`.
- New feature: Task schedulers are now available to control how many peers get assigned to particular tasks within a single job. Supports `:onyx.task-scheduler/greedy`, `:onyx.task-scheduler/round-robin`, and `:onyx.task-scheduler/percentage`.
- New feature: `:onyx/max-peers` may optionally be specified on any catalog entry to create an upper bound on the number of peers executing a particular task. Only applicable under a Round Robin Task Scheduler.
- New feature: `:onyx/params` may be specified on any catalog entry. It takes a vector of keywords. These keywords are resolved to other keys in the same catalog entry, and the corresponding values are passing as arguments to the function that implements that catalog entry.
- New feature: `:onyx.peer/join-failure-back-off` option in the peer config specifies a cooldown period to wait to try and join the cluster after previously aborting
- New feature: `:onyx.peer/inbox-capacity` option in the peer config specifies the max number of inbound messages a peer will buffer in memory.
- New feature: `:onyx.peer/outbox-capacity` option in the peer config specifies the max number of outbound messages a peer will buffer in memory.
- New feature: `kill-job` API function.
- New feature: `subscribe-to-log` API function.
- New feature: `shutdown-peer` API function.
- New feature: `shutdown-env` API function. Shuts down a development environment (ZK/HQ in memory).
- New feature: `gc` API function. Garbage collects all peer replicas and deletes old log entries from ZooKeeper.
- Enhancement: peers now automatically kill their currently running job if it throws an exception other than a Zookeeper or HornetQ connection failure. The latter cases still cause the peer to automatically reboot.

## 0.4.1

- Fixes aggregate ignoring `:onyx/batch-timeout`. [#33](https://github.com/onyx-platform/onyx/issues/33)
- Adds log rotation to default Onyx logging configuration. [#35](https://github.com/onyx-platform/onyx/issues/35)
- Peer options available in pipeline event map under key `:onyx.core/peer-opts`

## 0.4.0

- Grouper and Aggregate functions removed, replaced by catalog-level grouping and implicit aggregation. [#20](https://github.com/onyx-platform/onyx/issues/20)
- Support for directed, acylic graphs as workflows. [#26](https://github.com/onyx-platform/onyx/issues/26)
- Fix for peer live lock on task completion. [#23](https://github.com/onyx-platform/onyx/issues/23)
- Fixed bug where job submission silently fails due to malformed workflow [#24](https://github.com/onyx-platform/onyx/issues/24)
- `submit-job` throws exceptions on a malformed catalog submission. [#3](https://github.com/onyx-platform/onyx/issues/3)
- Fix HornetQ ipv6 multicast socket bind issue when running on hosts with ipv6 interfaces.
- Adds `:onyx/batch-timeout` option to all catalog entries. [#29](https://github.com/onyx-platform/onyx/issues/29)

## 0.3.3

- Fixes a scenario where a virtual peer can deadlock on task completion. [#18](https://github.com/onyx-platform/onyx/issues/18)

## 0.3.2

- Made peer shutdown function synchronous.

## 0.3.1

- Performance improvement by eliminating superfluous decompression.

## 0.3.0
- Coordinator can be made highly available via stand-by coordinators
- HornetQ connection via UDP multicast for clustering
- HornetQ connection via JGroups for clustering
- HornetQ embedded mode for development with an HQ cluster
- HornetQ VM mode for development with an in-JVM HQ instance
- ZooKeeper in-memory mode for for development without an external ZooKeeper running
- Concurrent tasks executed by a single v-peer no longer implies sequential message processing

## 0.2.0

- Rename internal API extensions to use "node" instead of "place".
- Throw an explicit error on function resolution failure.
- Add state audits into test suite.
- Remove Datomic log component, replace with ZooKeeper.
- Return job ID on submission.
- Expose API function for blocking on job completion.
- Allow overriding of peer lifecycle methods, merge results back together.
- Add aggregate operation.
- Add grouping operation.
- Change lifecycle API functions.
- Log all Onyx output to file system.<|MERGE_RESOLUTION|>--- conflicted
+++ resolved
@@ -7,13 +7,10 @@
 * **BREAKING CHANGE** Flow condition handling of exceptions has been altered. `:flow/to` tasks that receive exception messages will no longer receive non-exceptional messages, ensuring that simple error handling flows are possible.
 * **BREAKING CHANGE** Event map key `:onyx.core/results` has been removed. It has been replaced by `:onyx.core/transformed`, `:onyx.core/triggered`, and `:onyx.core/write-batch`, with `:onyx.core/write-batch` being the new source of segments for output plugin write-batch calls.
 * **BREAKING CHANGE** Default messenger term buffer size has been reduced. This will decrease the default maximum size from 2MB to 262144 bytes. This change will reduce default memory consumption at a possible cost to throughput. The prior default behaviour can be returned by setting `:onyx.messaging/term-buffer-size.segment` to 16777216.
-<<<<<<< HEAD
 * **BREAKING CHANGE** Event map key `:onyx.core/results` has been removed. It has been replaced by `:onyx.core/transformed`, `:onyx.core/triggered`, and `:onyx.core/write-batch`. Output plugins should use `:onyx.core/write-batch` when writing outputs to their storage medium.
 * Fixed colocated task scheduler [onyx#823].
 * Fixed class cast exception in onyx-seq filereader task [onyx#813]. Thanks halcyon!
 * **BREAKING CHANGE** Event map key `:onyx.core/results` has been removed. It has been replaced by `:onyx.core/transformed`, `:onyx.core/triggered`, and `:onyx.core/write-batch`. Output plugins should use `:onyx.core/write-batch` when writing outputs to their storage medium.
-=======
->>>>>>> 942d4409
 * **BREAKING CHANGE** Checkpointing to ZooKeeper will no longer allow windows to be stored unless [:onyx.peer/storage.zk.insanely-allow-windowing?](http://www.onyxplatform.org/docs/cheat-sheet/latest/#peer-config/:onyx.peer/storage.zk.insanely-allow-windowing?).
 * Embedded aeron media driver will no longer delete its dirs by default, as it was too easy to accidentally start up multiple media drivers that would step on each other. Old behaviour can be returned via [:onyx.messaging.aeron/embedded-media-driver-delete-dirs-on-start?](http://www.onyxplatform.org/docs/cheat-sheet/latest/#peer-config/:onyx.messaging.aeron/embedded-media-driver-delete-dirs-on-start?), however this should be done with the understanding that it may be papering over issues.
 * Fixed colocated task scheduler [onyx#823].
