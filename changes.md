#### 0.9.11
<<<<<<< HEAD
- **Breaking change** The onyx log is now versioned by Onyx version, and will throw an exception if you do not supply a new `:onyx/tenancy-id` when upgrading or downgrading. This was best practice, and is now being enforced to prevent errors.
=======
- `:onyx.core/scheduler-event` is now added to the event map before `:lifecycle/after-task-stop` is called. Peers can thus now wdetermine whether they are being shutdown because the job is completed or killed.

#### 0.9.10
>>>>>>> a7552771
- Feature: `:onyx/batch-fn?` allows `:onyx/fn` to be supplied with a whole batch of segments. This can be a useful optimisation, especially when batching async requests. [More details](http://www.onyxplatform.org/docs/cheat-sheet/latest/#catalog-entry/:onyx/bulk-QMARK)
- Deprecated: `:onyx/bulk?`. Use `:onyx/batch-fn?` by returning the segments that were passed in instead.

#### 0.9.10
- Bug fix: Fixes #640 [Triggers firing for all window extents] (https://github.com/onyx-platform/onyx/issues/640)
- Improved documentation, via adoc, readable at www.onyxplatform.org
- Adds ability to hook in a replica query server. An implementation will shortly be found [here](https://github.com/onyx-platform/onyx-peer-http-query)
- onyx.peer.operation/kw->fn was moved to onyx.static.util

#### 0.9.9

- Bug fix: Fix ex-info arity error in BookKeeper Component.

#### 0.9.8

- Improvement: onyx.api/submit-job errors are now printed to stderr
- Improvement: BookKeeper cookie is now cleaned up, which will help with repl reload issues. [#612](https://github.com/onyx-platform/onyx/issues/612)
- Bug fix: Fix flow conditions where flow/from and flow/to is :all. [#617](https://github.com/onyx-platform/onyx/pull/617)

#### 0.9.7

- Bug fix: Fixed suppressed exceptions on `with-test-env` start up sequence.
- Bug fix: Fixed schema merging for task bundles.
- Bug fix: Suppress Aeron MediaDriver NoSuchFileException when Aeron cleans up the directory before we do.
- Bug fix: Fixed ZooKeeper thread leak bug. [#600](https://github.com/onyx-platform/onyx/issues/600)
- Bug fix: Fixed logging statement echoing the number of processed segments.
- Bug fix: Only allow peer to write one exhausted input log entry per task. [#493](https://github.com/onyx-platform/onyx/issues/493)
- Bug fix: Fixed bug in percentage scheduler that failed to use all available peers due to a rounding error.
- Documentation fix: Fixed lifecycles exception description.
- Documentation fix: Fixed trigger predicate signature description. [#586](https://github.com/onyx-platform/onyx/issues/586)
- Documentation: Added more content to the FAQ section.
- Dependency change: Upgraded `org.btrplace/scheduler-api` to `0.46`.
- Dependency change: Upgraded `org.btrplace/scheduler-choco` to `0.46`.
- Dependency change: Excluded ClojureScript from clj-fuzzy dependencies.
- Design change: Implemented peer-group ZooKeeper connection sharing. This reduces the number of ZooKeeper connections required per machine, and improves scheduler performance.
- Enhancement: Tasks now time out when being stopped, allowing a peer to be rescheduled in cases where the task is stuck. This is configured via the peer-config `:onyx.peer/stop-task-timeout-ms`.
- Enhancement: A message is now emitted to the logs when a job is submitted, but does not start because of the scheduler gave it no peers.

#### 0.9.6

- Enhancement: remove stray printlns.

#### 0.9.5

- New feature: Advanced static analysis. Semantic errors are detected upon job submission, and significantly better error messages are written to standard out, rather than throwing an exception.
- Enhancement: updated Onyx Schema's to restrict namespace level keys on all job data structures, rather than only the catalog.

#### 0.9.4

- Bug fix: exhaust-input events should not change replica if job is finished

#### 0.9.3

- Bug fix: Loosened Event schema bad release in 0.9.2

#### 0.9.2

- Bug fix: Loosened Event schema when checked for stateful tasks. [#568](https://github.com/onyx-platform/onyx/issues/568)

#### 0.9.1

- New aggregation: added `onyx.windowing.aggregation/collect-by-key` aggregation.
- Bug fix: Exceptions were being swallowed by Curator's logging configuration. [#563](https://github.com/onyx-platform/onyx/issues/563)
- Bug fix: Some exceptions that kill jobs were failing to be serialized to ZooKeeper by Nippy. [#564](https://github.com/onyx-platform/onyx/issues/564)

#### 0.9.0

- **API breaking change**: `onyx/id` in peer-config and env-config was renamed to `:onyx/tenancy-id`
- **API breaking change**: `:aggregation/fn` was renamed to [:aggregation/create-state-update](http://www.onyxplatform.org/docs/cheat-sheet/latest/#state-aggregation/:aggregation/create-state-update).
- **API breaking change**: changed the signatures of: [:aggregation/init](http://www.onyxplatform.org/docs/cheat-sheet/latest/#state-aggregation/:aggregation/init), [:aggregation/create-state-update](http://www.onyxplatform.org/docs/cheat-sheet/latest/#state-aggregation/:aggregation/create-state-update), [:aggregation/apply-state-update](http://www.onyxplatform.org/docs/cheat-sheet/latest/#state-aggregation/:aggregation/apply-state-update), and [:aggregation/super-aggregation-fn](http://www.onyxplatform.org/docs/cheat-sheet/latest/#state-aggregation/:aggregation/super-aggregation-fn). All now take the window as the first argument.
- **API breaking change**: internal messaging functions no longer take the event map as an argument. Note, this will break any plugins that manually manage the ack count, such as plugins using async callbacks.
- **API breaking change**: triggers and refinements functions are now resolved to vars via namespace lookup e.g.
  Trigger example: `:trigger/on :segment` -> `:trigger/on :onyx.triggers/segment`,
  Refinement example: `:trigger/refinement :accumulating` -> `:trigger/refinement :onyx.refinements/accumulating`,
- **Breaking change in onyx-metrics**: :metrics/workflow-name was deprecated in favor of metadata map. See onyx-metrics [changes](https://github.com/onyx-platform/onyx-metrics/blob/master/changes.md#090)
- Bug fix: fixed exceptions losing their main `.getCause` message when thrown inside a lifecycle
- New feature: Jobs now support metadata by including a metadata map with job submission data e.g. `{:workflow ... :catalog ... :metadata {:name "myjobname"}}`. This makes it easier to correlate information about jobs, query the cluster for jobs, etc.
- Design change: Implemented trigger refinements in terms of state updates. In order to implement a refinement, one must now implement a refinement calls map, analagous to the aggregation calls map. This takes the form `{:refinement/create-state-update (fn [trigger state state-event]) :refinement/apply-state-update (fn [trigger state entry])}`
- Enhancement: Lifecycles can now catch flow condition exceptions through `:lifeycycle/handle-exception` from the `:lifecycle/execute-flow-conditions` and `:lifecycle/apply-fn` phases.
- Enhancement: loosened the peer configuration schema needed for log subscription
- Dependency change: Upgraded `org.clojure/clojure` to `1.8.0`

#### 0.8.11

- Bug fix: Fix list of disallowed joining peers. Previous patch did not account for the single-peer, single machine cluster state.

#### 0.8.10
- Bug fix: fix peer join issue which occurs when cluster is in a stuck state, and dead peers need to be evicted.

#### 0.8.9

- **Breaking change**: Removed `:onyx/restart-pred-fn` feature, which has been deprecated in favor of the new `:lifecycle/handle-exception` feature.
- New feature: Task Constraints are a new feature that allow peers to tag themselves indicating user-defined capabilities. Onyx's scheduler will only allocate peers with tags that match a task to be executed. This composes with all existing scheduler features.
- Bug fix: Fixed a bug where a job would continue running even if it didn't have enough peers to cover all the tasks.

#### 0.8.8

- Fixed a problem with a file in Onyx's test suite that was causing problems for the release process. No functional changes in this release.

#### 0.8.7
- **Breaking change**: No longer AOT compile onyx.interop. This will be done in [onyx-java](https://github.com/onyx-platform/onyx-java) for use by other languages.
- Bug fix: Fix bug where shutdown resulted in NPE when trying to delete a non-existent Aeron directory when not using the embedded driver.
- Bug fix: Fix issues in handle-exception lifecycle where it wouldn't handle exceptions in read-batch/write-batch/assign-windows [#505](https://github.com/onyx-platform/onyx/issues/491)
- Enhancement: trigger notification :task-complete has been renamed to :task-lifecycle-stopped, as it occurs whenever a task lifecycle is stopped, not necessarily when the task has been completed
- Enhancement: reduce unnecessary peer reallocation in Onyx's scheduler [#503](https://github.com/onyx-platform/onyx/issues/503)

#### 0.8.6
- Dependency change: Revert back to Clojure 1.7.0, as 1.8.0 was causing issues with Onyx users on 1.7.0

#### 0.8.5
- MAJOR bug fix: fixed bug causing slot-ids to be misallocated, which will affect recovery for state/windowed tasks [#504](https://github.com/onyx-platform/onyx/issues/504)
- MAJOR bug fix: fixed bug causing peers to stop checkpointing to state/windowed log [#390](https://github.com/onyx-platform/onyx/issues/390).
- MAJOR bug fix: fixed a number of peer join bugs found by onyx-jepsen [#453](https://github.com/onyx-platform/onyx/issues/453), [#462](https://github.com/onyx-platform/onyx/issues/462), [#437](https://github.com/onyx-platform/onyx/issues/437).
- Bug fix: Fixed bug introduced by a breaking change in Aeron 0.2.2 where we would retry a send to a closed publication.
- Enhancement: Improved performance, especially for windowed tasks [#500](https://github.com/onyx-platform/onyx/issues/500)
- Enhancement: Switch embedded aeron media driver to use SHARED mode by default, which is more robust on small peers.
- Enhancement: Embedded media driver now cleans up its directory to resolve version incompatibilities encountered by users on upgrading.
- Dependency change: Upgraded to Clojure 1.8.0
- Dependency change: Upgraded to Aeron 0.9

#### 0.8.4

- **Breaking change**: Changed the signature of trigger sync function.
- New feature: Added support for handling lifecycle exceptions with `:lifecycle/handle-exception`
- New feature: Added the Colocation Task scheduler
- Bug fix: Fixed a bug where `:flow/from` -> `:all` didn't match compilation step. [#464](https://github.com/onyx-platform/onyx/issues/464)
- Bug fix: Fixed an issue where peers didn't restart properly on failure under certain conditions
- Enhancement: Switched to 3rd party scheduling library - BtrPlace.
- Enhancement: Added parameters for BookKeeper disk threshold error and warnings
- Dependency change: Upgraded `uk.co.real-logic/aeron-all` to `0.2.3`

#### 0.8.3
- **Breaking change**: Removed `:onyx.messaging.aeron/inter-service-timeout-ns` peer config setting. Client liveness timeout is now completely set via java property: `aeron.client.liveness.timeout`
- New feature: Serialize the exception that kills a job to ZooKeeper
- New monitoring metrics: `zookeeper-write-exception` and `zookeeper-read-exception`
- New peer configuration parameter: `onyx.zookeeper/prepare-failure-detection-interval`
- Bug fix: Fixed method dispatch bug for punctuation triggers
- Bug fix: Fixed `:trigger/pred` not being in the validation schema
- Bug fix: Fixed `:trigger/watermark-percentage` not being in the validation schema
- Bug fix: Fixed issue where peers would not reconnect after losing connection to ZooKeeper.
- Bug fix: Fixed race condition where ephemeral node would not release in time, deadlocking peers on start up.
- Enhancement: Added extra schema validation to the `onyx.api` public functions
- Enhancement: Added `:added` keys to the information model
- Dependency change: Upgraded `org.apache.bookkeeper/bookkeeper-server` to `4.3.2`
- Dependency change: Upgraded `uk.co.real-logic/aeron-all` to `0.2.2`

#### 0.8.2
- Changed job specification returned by onyx.api/submit-job. task-ids are now keyed by task name.
- Turned on nippy compression for ZooKeeper writes and messaging writes
- Fix badly named 0.8.1 release version caused by release scripts.

#### 0.8.1
- Changed job specification returned by onyx.api/submit-job. task-ids are now keyed by task name
- Turned on nippy compression for ZooKeeper writes and messaging writes
- `onyx.helper-env` has been removed, which is superseded by `onyx.test-helper`'s functions and components

#### 0.8.0
- **Breaking change** `:onyx.messaging/peer-port-range` and `:onyx.messaging/peer-ports` are deprecated in favour of a single `:onyx.messaging/peer-port` port. The Aeron layer multiplexed all communication over a single port so multiple port selection is longer required.
- **Important change**: default task batch timeout was reduced from 1000ms to 50ms.
- New major feature: Windowing and Triggers.
- New feature: Fixed windows
- New feature: Sliding windows
- New feature: Session windows
- New feature: Global windows
- New feature: Timer triggers
- New feature: Segment-based triggers
- New feature: Watermark triggers
- New feature: Percentile Watermark triggers
- New feature: Punctuation triggers
- New feature: Accumulating refinement mode
- New feature: Discarding refinement mode
- New feature: BookKeeper & embedded RocksDB automatic "exactly once" filtering.
- New feature: friendlier error messages. Added custom schema error handlers to print out documentation and required types in a more customized format.
- New flux policy: Recover
- New lifecycle: after-read-batch
- New metric: peer-send-bytes
- Bug fix: fixed an issue where the percentage job scheduler would misallocate.
- Bug fix: fixed `:data` key being removed from exception messages in the logs.

#### 0.7.14

- Bug fix: Fixed a case where a peer would complete multiple jobs in response to a sealing event, rather than the only completing the one job that it was supposed to.

#### 0.7.13

- No functional changes in this release. Fixing build issue.

#### 0.7.12

- No functional changes in this release. Fixing build issue.

#### 0.7.11

- Fixes transitive AOT compilation problem of interop namespace. [#339](https://github.com/onyx-platform/onyx/issues/339).

#### 0.7.10

- No functional changes in this release. Fixing build issue.

#### 0.7.9

- No functional changes in this release. Fixing build issue.

#### 0.7.8

- No functional changes in this release. Fixing build issue.

#### 0.7.7

- Improve fault tolerance aeron connection reaping (GC)

#### 0.7.6

- Fixed performance regression caused by reflection in Aeron messaging layer.

#### 0.7.5

- No functional changes in this release. We had a build problem that wasn't worth fixing across all 0.7.4 releases. Fixed build and trying again under alias 0.7.5

#### 0.7.4

- Operations: Onyx now requires Java 8.
- **API breaking change**: update signature of `onyx.api/await-job-completion` to take an opts map.
- **API breaking change**: removed Netty and core.async messaging implementations.
- API: New catalog entry option `:onyx/n-peers` to automatically expand to make `:onyx/min-peers` and `:onyx/max-peers` peers the same value. [#282](https://github.com/onyx-platform/onyx/issues/282)
- API: Allow functions in leaf position of a workflow. [#198](https://github.com/onyx-platform/onyx/issues/198)
- Bug fix: flow-conditions retry default action should emit segments [#262](https://github.com/onyx-platform/onyx/issues/262)
- Bug fix: cleaned up publications on write failure

#### 0.7.3

- Bug fix: Kill-job no longer throws a malformed exception with bad parameters.
- Bug fix: Fixed arity in garbage collection to seek the next origin.
- Documentation: Fixed Aeron docstring for port allocation
- Added schema type-checking to all replica updates in the log.
- Allow Aeron to use short virtual peer ID when hashing. [#250](https://github.com/onyx-platform/onyx/issues/250)
- Exposed all schemas used for internal validation through `onyx.schema` namespace, meant for use in 3rd party tooling.
- Allow plugins to write task-metadata to the replica, which will be cleaned up when jobs are completed or killed [#287](https://github.com/onyx-platform/onyx/pull/287)

#### 0.7.2

- Fixed issue where cluster jammed when all peers left and joined [#273](https://github.com/onyx-platform/onyx/issues/273)
- Allow `:all` in task lifecycle names to match all tasks. [#209](https://github.com/onyx-platform/onyx/issues/209)

#### 0.7.1
- :onyx.core/params is initialised as a vector
- Greatly improved lifecyle and keyword validation
- await-job-completion additionally returns when a job is killed. Return code now denotes whether the job completed successfully (true) or was killed (false).
- Throw exceptions from tasks, even if Nippy can serialize them.
- Fix typo'ed monitoring calls.

#### 0.7.0

- API: :onyx/ident has been renamed :onyx/plugin, and now takes a keyword path to a fn that instantiates the plugin e.g. :onyx.plugin.core-async/input. (**Breaking change**)
- API: plugins are now implemented by the Pipeline and PipelineInput protocols. (**Breaking change**)
- API: output plugins may now find leaf segments in (:leaves (:tree (:onyx.core/results event))) instead of (:leaves (:onyx.core/results event)) (**Breaking change**)
- API: New lifecycle functions "after-ack-message" and "after-retry-message" are now available.
- API: `:onyx/group-by-key` can now group can now take a vector of keywords, or just a keyword.
- API: `:onyx/restart-pred-fn` catalog entry points to a boolean function that permits a task to hot restart on an exception.
- API: Peer configuration can now be instructed to short-circuit and skip network I/O if downstream peers are on the same machine.
- New feature: Jobs will now enter an automatic backpressure mode when internal peer buffers fill up past a high water mark, and will be turned off after reaching a low water mark. See [Backpressure](doc/user-guide/backpressure.md) for more details.
- New documentation: Use GitBook for documentation. [#119](https://github.com/onyx-platform/onyx/issues/119)
- New feature: Onyx Monitoring. Onyx emits a vast amount of metrics about its internal health.
- New feature: Aeron messaging transport layer. Requires Java 8. Use the `:aeron` key for `:onyx.messaging/impl`.
- New feature: Messaging short circuiting. When virtual peers are co-located on the same peer, the network and serialization will be bypassed completely. Note, this feature is currently only available when using Aeron messaging.
- New feature: Connection multiplexing. Onyx's scalability has been improved by [multiplexing connections](doc/user-guide/messaging.md#subscription-connection-multiplexing). Note, this feature is currently only available when using Aeron messaging.
- New feature: Java integration via catalog entry `:onyx/language` set to `:java`.
- Bug fix: Several log / replica edge cases were fixed.
- Bug fix: Peers not picking up new job after current job was killed.
- Bug fix: Bulk functions are no longer invoked when the batch is empty. [#260](https://github.com/onyx-platform/onyx/issues/260)

#### 0.6.0

- Dropped feature: support for `:sequential` tasks
- Dropped feature: support for `onyx.task-scheduler/greedy`
- Dropped feature: support for HornetQ messaging
- Dropped feature: internal HornetQ messaging plugin
- Dropped feature: multimethod lifecycles
- New messaging transport: Netty TCP
- New messaging transport: Aeron
- New messaging transport: core.async
- New feature: Percentage-based, elastically scalable acknowledgement configuration
- New feature: Input, output, and specific task name exemption from acting as an acker node
- New feature: Functions can take an entire batch of segments as their input with catalog key `:onyx/bulk?` true
- New feature: Flow conditions handle exceptions as predicates
- New feature: Flow conditions may post-transform exception values into new segments
- New feature: Flow conditions support a new `:action` key with `:retry` to reprocess a segment from its root value
- New feature: Custom compression and decompression functions through Peer configuration
- New feature: Data driven lifecycles
- New feature: Internal core.async plugin
- New feature: Flux policies
- New feature: `:onyx/min-peers` can be set on grouping tasks to create a lower bound on the number of peers required to start a task
- New documentation: Event context map information model
- New documentation: Default configuration & timeout values
- API: Added metadata to all public API functions indicating which Onyx version they were added in
- API: `onyx.api/start-peers!` API renamed to `onyx.api/start-peers`
- API: `onyx.api/shutdown-peers` is now idempotent
- API: Return type of public API function submit-job has changed. It now returns a map containing job-id, and task-ids keys.
- API: Renamed "Round Robin" schedulers to "Balanced"
- API: The last task in a workflow no longer needs to be an `output` task
- API: Plugin lifecycle extensions now dispatch off of identity, rather than type and name.
- API: Peers now launch inside of a "peer group" to share network resources.

#### 0.5.3

- New feature: Flow Conditions. Flow Conditions let you manage predicates that route segments across tasks in your workflow.
- Fixed extraneous ZooKeeper error messages.

#### 0.5.2

- Development environment doesn't required that the job scheduler be known ahead of time. It's now discovered dynamically.

#### 0.5.1

- Adds ctime to log entries. Useful for things like the dashboard and other log subscribers.

#### 0.5.0

- Design change: the Coordinator has been abolished. Onyx is now a fully masterless system. The supporting environment now only requires Zookeeper, HornetQ, and a shared Onyx ID across cluster members.
- New feature: Realtime event subscription service. All coordination events can be observed in a push-based API backed with core.async.
- New feature: Job schedulers are now available to control how many peers get assigned to particular jobs. Supports `:onyx.job-scheduler/greedy`, `:onyx.job-scheduler/round-robin`, and `:onyx.job-scheduler/percentage`.
- New feature: Task schedulers are now available to control how many peers get assigned to particular tasks within a single job. Supports `:onyx.task-scheduler/greedy`, `:onyx.task-scheduler/round-robin`, and `:onyx.task-scheduler/percentage`.
- New feature: `:onyx/max-peers` may optionally be specified on any catalog entry to create an upper bound on the number of peers executing a particular task. Only applicable under a Round Robin Task Scheduler.
- New feature: `:onyx/params` may be specified on any catalog entry. It takes a vector of keywords. These keywords are resolved to other keys in the same catalog entry, and the corresponding values are passing as arguments to the function that implements that catalog entry.
- New feature: `:onyx.peer/join-failure-back-off` option in the peer config specifies a cooldown period to wait to try and join the cluster after previously aborting
- New feature: `:onyx.peer/inbox-capacity` option in the peer config specifies the max number of inbound messages a peer will buffer in memory.
- New feature: `:onyx.peer/outbox-capacity` option in the peer config specifies the max number of outbound messages a peer will buffer in memory.
- New feature: `kill-job` API function.
- New feature: `subscribe-to-log` API function.
- New feature: `shutdown-peer` API function.
- New feature: `shutdown-env` API function. Shuts down a development environment (ZK/HQ in memory).
- New feature: `gc` API function. Garbage collects all peer replicas and deletes old log entries from ZooKeeper.
- Enhancement: peers now automatically kill their currently running job if it throws an exception other than a Zookeeper or HornetQ connection failure. The latter cases still cause the peer to automatically reboot.

#### 0.4.1

- Fixes aggregate ignoring `:onyx/batch-timeout`. [#33](https://github.com/onyx-platform/onyx/issues/33)
- Adds log rotation to default Onyx logging configuration. [#35](https://github.com/onyx-platform/onyx/issues/35)
- Peer options available in pipeline event map under key `:onyx.core/peer-opts`

#### 0.4.0

- Grouper and Aggregate functions removed, replaced by catalog-level grouping and implicit aggregation. [#20](https://github.com/onyx-platform/onyx/issues/20)
- Support for directed, acylic graphs as workflows. [#26](https://github.com/onyx-platform/onyx/issues/26)
- Fix for peer live lock on task completion. [#23](https://github.com/onyx-platform/onyx/issues/23)
- Fixed bug where job submission silently fails due to malformed workflow [#24](https://github.com/onyx-platform/onyx/issues/24)
- `submit-job` throws exceptions on a malformed catalog submission. [#3](https://github.com/onyx-platform/onyx/issues/3)
- Fix HornetQ ipv6 multicast socket bind issue when running on hosts with ipv6 interfaces.
- Adds `:onyx/batch-timeout` option to all catalog entries. [#29](https://github.com/onyx-platform/onyx/issues/29)

#### 0.3.3

- Fixes a scenario where a virtual peer can deadlock on task completion. [#18](https://github.com/onyx-platform/onyx/issues/18)

#### 0.3.2

- Made peer shutdown function synchronous.

#### 0.3.1

- Performance improvement by eliminating superfluous decompression.

#### 0.3.0
- Coordinator can be made highly available via stand-by coordinators
- HornetQ connection via UDP multicast for clustering
- HornetQ connection via JGroups for clustering
- HornetQ embedded mode for development with an HQ cluster
- HornetQ VM mode for development with an in-JVM HQ instance
- ZooKeeper in-memory mode for for development without an external ZooKeeper running
- Concurrent tasks executed by a single v-peer no longer implies sequential message processing

#### 0.2.0

- Rename internal API extensions to use "node" instead of "place".
- Throw an explicit error on function resolution failure.
- Add state audits into test suite.
- Remove Datomic log component, replace with ZooKeeper.
- Return job ID on submission.
- Expose API function for blocking on job completion.
- Allow overriding of peer lifecycle methods, merge results back together.
- Add aggregate operation.
- Add grouping operation.
- Change lifecycle API functions.
- Log all Onyx output to file system.<|MERGE_RESOLUTION|>--- conflicted
+++ resolved
@@ -1,11 +1,8 @@
 #### 0.9.11
-<<<<<<< HEAD
 - **Breaking change** The onyx log is now versioned by Onyx version, and will throw an exception if you do not supply a new `:onyx/tenancy-id` when upgrading or downgrading. This was best practice, and is now being enforced to prevent errors.
-=======
 - `:onyx.core/scheduler-event` is now added to the event map before `:lifecycle/after-task-stop` is called. Peers can thus now wdetermine whether they are being shutdown because the job is completed or killed.
 
 #### 0.9.10
->>>>>>> a7552771
 - Feature: `:onyx/batch-fn?` allows `:onyx/fn` to be supplied with a whole batch of segments. This can be a useful optimisation, especially when batching async requests. [More details](http://www.onyxplatform.org/docs/cheat-sheet/latest/#catalog-entry/:onyx/bulk-QMARK)
 - Deprecated: `:onyx/bulk?`. Use `:onyx/batch-fn?` by returning the segments that were passed in instead.
 
