--- conflicted
+++ resolved
@@ -1,7 +1,7 @@
 (ns onyx.log.prepare-join-cluster-test
   (:require [onyx.extensions :as extensions]
             [onyx.log.entry :refer [create-log-entry]]
-            [onyx.messaging.dummy-messenger :refer [dummy-messenger-group]]
+            [onyx.messaging.dummy-messenger :refer [dummy-messenger-group dummy-messenger]]
             [com.stuartsierra.component :as component]
             [onyx.log.replica :as replica]
             [onyx.system]
@@ -17,17 +17,13 @@
         rep-diff (partial extensions/replica-diff entry)
         rep-reactions (partial extensions/reactions entry)
         old-replica (merge replica/base-replica
-                           {:messaging {:onyx.messaging/impl :dummy-messenger}
+                           {:messaging {:onyx.messaging/impl :atom}
                             :pairs {:a :b :b :c :c :a} :groups [:a :b :c]
                             :peer-sites {}
                             :job-scheduler :onyx.job-scheduler/balanced})
         new-replica (f old-replica)
         diff (rep-diff old-replica new-replica)
-<<<<<<< HEAD
-        reactions (rep-reactions old-replica new-replica diff {:id :a :peer-group (dummy-messenger-group {})})]
-=======
         reactions (rep-reactions old-replica new-replica diff {:id :a :type :group :messenger (dummy-messenger {})})]
->>>>>>> e1f3af94
     (is (= {:a :d} (:prepared new-replica)))
     (is (= {:observer :a :subject :d} diff))
     (is (= [{:fn :notify-join-cluster
@@ -37,11 +33,7 @@
     (let [old-replica (assoc-in old-replica [:prepared :a] :e)
           new-replica (f old-replica)
           diff (rep-diff old-replica new-replica)
-<<<<<<< HEAD
           reactions (rep-reactions old-replica new-replica diff {:id :b :peer-group (dummy-messenger-group {})})]
-=======
-          reactions (rep-reactions old-replica new-replica diff {:id :b :type :group :messenger (dummy-messenger {})})]
->>>>>>> e1f3af94
       (is (= {:a :e :b :d} (:prepared new-replica)))
       (is (= {:observer :b :subject :d} diff))
       (is (= [{:fn :notify-join-cluster
@@ -53,11 +45,7 @@
                           (assoc-in [:prepared :c] :g))
           new-replica (f old-replica)
           diff (rep-diff old-replica new-replica)
-<<<<<<< HEAD
-          reactions (rep-reactions old-replica new-replica diff {:id :d :peer-group (dummy-messenger-group {})})]
-=======
           reactions (rep-reactions old-replica new-replica diff {:id :d :type :group :messenger (dummy-messenger {})})]
->>>>>>> e1f3af94
       (is (= {:a :e :b :f :c :g} (:prepared new-replica)))
       (is (= nil diff))
       (is (= [{:fn :abort-join-cluster
@@ -65,35 +53,24 @@
              reactions)))
 
     (let [old-replica (merge replica/base-replica 
-                             {:messaging {:onyx.messaging/impl :dummy-messenger}
+                             {:messaging {:onyx.messaging/impl :atom}
                               :groups []
                               :job-scheduler :onyx.job-scheduler/balanced})
           new-replica (f old-replica)
           diff (rep-diff old-replica new-replica)
-<<<<<<< HEAD
-          reactions (rep-reactions old-replica new-replica diff {:id :d :peer-group (dummy-messenger-group {})})]
-      (is (= [:d] (:peers new-replica)))
-      (is (= {:d :idle} (:peer-state new-replica)))
-=======
           reactions (rep-reactions old-replica new-replica diff {:id :d :type :group :messenger (dummy-messenger {})})]
       (is (= [:d] (:groups new-replica)))
->>>>>>> e1f3af94
       (is (= {:instant-join :d} diff))
       (is (= nil reactions)))
 
     (let [old-replica (merge replica/base-replica
-                             {:messaging {:onyx.messaging/impl :dummy-messenger}
+                             {:messaging {:onyx.messaging/impl :atom}
                               :job-scheduler :onyx.job-scheduler/greedy
                               :groups [:a]})
           new-replica (f old-replica)
           diff (rep-diff old-replica new-replica)
-<<<<<<< HEAD
-          reactions (rep-reactions old-replica new-replica diff {:id :a :peer-group (dummy-messenger-group {})})]
-      (is (= [:a] (:peers new-replica)))
-=======
           reactions (rep-reactions old-replica new-replica diff {:id :a :type :group :messenger (dummy-messenger {})})]
       (is (= [:a] (:groups new-replica)))
->>>>>>> e1f3af94
       (is (= {:a :d} (:prepared new-replica)))
       (is (= {:observer :a :subject :d} diff))
       (is (= [{:fn :notify-join-cluster
@@ -101,7 +78,7 @@
              reactions)))
 
     (let [old-replica (merge replica/base-replica
-                             {:messaging {:onyx.messaging/impl :dummy-messenger}
+                             {:messaging {:onyx.messaging/impl :atom}
                               :pairs {:a :b :b :a}
                               :accepted {}
                               :prepared {:a :c}
@@ -110,11 +87,7 @@
                               :job-scheduler :onyx.job-scheduler/balanced})
           new-replica (f old-replica)
           diff (rep-diff old-replica new-replica)
-<<<<<<< HEAD
-          reactions (rep-reactions old-replica new-replica diff {:id :d :peer-group (dummy-messenger-group {})})]
-=======
           reactions (rep-reactions old-replica new-replica diff {:id :d :type :group :messenger (dummy-messenger {})})]
->>>>>>> e1f3af94
       (is (= old-replica new-replica))
       (is (= nil diff))
       (is (= [{:fn :abort-join-cluster
