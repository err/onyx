--- conflicted
+++ resolved
@@ -26,12 +26,8 @@
 
         old-replica (merge replica/base-replica 
                            {:job-scheduler :onyx.job-scheduler/balanced
-<<<<<<< HEAD
                             :messaging {:onyx.messaging/impl :atom}
-=======
                             :log-version onyx.peer.log-version/version
-                            :messaging {:onyx.messaging/impl :dummy-messenger}
->>>>>>> 4e0fda19
                             :pairs {:a :b :b :c :c :a} 
                             :prepared {:a :d} 
                             :peers [:a :b :c]})
