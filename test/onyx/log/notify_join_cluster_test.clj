--- conflicted
+++ resolved
@@ -1,7 +1,7 @@
 (ns onyx.log.notify-join-cluster-test
   (:require [onyx.extensions :as extensions]
             [onyx.log.entry :refer [create-log-entry]]
-            [onyx.messaging.dummy-messenger :refer [dummy-messenger-group]]
+            [onyx.messaging.dummy-messenger :refer [dummy-messenger-group dummy-messenger]]
             [onyx.test-helper :refer [load-config with-test-env]]
             [onyx.log.replica :as replica]
             [onyx.system]
@@ -15,17 +15,13 @@
         rep-diff (partial extensions/replica-diff entry)
         rep-reactions (partial extensions/reactions entry)
         old-replica (merge replica/base-replica 
-                           {:messaging {:onyx.messaging/impl :dummy-messenger}
+                           {:messaging {:onyx.messaging/impl :atom}
                             :job-scheduler :onyx.job-scheduler/greedy
                             :pairs {:a :b :b :c :c :a} :prepared {:a :d} :groups [:a :b :c]})
         new-replica (f old-replica)
         diff (rep-diff old-replica new-replica)
         reactions (rep-reactions 
-<<<<<<< HEAD
-                    old-replica new-replica diff {:id :d :peer-group (dummy-messenger-group {})})]
-=======
                     old-replica new-replica diff {:id :d :type :group :messenger (dummy-messenger {})})]
->>>>>>> e1f3af94
     (is (= {:observer :d :subject :b :accepted-joiner :d :accepted-observer :a} diff))
     (is (= [{:fn :accept-join-cluster :args diff}] reactions))
     (is (= nil (rep-reactions old-replica new-replica diff {:id :a :type :group})))
