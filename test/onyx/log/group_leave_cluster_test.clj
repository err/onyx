(ns onyx.log.group-leave-cluster-test
  (:require [onyx.extensions :as extensions]
            [onyx.log.entry :refer [create-log-entry]]
            [onyx.system]
            [onyx.log.replica :as replica]
            [schema.test]
            [onyx.peer.log-version]
            [clojure.test :refer [deftest is testing use-fixtures]]))

(use-fixtures :once schema.test/validate-schemas)

(deftest log-leave-cluster-1
  (let [entry (create-log-entry :group-leave-cluster {:id :c})
        f (partial extensions/apply-log-entry entry)
        rep-diff (partial extensions/replica-diff entry)
        rep-reactions (partial extensions/reactions entry)
        old-replica (merge replica/base-replica 
                           {:pairs {:a :b :b :c :c :a} :groups [:a :b :c]
<<<<<<< HEAD
                            :messaging {:onyx.messaging/impl :atom}
=======
                            :messaging {:onyx.messaging/impl :dummy-messenger}
                            :log-version onyx.peer.log-version/version
>>>>>>> 4e0fda19
                            :job-scheduler :onyx.job-scheduler/greedy})
        new-replica (f old-replica)
        diff (rep-diff old-replica new-replica)]
    (is (= :b (get-in new-replica [:pairs :a])))
    (is (= :a (get-in new-replica [:pairs :b])))
    (is (= nil (get-in new-replica [:pairs :c])))
    (is (= {:died :c :updated-watch {:observer :b :subject :a}} diff))
    (is (= nil (rep-reactions old-replica new-replica diff {:id :a :type :group})))))

(deftest log-leave-cluster-2
  (let [entry (create-log-entry :group-leave-cluster {:id :b})
        f (partial extensions/apply-log-entry entry)
        rep-diff (partial extensions/replica-diff entry)
        rep-reactions (partial extensions/reactions entry)
        old-replica (merge replica/base-replica 
                           {:pairs {:a :b :b :a} :groups [:a :b]
<<<<<<< HEAD
                            :messaging {:onyx.messaging/impl :atom}
=======
                            :messaging {:onyx.messaging/impl :dummy-messenger}
                            :log-version onyx.peer.log-version/version
>>>>>>> 4e0fda19
                            :job-scheduler :onyx.job-scheduler/greedy})
        new-replica (f old-replica)
        diff (rep-diff old-replica new-replica)]
    (is (= nil (get-in new-replica [:pairs :a])))
    (is (= nil (get-in new-replica [:pairs :b])))
    (is (= {:died :b :updated-watch {:observer :a :subject :a}} diff))
    (is (= nil (rep-reactions old-replica new-replica diff {:id :a :type :group})))))

(deftest log-leave-cluster-3 
  (let [entry (create-log-entry :group-leave-cluster {:id :d})
        f (partial extensions/apply-log-entry entry)
        rep-diff (partial extensions/replica-diff entry)
        rep-reactions (partial extensions/reactions entry)
        old-replica (merge replica/base-replica 
                           {:job-scheduler :onyx.job-scheduler/balanced
                            :log-version onyx.peer.log-version/version
                            :pairs {:a :b :b :c :c :d :d :a}
                            :groups [:a :b :c :d]
                            :peers [:a-peer :b-peer :c-peer :d-peer]
                            :groups-index {:a #{:a-peer}
                                           :b #{:b-peer}
                                           :c #{:c-peer}
                                           :d #{:d-peer}}
                            :groups-reverse-index {:a-peer :a
                                                   :b-peer :b
                                                   :c-peer :c
                                                   :d-peer :d}
                            :jobs [:j1 :j2]
                            :task-schedulers {:j1 :onyx.task-scheduler/balanced
                                              :j2 :onyx.task-scheduler/balanced}
                            :task-slot-ids {:j1 {:t1 {:a-peer 1 :b-peer 0}}
                                            :j2 {:t2 {:c-peer 0 :d-peer 1}}}
                            :tasks {:j1 [:t1] :j2 [:t2]}
                            :allocations {:j1 {:t1 [:a-peer :b-peer]}
                                          :j2 {:t2 [:c-peer :d-peer]}}
                            :messaging {:onyx.messaging/impl :atom}})
        new-replica (f old-replica)
        diff (rep-diff old-replica new-replica)]
    (is (= {:j1 {:t1 [:a-peer :b-peer]} :j2 {:t2 [:c-peer]}} (:allocations (f old-replica))))
    (is (= {:j1 {:t1 {:a-peer 1 :b-peer 0}} :j2 {:t2 {:c-peer 0}}} (:task-slot-ids new-replica)))
    (is (= nil (rep-reactions old-replica new-replica diff {:id :a-peer :type :group})))
    (is (= nil (rep-reactions old-replica new-replica diff {:id :b-peer :type :group})))
    (is (= nil (rep-reactions old-replica new-replica diff {:id :c-peer :type :group})))))

(deftest log-leave-cluster-4 
  (let [entry (create-log-entry :group-leave-cluster {:id :c})
        f (partial extensions/apply-log-entry entry)
        rep-diff (partial extensions/replica-diff entry)
        rep-reactions (partial extensions/reactions entry)
        old-replica (merge replica/base-replica 
                           {:job-scheduler :onyx.job-scheduler/balanced
<<<<<<< HEAD
                            :messaging {:onyx.messaging/impl :atom}
=======
                            :log-version onyx.peer.log-version/version
                            :messaging {:onyx.messaging/impl :dummy-messenger}
>>>>>>> 4e0fda19
                            :pairs {:a :b :b :c :c :a}
                            :groups [:a :b :c]
                            :peers [:a-peer :b-peer :c-peer]
                            :groups-index {:a #{:a-peer}
                                           :b #{:b-peer}
                                           :c #{:c-peer}}
                            :groups-reverse-index {:a-peer :a
                                                   :b-peer :b
                                                   :c-peer :c}
                            :jobs [:j1 :j2]
                            :task-schedulers {:j1 :onyx.task-scheduler/balanced
                                              :j2 :onyx.task-scheduler/balanced}
                            :tasks {:j1 [:t1] :j2 [:t2]}
                            :task-slot-ids {:j1 {:t1 {:a-peer 1 :b-peer 0}}
                                            :j2 {:t2 {:c-peer 0}}}
                            :allocations {:j1 {:t1 [:a-peer :b-peer]} :j2 {:t2 [:c-peer]}}})
        new-replica (f old-replica)
        diff (rep-diff old-replica new-replica)]
    (is (= {:j1 {:t1 [:a-peer]} :j2 {:t2 [:b-peer]}} (:allocations new-replica)))
    (is (= {:j1 {:t1 {:a-peer 1}} :j2 {:t2 {:b-peer 0}}} (:task-slot-ids new-replica)))
    (is (= nil (rep-reactions old-replica new-replica diff {:id :a-peer :type :group})))
    (is (= nil (rep-reactions old-replica new-replica diff {:id :b-peer :type :group})))))<|MERGE_RESOLUTION|>--- conflicted
+++ resolved
@@ -16,12 +16,8 @@
         rep-reactions (partial extensions/reactions entry)
         old-replica (merge replica/base-replica 
                            {:pairs {:a :b :b :c :c :a} :groups [:a :b :c]
-<<<<<<< HEAD
                             :messaging {:onyx.messaging/impl :atom}
-=======
-                            :messaging {:onyx.messaging/impl :dummy-messenger}
                             :log-version onyx.peer.log-version/version
->>>>>>> 4e0fda19
                             :job-scheduler :onyx.job-scheduler/greedy})
         new-replica (f old-replica)
         diff (rep-diff old-replica new-replica)]
@@ -38,12 +34,8 @@
         rep-reactions (partial extensions/reactions entry)
         old-replica (merge replica/base-replica 
                            {:pairs {:a :b :b :a} :groups [:a :b]
-<<<<<<< HEAD
                             :messaging {:onyx.messaging/impl :atom}
-=======
-                            :messaging {:onyx.messaging/impl :dummy-messenger}
                             :log-version onyx.peer.log-version/version
->>>>>>> 4e0fda19
                             :job-scheduler :onyx.job-scheduler/greedy})
         new-replica (f old-replica)
         diff (rep-diff old-replica new-replica)]
@@ -59,7 +51,6 @@
         rep-reactions (partial extensions/reactions entry)
         old-replica (merge replica/base-replica 
                            {:job-scheduler :onyx.job-scheduler/balanced
-                            :log-version onyx.peer.log-version/version
                             :pairs {:a :b :b :c :c :d :d :a}
                             :groups [:a :b :c :d]
                             :peers [:a-peer :b-peer :c-peer :d-peer]
@@ -79,6 +70,7 @@
                             :tasks {:j1 [:t1] :j2 [:t2]}
                             :allocations {:j1 {:t1 [:a-peer :b-peer]}
                                           :j2 {:t2 [:c-peer :d-peer]}}
+                            :log-version onyx.peer.log-version/version
                             :messaging {:onyx.messaging/impl :atom}})
         new-replica (f old-replica)
         diff (rep-diff old-replica new-replica)]
@@ -95,12 +87,7 @@
         rep-reactions (partial extensions/reactions entry)
         old-replica (merge replica/base-replica 
                            {:job-scheduler :onyx.job-scheduler/balanced
-<<<<<<< HEAD
                             :messaging {:onyx.messaging/impl :atom}
-=======
-                            :log-version onyx.peer.log-version/version
-                            :messaging {:onyx.messaging/impl :dummy-messenger}
->>>>>>> 4e0fda19
                             :pairs {:a :b :b :c :c :a}
                             :groups [:a :b :c]
                             :peers [:a-peer :b-peer :c-peer]
@@ -111,6 +98,7 @@
                                                    :b-peer :b
                                                    :c-peer :c}
                             :jobs [:j1 :j2]
+                            :log-version onyx.peer.log-version/version
                             :task-schedulers {:j1 :onyx.task-scheduler/balanced
                                               :j2 :onyx.task-scheduler/balanced}
                             :tasks {:j1 [:t1] :j2 [:t2]}
