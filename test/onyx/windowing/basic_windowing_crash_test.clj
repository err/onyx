--- conflicted
+++ resolved
@@ -135,165 +135,6 @@
   (when-not (= :job-completed event-type)
     (swap! test-state conj [[lower-bound upper-bound] group-key extent-state])))
 
-<<<<<<< HEAD
-  (def test-state (atom []))
-
-  (defn update-atom! [event window trigger {:keys [lower-bound upper-bound group-key event-type] :as opts} extent-state]
-    (when-not (= :job-completed event-type)
-      (swap! test-state conj [[lower-bound upper-bound] group-key extent-state])))
-
-  (def batch-num (atom 0))
-
-  (def identity-crash
-    {:lifecycle/before-batch 
-     (fn [event lifecycle]
-       (case (swap! batch-num inc)
-         ;2 
-         ;(do (state-extensions/compact-log (:state-log event) event @(:window-state event))
-         ;    (Thread/sleep 7000))
-         ;; compactions happen at a check in between log entries writing, so we need to wait for two cycles
-         ;; before crashing
-         4
-         (do
-           ; give the peer a bit of time to write the chunks out and ack the batches,
-           ; since we want to ensure that the batches aren't re-read on restart
-           (Thread/sleep 7000)
-           (throw (ex-info "Restart me!" {})))
-         {}))})
-
-  (def compaction-finished? (atom false))
-  (def playback-occurred? (atom false))
-
-  (def in-chan (chan (inc (count input))))
-
-  (def out-chan (chan (sliding-buffer (inc (count input)))))
-
-  (defn inject-in-ch [event lifecycle]
-    {:core.async/chan in-chan})
-
-  (defn inject-out-ch [event lifecycle]
-    {:core.async/chan out-chan})
-
-  (def in-calls
-    {:lifecycle/before-task-start inject-in-ch})
-
-  (def identity-calls
-    {:lifecycle/handle-exception restartable?})
-
-  (def out-calls
-    {:lifecycle/before-task-start inject-out-ch})
-
-  (let [id (java.util.UUID/randomUUID)
-        config (load-config)
-        env-config (assoc (:env-config config) :onyx/tenancy-id id)
-        peer-config (assoc (:peer-config config) 
-                           :onyx/tenancy-id id
-                           ;; Write for every batch to ensure compaction occurs
-                           :onyx.bookkeeper/write-batch-size 1)
-        batch-size 5 
-        workflow
-        [[:in :identity] [:identity :out]]
-
-        catalog
-        [{:onyx/name :in
-          :onyx/plugin :onyx.plugin.core-async/input
-          :onyx/type :input
-          :onyx/medium :core.async
-          :onyx/pending-timeout 30000
-          ;; make the time between batches very long 
-          ;; because we don't want too many empty batches
-          ;; between which we'll get crashes
-          :onyx/batch-timeout 20000
-          :onyx/batch-size batch-size
-          :onyx/max-peers 1
-          :onyx/doc "Reads segments from a core.async channel"}
-
-         {:onyx/name :identity
-          :onyx/fn :clojure.core/identity
-          :onyx/group-by-key :age ;; irrelevant because only one peer
-          :onyx/uniqueness-key :id
-          :onyx/min-peers 1
-          :onyx/max-peers 1
-          :onyx/flux-policy :recover ;; should only recover if possible?
-          :onyx/type :function
-          :onyx/batch-size batch-size}
-
-         {:onyx/name :out
-          :onyx/plugin :onyx.plugin.core-async/output
-          :onyx/type :output
-          :onyx/medium :core.async
-          :onyx/max-peers 1
-          :onyx/batch-size batch-size
-          :onyx/doc "Writes segments to a core.async channel"}]
-
-        windows
-        [{:window/id :collect-segments
-          :window/task :identity
-          :window/type :fixed
-          :window/aggregation :onyx.windowing.aggregation/count
-          :window/window-key :event-time
-          :window/range [5 :minutes]}]
-
-        triggers
-        [{:trigger/window-id :collect-segments
-          :trigger/refinement :onyx.refinements/accumulating
-          :trigger/on :onyx.triggers/segment
-          ;; Align threshhold with batch-size since we'll be restarting
-          :trigger/threshold [1 :elements]
-          :trigger/sync ::update-atom!}]
-
-        lifecycles
-        [{:lifecycle/task :in
-          :lifecycle/calls ::in-calls}
-         {:lifecycle/task :in
-          :lifecycle/calls :onyx.plugin.core-async/reader-calls}
-         {:lifecycle/task :identity
-          :lifecycle/calls ::identity-calls}
-         {:lifecycle/task :out
-          :lifecycle/calls ::out-calls}
-         {:lifecycle/task :identity
-          :lifecycle/calls ::identity-crash}
-         {:lifecycle/task :out
-          :lifecycle/calls :onyx.plugin.core-async/writer-calls}]
-
-        stats-holder (let [stats (map->MonitoringStats {})]
-                       (reduce (fn [st k] (assoc st k (atom []))) 
-                               stats
-                               (keys stats))) 
-
-        event-fn (fn print-monitoring-event [_ event]
-                   (let [stats-value (swap! (get stats-holder (:event event)) conj event)]
-                     (case (:event event)
-                       :window-log-compaction (reset! compaction-finished? true)
-                       :window-log-playback (reset! playback-occurred? true)
-                       nil)))
-
-        monitoring-config {:monitoring :custom
-                           :zookeeper-read-catalog event-fn
-                           :window-log-compaction event-fn
-                           :window-log-playback event-fn
-                           :window-log-write-entry event-fn}]
-    (with-test-env [test-env [6 env-config peer-config monitoring-config]]
-      (onyx.api/submit-job peer-config
-                           {:catalog catalog
-                            :workflow workflow
-                            :lifecycles lifecycles
-                            :windows windows
-                            :triggers triggers
-                            :task-scheduler :onyx.task-scheduler/balanced})
-      (doseq [i input]
-        (>!! in-chan i))
-      (>!! in-chan :done)
-
-      (close! in-chan)
-
-      (let [results (take-segments! out-chan)]
-        (is (= :done (last results)))
-        ;; FIXME: Re-enable this test.
-        #_(is (true? @compaction-finished?))
-        (is (true? @playback-occurred?))
-        (is (= expected-windows (output->final-counts @test-state)))))))
-=======
 (def identity-crash
   {:lifecycle/before-batch 
    (fn [event lifecycle]
@@ -446,5 +287,4 @@
           ;; FIXME: Re-enable this test.
           #_(is (true? @compaction-finished?))
           (is (true? @playback-occurred?))
-          (is (= expected-windows (output->final-counts @test-state))))))))
->>>>>>> e1f3af94
+          (is (= expected-windows (output->final-counts @test-state))))))))