--- conflicted
+++ resolved
@@ -11,6 +11,7 @@
             [clojure.test.check.properties :as prop]
             [clojure.test :refer :all]
             [onyx.log.replica :as replica]
+            [onyx.messaging.atom-messenger :refer [atom-peer-group atom-messenger]]
             [onyx.log.commands.common :as common]
             [com.gfredericks.test.chuck :refer [times]]
             [com.gfredericks.test.chuck.clojure-test :refer [checking]]
@@ -20,19 +21,17 @@
 
 (def peer-config
   {:onyx/tenancy-id onyx-id
-   :onyx.messaging/impl :dummy-messenger
+   :onyx.messaging/impl :atom
    :onyx.peer/try-join-once? true})
 
-<<<<<<< HEAD
-=======
 (def base-replica 
   (merge replica/base-replica
          {:job-scheduler :onyx.job-scheduler/balanced
-          :messaging {:onyx.messaging/impl :dummy-messenger}}))
-
-(def messenger (dummy-messenger {}))
-
->>>>>>> e1f3af94
+          :messaging {:onyx.messaging/impl :atom}}))
+
+(def messenger-group (atom-peer-group {:onyx.peer/try-join-once? false}))
+(def messenger (atom-messenger))
+
 (def job-1-id #uuid "f55c14f0-a847-42eb-81bb-0c0390a88608")
 
 (def job-1
