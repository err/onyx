--- conflicted
+++ resolved
@@ -142,16 +142,6 @@
 
       (close! @in-chan)
 
-<<<<<<< HEAD
-      (onyx.api/submit-job
-        peer-config
-        {:catalog catalog :workflow workflow
-         :lifecycles lifecycles
-         :task-scheduler :onyx.task-scheduler/balanced})
-
-      (let [results (take-segments! @out-chan)]
-        (is (= [] results))))
-=======
       (let [job-id (:job-id (onyx.api/submit-job
                              peer-config
                              {:catalog catalog :workflow workflow
@@ -159,8 +149,7 @@
                               :task-scheduler :onyx.task-scheduler/balanced}))]
         (feedback-exception! peer-config job-id)
         (let [results (take-segments! @out-chan)]
-          (is (= [:done] results)))))
->>>>>>> e1f3af94
+          (is (= [] results)))))
 
     ;; Once peers are shutdown:
     (let [out-val @output] 
