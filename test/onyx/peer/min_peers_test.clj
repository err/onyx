(ns onyx.peer.min-peers-test
  (:require [clojure.core.async :refer [chan >!! <!! close! sliding-buffer]]
            [clojure.test :refer [deftest is testing]]
            [onyx.plugin.core-async :refer [take-segments!]]
            [onyx.test-helper :refer [load-config with-test-env add-test-env-peers!]]
            [onyx.api]))

(def n-messages 100)

(def in-chan (atom nil))

(def out-chan (atom nil))

(defn inject-in-ch [event lifecycle]
  {:core.async/chan @in-chan})

(defn inject-out-ch [event lifecycle]
  {:core.async/chan @out-chan})

(def in-calls
  {:lifecycle/before-task-start inject-in-ch})

(def out-calls
  {:lifecycle/before-task-start inject-out-ch})

(defn my-inc [{:keys [n] :as segment}]
  (assoc segment :n (inc n)))

(deftest ^:smoke min-peers-test
  (let [id (java.util.UUID/randomUUID)
        config (load-config)
        env-config (assoc (:env-config config) :onyx/tenancy-id id)
        peer-config (assoc (:peer-config config) :onyx/tenancy-id id)]
    (with-test-env [test-env [3 env-config peer-config]]
      (let [batch-size 20
            catalog [{:onyx/name :in
                      :onyx/plugin :onyx.plugin.core-async/input
                      :onyx/type :input
                      :onyx/medium :core.async
                      :onyx/batch-size batch-size
                      :onyx/max-peers 1
                      :onyx/doc "Reads segments from a core.async channel"}

                     {:onyx/name :inc
                      :onyx/fn :onyx.peer.min-peers-test/my-inc
                      :onyx/type :function
                      :onyx/batch-size batch-size}

                     {:onyx/name :out
                      :onyx/plugin :onyx.plugin.core-async/output
                      :onyx/type :output
                      :onyx/medium :core.async
                      :onyx/batch-size batch-size
                      :onyx/max-peers 1
                      :onyx/doc "Writes segments to a core.async channel"}]
            workflow [[:in :inc] [:inc :out]]
            lifecycles [{:lifecycle/task :in
                         :lifecycle/calls :onyx.peer.min-peers-test/in-calls}
                        {:lifecycle/task :out
                         :lifecycle/calls :onyx.peer.min-peers-test/out-calls}]
            _ (reset! in-chan (chan (inc n-messages)))
            _ (reset! out-chan (chan (sliding-buffer (inc n-messages))))
            _ (doseq [n (range n-messages)]
                (>!! @in-chan {:n n}))
            _ (close! @in-chan)
            _ (onyx.api/submit-job peer-config
                                   {:catalog catalog
                                    :workflow workflow
                                    :lifecycles lifecycles
                                    :task-scheduler :onyx.task-scheduler/balanced
<<<<<<< HEAD
                                    :metadata {:job-name :click-stream}})
            results (take-segments! @out-chan)]

        (let [expected (set (map (fn [x] {:n (inc x)}) (range n-messages)))]
          (is (= expected (set results))))))))
=======
                                    :metadata {:job-name :click-stream}})]
        (let [results (take-segments! @out-chan)]
          (let [expected (set (map (fn [x] {:n (inc x)}) (range n-messages)))]
            (is (= expected (set (butlast results))))
            (is (= :done (last results)))))))))
>>>>>>> e1f3af94
<|MERGE_RESOLUTION|>--- conflicted
+++ resolved
@@ -68,16 +68,7 @@
                                     :workflow workflow
                                     :lifecycles lifecycles
                                     :task-scheduler :onyx.task-scheduler/balanced
-<<<<<<< HEAD
                                     :metadata {:job-name :click-stream}})
             results (take-segments! @out-chan)]
-
         (let [expected (set (map (fn [x] {:n (inc x)}) (range n-messages)))]
-          (is (= expected (set results))))))))
-=======
-                                    :metadata {:job-name :click-stream}})]
-        (let [results (take-segments! @out-chan)]
-          (let [expected (set (map (fn [x] {:n (inc x)}) (range n-messages)))]
-            (is (= expected (set (butlast results))))
-            (is (= :done (last results)))))))))
->>>>>>> e1f3af94
+          (is (= expected (set results))))))))