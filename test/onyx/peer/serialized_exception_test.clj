--- conflicted
+++ resolved
@@ -75,10 +75,6 @@
                               :task-scheduler :onyx.task-scheduler/balanced}))]
         (onyx.api/await-job-completion peer-config job-id)
         (let [e (extensions/read-chunk (:log (:env test-env)) :exception job-id)]
-<<<<<<< HEAD
-          (is (= "Exception message" (.getMessage e)))
-=======
           (is (= "Exception message" (.getMessage ^Throwable e)))
->>>>>>> 274bb4ab
           (is (= 42 (:exception-data (ex-data e))))
           (is (= {:n 0} (:offending-segment (ex-data e)))))))))